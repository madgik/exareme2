import sys
from enum import Enum
from itertools import cycle
from os import listdir
from os import path
from pathlib import Path
from textwrap import indent
from time import sleep

import toml
from invoke import UnexpectedExit
from invoke import task
from termcolor import colored

PROJECT_ROOT = Path(__file__).parent
DEPLOYMENT_CONFIG_FILE = PROJECT_ROOT / ".deployment.toml"
NODES_CONFIG_DIR = PROJECT_ROOT / "configs/nodes/"
NODE_CONFIG_TEMPLATE_FILE = PROJECT_ROOT / "mipengine/node/config.toml"
OUTDIR = Path("/tmp/mipengine/")
if not OUTDIR.exists():
    OUTDIR.mkdir()


# TODO Add pre-tasks when this is implemented https://github.com/pyinvoke/invoke/issues/170
# Right now if we call a task from another task, the "pre"


@task
def create_node_configs(c):
    """
    This command, using the .deployment.toml file, will create the node configuration files.
    """

    if not path.isfile(DEPLOYMENT_CONFIG_FILE):
        raise FileNotFoundError("Deployment config file '.deployment.toml' not found.")

    with open(DEPLOYMENT_CONFIG_FILE) as fp:
        deployment_config = toml.load(fp)

    with open(NODE_CONFIG_TEMPLATE_FILE) as fp:
        template_node_config = toml.load(fp)

    for node in deployment_config["nodes"]:
        node_config = template_node_config.copy()
        node_config["identifier"] = node["id"]
        node_config["log_level"] = deployment_config["log_level"]
        node_config["monetdb"]["ip"] = deployment_config["ip"]
        node_config["monetdb"]["port"] = node["monetdb_port"]
        node_config["rabbitmq"]["ip"] = deployment_config["ip"]
        node_config["rabbitmq"]["port"] = node["rabbitmq_port"]

        Path(NODES_CONFIG_DIR).mkdir(parents=True, exist_ok=True)
        node_config_file = NODES_CONFIG_DIR / f"{node['id']}.toml"
        with open(node_config_file, "w+") as fp:
            toml.dump(node_config, fp)


@task
def install_dependencies(c):
    """Install project dependencies using poetry"""
    message("Installing dependencies...", Level.HEADER)
    cmd = "poetry install"
    run(c, cmd)


@task
def rm_containers(c, monetdb=False, rabbitmq=False):
    """Remove containers

    Removes all containers having either monetdb or rabbitmq in the name."""
    names = []
    if monetdb:
        names.append("monetdb")
    if rabbitmq:
        names.append("rabbitmq")
    if not names:
        message(
            "You must specify at least one container family to remove (monetdb or/and rabbitmq)",
            level=Level.WARNING,
        )
    for name in names:
        container_ids = c.run(f"docker ps -qa --filter name={name}", hide="out")
        if container_ids.stdout:
            message(f"Removing {name} containers...", Level.HEADER)
            cmd = f"docker rm -vf $(docker ps -qa --filter name={name})"
            run(c, cmd)
        else:
            message(f"No {name} container to remove", level=Level.HEADER)


@task(iterable=["port"])
def start_monetdb(c, port, monetdb_image=None):
    """Start MonetDB container(s) on given port(s)"""
    rm_containers(c, monetdb=True)

    if not monetdb_image:
        monetdb_image = get_deployment_config("monetdb_image")

    ports = port
    for i, port in enumerate(ports):
        container_ports = f"{port}:50000"
        container_name = f"monetdb-{i}"
        message(
            f"Starting container {container_name} on ports {container_ports}...",
            Level.HEADER,
        )
<<<<<<< HEAD
        cmd = f"docker run -d -P -p {container_ports} --name {container_name} {monetdb_image}"
=======
        cmd = f"docker run -d -P -p {container_ports} --name {container_name} madgik/mipenginedb:dev1.2"
>>>>>>> df925d86
        run(c, cmd)


@task(iterable=["port"])
def load_data(c, port=None):
    """Load data into DB from csv

    If the port is not set, the configurations inside the `./configs/nodes` folder
    will be used to load the data in the nodes. The data will be imported on nodes
    that have the `local` keyword in their name."""

    local_node_ports = port
    if not local_node_ports:
        config_files = [NODES_CONFIG_DIR / file for file in listdir(NODES_CONFIG_DIR)]
        if not config_files:
            message(
                f"There are no node config files to be used for data import. Folder: {NODES_CONFIG_DIR}",
                Level.WARNING,
            )
            sys.exit(1)

        local_node_ports = []
        for node_config_file in config_files:
            with open(node_config_file) as fp:
                node_config = toml.load(fp)
            if "local" in node_config["identifier"]:
                local_node_ports.append(node_config["monetdb"]["port"])

    from tests import integration_tests

    data_folder = path.dirname(integration_tests.__file__) + "/data"
    with open(NODE_CONFIG_TEMPLATE_FILE) as fp:
        template_node_config = toml.load(fp)
    for port in local_node_ports:
        message(f"Loading data on MonetDB at port {port}...", Level.HEADER)
        cmd = (
            f"poetry run python -m mipengine.node.monetdb_interface.csv_importer "
            f"-folder {data_folder} "
            f"-user {template_node_config['monetdb']['username']} "
            f"-pass {template_node_config['monetdb']['password']} "
            f"-url localhost:{port} "
            f"-farm db"
        )
        run(c, cmd)


@task(iterable=["port"])
def config_rabbitmq(c, port):
    """Configure users and permissions for RabbitMQ containers on given port(s)"""
    message("Configuring RabbitMQ containers, this may take some time", Level.HEADER)

    with open(NODE_CONFIG_TEMPLATE_FILE) as fp:
        node_config = toml.load(fp)
    rabbitmqctl_cmds = [
        f"add_user {node_config['rabbitmq']['user']} {node_config['rabbitmq']['password']}",
        f"add_vhost {node_config['rabbitmq']['vhost']}",
        f"set_user_tags {node_config['rabbitmq']['user']} user_tag",
        f"set_permissions -p {node_config['rabbitmq']['vhost']} {node_config['rabbitmq']['user']} '.*' '.*' '.*'",
    ]
    ports = port
    for num, port in enumerate(ports):
        container_name = f"rabbitmq-{num}"

        for rmq_cmd in rabbitmqctl_cmds:
            message(
                f"Configuring container {container_name}: rabbitmqctl {rmq_cmd}...",
                Level.HEADER,
            )
            cmd = f"docker exec {container_name} rabbitmqctl {rmq_cmd}"
            for _ in range(30):
                try:
                    run(c, cmd, raise_error=True)
                except UnexpectedExit:
                    spin_wheel(time=2)
                else:
                    break
            else:
                message("Cannot configure RabbitMQ", Level.ERROR)
                sys.exit(1)


@task(iterable=["port"])
def start_rabbitmq(c, port):
    """Start RabbitMQ container(s) on given port(s)"""
    rm_containers(c, rabbitmq=True)
    ports = port
    for i, port in enumerate(ports):
        container_name = f"rabbitmq-{i}"
        container_ports = f"{port}:5672"
        message(
            f"Starting container {container_name} on ports {container_ports}...",
            Level.HEADER,
        )
        cmd = f"docker run -d -p {container_ports} --name {container_name} rabbitmq"
        run(c, cmd)


@task
def kill_node(c, node=None, all_=False):
    """Kill Celery node

    The method always tries two commands, one for cases where node was
    started using the celery binary and one for cases it was started
    as a python module.

    In order for the node processes to be killed, we need to kill both
    the parent process with the 'node_identifier' and it's child."""

    if all_:
        node_pattern = ""
    elif node:
        node_pattern = node
    else:
        message("Please specify a node using --node <node> or use --all", Level.WARNING)
        sys.exit(1)
    node_descr = f" {node_pattern}" if node_pattern else "s"
    res_bin = c.run(
        f"ps aux | grep '[c]elery' | grep 'worker' | grep '{node_pattern}' ",
        hide="both",
        warn=True,
    )
    res_py = c.run(
        f"ps aux | grep '[m]ipengine' | grep 'worker' | grep '{node_pattern}'",
        hide="both",
        warn=True,
    )
    if res_bin.ok:
        message(
            f"Killing previous celery instance{node_descr} started using celery binary...",
            Level.HEADER,
        )
        cmd = (
            f"pid=$(ps aux | grep '[c]elery' | grep 'worker' | grep '{node_pattern}' | awk '{{print $2}}') "
            f"&& pgrep -P $pid | xargs kill -9 "
            f"&& kill -9 $pid "
        )
        c.run(cmd)
    if res_py.ok:
        message(
            f"Killing previous celery instance{node_descr} started as a python module...",
            Level.HEADER,
        )
        cmd = (
            f"pid=$(ps aux | grep '[m]ipengine' | grep 'worker' | grep '{node_pattern}' | awk '{{print $2}}') "
            f"&& pgrep -P $pid | xargs kill -9"
            f"&& kill -9 $pid"
        )
        run(c, cmd)
    if not res_bin.ok and not res_py.ok:
        message("No celery instances found", Level.HEADER)


@task
def start_node(c, node=None, all_=False, celery_log_level=None, detached=False):
    """Start Celery node(s)

    A node is started using the appropriate file inside the ./configs/nodes folder.
    A file with the same name as the node should exist.

    If the --all argument is given, the nodes of which the configuration file exists, will be started."""

    if not celery_log_level:
        celery_log_level = get_deployment_config("celery_log_level")

    node_ids = []
    if all_:
        for node_config_file in listdir(NODES_CONFIG_DIR):
            filename, file_ext = path.splitext(node_config_file)
            node_ids.append(filename)
    elif node:
        node_config_file = NODES_CONFIG_DIR / f"{node}.toml"
        if not path.isfile(node_config_file):
            message(
                f"The configuration file for node '{node}', does not exist in directory '{NODES_CONFIG_DIR}'",
                Level.ERROR,
            )
            sys.exit(1)
        filename, file_ext = path.splitext(path.basename(node_config_file))
        node_ids.append(filename)
    else:
        message("Please specify a node using --node <node> or use --all", Level.WARNING)
        sys.exit(1)

    for node_id in node_ids:
        kill_node(c, node_id)

        message(f"Starting Node {node_id}...", Level.HEADER)
        node_config_file = NODES_CONFIG_DIR / f"{node_id}.toml"
        with c.prefix(f"export CONFIG_FILE={node_config_file}"):
            outpath = OUTDIR / (node_id + ".out")
            if detached or all_:
                cmd = (
                    f"PYTHONPATH={PROJECT_ROOT} poetry run python "
                    f"-m mipengine.node.node worker -l {celery_log_level} >> {outpath} 2>&1"
                )
                c.run(cmd, disown=True)
                spin_wheel(time=4)
                message("Ok", Level.SUCCESS)
            else:
                cmd = f"PYTHONPATH={PROJECT_ROOT} poetry run python -m mipengine.node.node worker -l {celery_log_level}"
                c.run(cmd)


@task
def kill_controller(c):
    """Kill Controller"""
    message("Killing Controller...", Level.HEADER)
    res = c.run("ps aux | grep '[q]uart'", hide="both", warn=True)
    if res.ok:
        message("Killing previous Quart instances...", Level.HEADER)
        cmd = "ps aux | grep '[q]uart' | awk '{ print $2}' | xargs kill -9 && sleep 5"
        run(c, cmd)
    else:
        message("No quart instance found", Level.HEADER)


@task
def start_controller(c, detached=False):
    """Start Controller"""
    kill_controller(c)

    message("Starting Controller...", Level.HEADER)
    with c.prefix("export QUART_APP=mipengine/controller/api/app:app"):
        outpath = OUTDIR / "controller.out"
        if detached:
            cmd = f"PYTHONPATH={PROJECT_ROOT} poetry run quart run >> {outpath} 2>&1"
            c.run(cmd, disown=True)
            spin_wheel(time=4)
            message("Ok", Level.SUCCESS)
        else:
            cmd = f"PYTHONPATH={PROJECT_ROOT} poetry run quart run"
            c.run(cmd)


@task
def deploy(
    c,
    install_dep=True,
    start_all=False,
    start_controller_=False,
    start_nodes=False,
    celery_log_level=None,
    monetdb_image=None,
):
    """(Re)Deploy everything.
    The nodes will be deployed using the existing node config files."""

    if not celery_log_level:
        celery_log_level = get_deployment_config("celery_log_level")

    if not monetdb_image:
        monetdb_image = get_deployment_config("monetdb_image")

    if install_dep:
        install_dependencies(c)

    if start_controller_ or start_all:
        start_controller(c, detached=True)

    config_files = [NODES_CONFIG_DIR / file for file in listdir(NODES_CONFIG_DIR)]
    if not config_files:
        message(
            f"There are no node config files to be used for deployment. Folder: {NODES_CONFIG_DIR}",
            Level.WARNING,
        )
        sys.exit(1)

    monetdb_ports = []
    rabbitmq_ports = []
    for node_config_file in config_files:
        with open(node_config_file) as fp:
            node_config = toml.load(fp)
        monetdb_ports.append(node_config["monetdb"]["port"])
        rabbitmq_ports.append(node_config["rabbitmq"]["port"])

    start_monetdb(c, port=monetdb_ports, monetdb_image=monetdb_image)
    start_rabbitmq(c, port=rabbitmq_ports)
    config_rabbitmq(c, port=rabbitmq_ports)

    if start_nodes or start_all:
        start_node(c, all_=True, celery_log_level=celery_log_level, detached=True)


@task
def attach(c, node=None, controller=False, db=None):
    """Attach to Node, Controller or DB"""
    if (node or controller) and not (node and controller):
        fname = node or "controller"
        outpath = OUTDIR / (fname + ".out")
        cmd = f"tail -f {outpath}"
        c.run(cmd)
    elif db:
        c.run(f"docker exec -it {db} mclient db", pty=True)
    else:
        message("You must attach to Node, Controller or DB", Level.WARNING)
        sys.exit(1)


@task
def cleanup(c):
    """Kill Controller and Nodes, remove MonetDB and RabbitMQ containers"""
    kill_controller(c)
    kill_node(c, all_=True)
    rm_containers(c, monetdb=True, rabbitmq=True)
    if OUTDIR.exists():
        message(f"Removing {OUTDIR}...", level=Level.HEADER)
        for outpath in OUTDIR.glob("*.out"):
            outpath.unlink()
        OUTDIR.rmdir()
        message("Ok", level=Level.SUCCESS)


def run(c, cmd, finish=True, error_check=True, raise_error=False):
    promise = c.run(cmd, asynchronous=True)
    spin_wheel(promise=promise)
    stderr = promise.runner.stderr
    if error_check and stderr:
        if raise_error:
            raise UnexpectedExit(stderr)
        message("Error", Level.ERROR)
        message("\n".join(stderr), Level.BODY)
        sys.exit(promise.runner.returncode())
    elif finish:
        message("Ok", Level.SUCCESS)


class Level(Enum):
    HEADER = ("cyan", 1)
    BODY = ("white", 2)
    SUCCESS = ("green", 1)
    ERROR = ("red", 1)
    WARNING = ("yellow", 1)


def message(msg, level=Level.BODY):
    if msg.endswith("..."):
        end = ""
    else:
        end = "\n"
    color, indent_level = level.value
    prfx = "  " * indent_level
    msg = colored(msg, color)
    print(indent(msg, prfx), end=end, flush=True)


wheel = cycle(r"-\|/")


def spin_wheel(promise=None, time=None):
    dt = 0.15
    if promise is not None:
        print("  ", end="")
        for frame in wheel:
            print(frame + "  ", sep="", end="", flush=True)
            sleep(dt)
            print("\b\b\b", sep="", end="", flush=True)
            if promise.runner.process_is_finished:
                print("\b\b", end="")
                break
    elif time:
        print("  ", end="")
        for frame in wheel:
            print(frame + "  ", sep="", end="", flush=True)
            sleep(dt)
            print("\b\b\b", sep="", end="", flush=True)
            time -= dt
            if time <= 0:
                print("\b\b", end="")
                break


def get_deployment_config(config):
    if not path.isfile(DEPLOYMENT_CONFIG_FILE):
        raise FileNotFoundError(
            f"Please provide a --{config} parameter or create a deployment config file '.deployment.toml'"
        )

    with open(DEPLOYMENT_CONFIG_FILE) as fp:
        return toml.load(fp)[config]<|MERGE_RESOLUTION|>--- conflicted
+++ resolved
@@ -104,11 +104,7 @@
             f"Starting container {container_name} on ports {container_ports}...",
             Level.HEADER,
         )
-<<<<<<< HEAD
-        cmd = f"docker run -d -P -p {container_ports} --name {container_name} {monetdb_image}"
-=======
         cmd = f"docker run -d -P -p {container_ports} --name {container_name} madgik/mipenginedb:dev1.2"
->>>>>>> df925d86
         run(c, cmd)
 
 
