"""
Deployment script used for the development of the Exareme2.

In order to understand this script a basic knowledge of the system is required, this script
does not contain the documentation of the engine. The documentation of the tasks,
in this script, is targeted to the specifics of the development deployment process.

This script deploys all the containers and services natively on your machine.
It deploys the containers on different ports and then configures the services to use the appropriate ports.

A node service uses a configuration file either on the default location './exareme2/node/config.toml'
or in the location of the env variable 'EXAREME2_NODE_CONFIG_FILE', if the env variable is set.
This deployment script used for development, uses the env variable logic, therefore before deploying each
node service the env variable is changed to the location of the node services' config file.

In order for this script's tasks to work the './configs/nodes' folder should contain all the node's config files
following the './exareme2/node/config.toml' as template.
You can either create the files manually or using a '.deployment.toml' file with the following template
```
ip = "172.17.0.1"
log_level = "INFO"
framework_log_level ="INFO"
monetdb_image = "madgik/exareme2_db:dev1.3"

[[nodes]]
id = "globalnode"
monetdb_port=50000
rabbitmq_port=5670

[[nodes]]
id = "localnode1"
monetdb_port=50001
rabbitmq_port=5671

[[nodes]]
id = "localnode2"
monetdb_port=50002
rabbitmq_port=5672
```

and by running the command 'inv create-configs'.

The node services are named after their config file. If a config file is named './configs/nodes/localnode1.toml'
the node service will be called 'localnode1' and should be referenced using that in the following tasks.

Paths are subject to change so in the following documentation the global variables will be used.

"""
import copy
import itertools
import json
import pathlib
import shutil
import sys
from enum import Enum
from itertools import cycle
from os import listdir
from os import path
from pathlib import Path
from textwrap import indent
from time import sleep

import toml
from invoke import UnexpectedExit
from invoke import task
from termcolor import colored

from exareme2.udfgen import udfio

PROJECT_ROOT = Path(__file__).parent
DEPLOYMENT_CONFIG_FILE = PROJECT_ROOT / ".deployment.toml"
NODES_CONFIG_DIR = PROJECT_ROOT / "configs" / "nodes"
NODE_CONFIG_TEMPLATE_FILE = PROJECT_ROOT / "exareme2" / "node" / "config.toml"
CONTROLLER_CONFIG_DIR = PROJECT_ROOT / "configs" / "controller"
CONTROLLER_LOCALNODES_CONFIG_FILE = (
    PROJECT_ROOT / "configs" / "controller" / "localnodes_config.json"
)
CONTROLLER_CONFIG_TEMPLATE_FILE = (
    PROJECT_ROOT / "exareme2" / "controller" / "config.toml"
)
OUTDIR = Path("/tmp/exareme2/")
if not OUTDIR.exists():
    OUTDIR.mkdir()

CLEANUP_DIR = Path("/tmp/cleanup_entries/")
if not CLEANUP_DIR.exists():
    CLEANUP_DIR.mkdir()

TEST_DATA_FOLDER = PROJECT_ROOT / "tests" / "test_data"

ALGORITHM_FOLDERS_ENV_VARIABLE = "ALGORITHM_FOLDERS"
EXAREME2_NODE_CONFIG_FILE = "EXAREME2_NODE_CONFIG_FILE"

SMPC_COORDINATOR_PORT = 12314
SMPC_COORDINATOR_DB_PORT = 27017
SMPC_COORDINATOR_QUEUE_PORT = 6379
SMPC_PLAYER_BASE_PORT = 7000
SMPC_CLIENT_BASE_PORT = 9000
SMPC_COORDINATOR_NAME = "smpc_coordinator"
SMPC_COORDINATOR_DB_NAME = "smpc_coordinator_db"
SMPC_COORDINATOR_QUEUE_NAME = "smpc_coordinator_queue"
SMPC_PLAYER_BASE_NAME = "smpc_player"
SMPC_CLIENT_BASE_NAME = "smpc_client"


# TODO Add pre-tasks when this is implemented https://github.com/pyinvoke/invoke/issues/170
# Right now if we call a task from another task, the "pre"-task is not executed


@task
def create_configs(c):
    """
    Create the node and controller services config files, using 'DEPLOYMENT_CONFIG_FILE'.
    """
    if path.exists(NODES_CONFIG_DIR) and path.isdir(NODES_CONFIG_DIR):
        shutil.rmtree(NODES_CONFIG_DIR)
    NODES_CONFIG_DIR.mkdir(parents=True)

    if not Path(DEPLOYMENT_CONFIG_FILE).is_file():
        raise FileNotFoundError(
            f"Deployment config file '{DEPLOYMENT_CONFIG_FILE}' not found."
        )

    with open(DEPLOYMENT_CONFIG_FILE) as fp:
        deployment_config = toml.load(fp)

    with open(NODE_CONFIG_TEMPLATE_FILE) as fp:
        template_node_config = toml.load(fp)

    for node in deployment_config["nodes"]:
        node_config = copy.deepcopy(template_node_config)

        node_config["identifier"] = node["id"]
        node_config["role"] = node["role"]
        node_config["log_level"] = deployment_config["log_level"]
        node_config["framework_log_level"] = deployment_config["framework_log_level"]

        node_config["monetdb"]["ip"] = deployment_config["ip"]
        node_config["monetdb"]["port"] = node["monetdb_port"]
        node_config["monetdb"]["local_username"] = node["local_monetdb_username"]
        node_config["monetdb"]["local_password"] = node["local_monetdb_password"]
        node_config["monetdb"]["public_username"] = node["public_monetdb_username"]
        node_config["monetdb"]["public_password"] = node["public_monetdb_password"]

        node_config["rabbitmq"]["ip"] = deployment_config["ip"]
        node_config["rabbitmq"]["port"] = node["rabbitmq_port"]

        node_config["celery"]["tasks_timeout"] = deployment_config[
            "celery_tasks_timeout"
        ]
        node_config["celery"]["run_udf_task_timeout"] = deployment_config[
            "celery_run_udf_task_timeout"
        ]

        node_config["privacy"]["minimum_row_count"] = deployment_config["privacy"][
            "minimum_row_count"
        ]
        if node["role"] == "GLOBALNODE":
            node_config["privacy"]["protect_local_data"] = False
        else:
            node_config["privacy"]["protect_local_data"] = deployment_config["privacy"][
                "protect_local_data"
            ]

        node_config["smpc"]["enabled"] = deployment_config["smpc"]["enabled"]
        if node_config["smpc"]["enabled"]:
            node_config["smpc"]["optional"] = deployment_config["smpc"]["optional"]
<<<<<<< HEAD
            if coordinator_ip := deployment_config["smpc"].get("coordinator_ip"):
                if node["role"] == "GLOBALNODE":
                    node_config["smpc"][
                        "coordinator_address"
                    ] = f"http://{coordinator_ip}:{SMPC_COORDINATOR_PORT}"
                else:
                    node_config["smpc"]["client_id"] = node["smpc_client_id"]
                    node_config["smpc"][
                        "client_address"
                    ] = f"http://{coordinator_ip}:{node['smpc_client_port']}"
            else:
                if node["role"] == "GLOBALNODE":
                    node_config["smpc"][
                        "coordinator_address"
                    ] = f"http://{deployment_config['ip']}:{SMPC_COORDINATOR_PORT}"
                else:
                    node_config["smpc"]["client_id"] = node["id"]
                    node_config["smpc"][
                        "client_address"
                    ] = f"http://{deployment_config['ip']}:{node['smpc_client_port']}"
=======
            if node["role"] == "GLOBALNODE":
                node_config["smpc"][
                    "coordinator_address"
                ] = f"http://{deployment_config['ip']}:{SMPC_COORDINATOR_PORT}"
                node_config["privacy"]["protect_local_data"] = False
            else:
                node_config["smpc"]["client_id"] = node["id"]
                node_config["smpc"][
                    "client_address"
                ] = f"http://{deployment_config['ip']}:{node['smpc_client_port']}"
                node_config["privacy"]["protect_local_data"] = deployment_config[
                    "privacy"
                ]["protect_local_data"]
>>>>>>> a8a56aae

        node_config_file = NODES_CONFIG_DIR / f"{node['id']}.toml"
        with open(node_config_file, "w+") as fp:
            toml.dump(node_config, fp)

    # Create the controller config file
    with open(CONTROLLER_CONFIG_TEMPLATE_FILE) as fp:
        template_controller_config = toml.load(fp)
    controller_config = copy.deepcopy(template_controller_config)
    controller_config["log_level"] = deployment_config["log_level"]
    controller_config["framework_log_level"] = deployment_config["framework_log_level"]

    controller_config["node_landscape_aggregator_update_interval"] = deployment_config[
        "node_landscape_aggregator_update_interval"
    ]
    controller_config["rabbitmq"]["celery_tasks_timeout"] = deployment_config[
        "celery_tasks_timeout"
    ]
    controller_config["rabbitmq"]["celery_cleanup_task_timeout"] = deployment_config[
        "celery_cleanup_task_timeout"
    ]
    controller_config["rabbitmq"]["celery_run_udf_task_timeout"] = deployment_config[
        "celery_run_udf_task_timeout"
    ]
    controller_config["deployment_type"] = "LOCAL"

    controller_config["localnodes"]["config_file"] = str(
        CONTROLLER_LOCALNODES_CONFIG_FILE
    )
    controller_config["localnodes"]["dns"] = ""
    controller_config["localnodes"]["port"] = ""

    controller_config["cleanup"]["contextids_cleanup_folder"] = str(CLEANUP_DIR)
    controller_config["cleanup"]["nodes_cleanup_interval"] = deployment_config[
        "cleanup"
    ]["nodes_cleanup_interval"]
    controller_config["cleanup"]["contextid_release_timelimit"] = deployment_config[
        "cleanup"
    ]["contextid_release_timelimit"]

    controller_config["smpc"]["enabled"] = deployment_config["smpc"]["enabled"]
    if controller_config["smpc"]["enabled"]:
        controller_config["smpc"]["optional"] = deployment_config["smpc"]["optional"]
        if coordinator_ip := deployment_config["smpc"].get("coordinator_ip"):
            controller_config["smpc"][
                "coordinator_address"
            ] = f"http://{coordinator_ip}:{SMPC_COORDINATOR_PORT}"
        else:
            controller_config["smpc"][
                "coordinator_address"
            ] = f"http://{deployment_config['ip']}:{SMPC_COORDINATOR_PORT}"

        controller_config["smpc"]["get_result_interval"] = deployment_config["smpc"][
            "get_result_interval"
        ]
        controller_config["smpc"]["get_result_max_retries"] = deployment_config["smpc"][
            "get_result_max_retries"
        ]

        controller_config["dp"]["enabled"] = deployment_config["dp"]["enabled"]
        controller_config["dp"]["sensitivity"] = deployment_config["dp"]["sensitivity"]
        controller_config["dp"]["privacy_budget"] = deployment_config["dp"][
            "privacy_budget"
        ]

    CONTROLLER_CONFIG_DIR.mkdir(parents=True, exist_ok=True)
    controller_config_file = CONTROLLER_CONFIG_DIR / "controller.toml"
    with open(controller_config_file, "w+") as fp:
        toml.dump(controller_config, fp)

    # Create the controller localnodes config file
    localnodes_addresses = [
        f"{deployment_config['ip']}:{node['rabbitmq_port']}"
        for node in deployment_config["nodes"]
    ]
    with open(CONTROLLER_LOCALNODES_CONFIG_FILE, "w+") as fp:
        json.dump(localnodes_addresses, fp)


@task
def install_dependencies(c):
    """Install project dependencies using poetry."""
    message("Installing dependencies...", Level.HEADER)
    cmd = "poetry install"
    run(c, cmd)


@task
def rm_containers(c, container_name=None, monetdb=False, rabbitmq=False, smpc=False):
    """
    Remove the specified docker containers, either by container or relative name.

    :param container_name: If set, removes the container with the specified name.
    :param monetdb: If True, it will remove all monetdb containers.
    :param rabbitmq: If True, it will remove all rabbitmq containers.
    :param smpc: If True, it will remove all smpc related containers.

    If nothing is set, nothing is removed.
    """
    names = []
    if monetdb:
        names.append("monetdb")
    if rabbitmq:
        names.append("rabbitmq")
    if smpc:
        names.append("smpc")
    if container_name:
        names.append(container_name)
    if not names:
        message(
            "You must specify at least one container family to remove (monetdb or/and rabbitmq)",
            level=Level.WARNING,
        )
    for name in names:
        container_ids = run(c, f"docker ps -qa --filter name={name}", show_ok=False)
        if container_ids.stdout:
            message(f"Removing {name} container(s)...", Level.HEADER)
            cmd = f"docker rm -vf $(docker ps -qa --filter name={name})"
            run(c, cmd)
        else:
            message(f"No {name} container to remove.", level=Level.HEADER)


@task(iterable=["node"])
def create_monetdb(
    c, node, image=None, log_level=None, nclients=None, monetdb_memory_limit=None
):
    """
    (Re)Create MonetDB container(s) for given node(s). If the container exists, it will remove it and create it again.

    :param node: A list of nodes for which it will create the monetdb containers.
    :param image: The image to deploy. If not set, it will read it from the `DEPLOYMENT_CONFIG_FILE`.
    :param log_level: If not set, it will read it from the `DEPLOYMENT_CONFIG_FILE`.
    :param nclients: If not set, it will read it from the `DEPLOYMENT_CONFIG_FILE`.

    If an image is not provided it will use the 'monetdb_image' field from
    the 'DEPLOYMENT_CONFIG_FILE' ex. monetdb_image = "madgik/exareme2_db:dev1.2"

    The data of the monetdb container are not persisted. If the container is recreated, all data will be lost.
    """
    if not node:
        message("Please specify a node using --node <node>", Level.WARNING)
        sys.exit(1)

    if not image:
        image = get_deployment_config("monetdb_image")

    if not log_level:
        log_level = get_deployment_config("log_level")

    if not nclients:
        nclients = get_deployment_config("monetdb_nclients")

    if not monetdb_memory_limit:
        monetdb_memory_limit = get_deployment_config("monetdb_memory_limit")

    get_docker_image(c, image)

    udfio_full_path = path.abspath(udfio.__file__)

    node_ids = node
    for node_id in node_ids:
        container_name = f"monetdb-{node_id}"
        rm_containers(c, container_name=container_name)

        node_config_file = NODES_CONFIG_DIR / f"{node_id}.toml"
        with open(node_config_file) as fp:
            node_config = toml.load(fp)
        monetdb_nclient_env_var = ""
        if node_config["role"] == "GLOBALNODE":
            monetdb_nclient_env_var = f"-e MONETDB_NCLIENTS={nclients}"
        container_ports = f"{node_config['monetdb']['port']}:50000"
        message(
            f"Starting container {container_name} on ports {container_ports}...",
            Level.HEADER,
        )
        cmd = f"""docker run -d -P -p {container_ports} -e SOFT_RESTART_MEMORY_LIMIT={monetdb_memory_limit * 0.7} -e HARD_RESTART_MEMORY_LIMIT={monetdb_memory_limit * 0.85}  -e LOG_LEVEL={log_level} {monetdb_nclient_env_var} -e MAX_MEMORY={monetdb_memory_limit*1048576} {monetdb_nclient_env_var} -v {udfio_full_path}:/home/udflib/udfio.py -v {TEST_DATA_FOLDER}:{TEST_DATA_FOLDER} --name {container_name} --memory={monetdb_memory_limit}m {image}"""
        run(c, cmd)


@task(iterable=["port"])
def init_monetdb(c, port):
    """
    Initialize MonetDB container(s) with mipdb.

    :param port: A list of container ports that will be initialized.
    """
    ports = port
    for port in ports:
        message(
            f"Initializing MonetDB with mipdb in port: {port}...",
            Level.HEADER,
        )
        cmd = f"""poetry run mipdb init --ip 127.0.0.1 {get_monetdb_configs_in_mipdb_format(port)}"""
        run(c, cmd)


@task(iterable=["port"])
def load_data(c, use_sockets=False, port=None):
    """
    Load data into the specified DB from the 'TEST_DATA_FOLDER'.

    :param port: A list of ports, in which it will load the data. If not set, it will use the `NODES_CONFIG_DIR` files.
    :param use_sockets: Flag that determine if the data will be loaded via sockets or not.
    """

    local_node_ports = port
    if not local_node_ports:
        config_files = [NODES_CONFIG_DIR / file for file in listdir(NODES_CONFIG_DIR)]
        if not config_files:
            message(
                f"There are no node config files to be used for data import. Folder: {NODES_CONFIG_DIR}",
                Level.WARNING,
            )
            sys.exit(1)

        local_node_ports = []
        for node_config_file in config_files:
            with open(node_config_file) as fp:
                node_config = toml.load(fp)
            if node_config["role"] == "LOCALNODE":
                local_node_ports.append(node_config["monetdb"]["port"])

    local_node_ports = sorted(local_node_ports)

    if len(local_node_ports) == 1:
        port = local_node_ports[0]
        cmd = f"poetry run mipdb load-folder {TEST_DATA_FOLDER} --copy_from_file {not use_sockets} {get_monetdb_configs_in_mipdb_format(port)}"
        message(
            f"Loading the folder '{TEST_DATA_FOLDER}' in MonetDB at port {local_node_ports[0]}...",
            Level.HEADER,
        )
        run(c, cmd)
        return

    # Load the test data folder into the dbs
    data_model_folders = [
        TEST_DATA_FOLDER / folder for folder in listdir(TEST_DATA_FOLDER)
    ]
    for data_model_folder in data_model_folders:
        # Load all data models in each db
        with open(data_model_folder / "CDEsMetadata.json") as data_model_metadata_file:
            data_model_metadata = json.load(data_model_metadata_file)
            data_model_code = data_model_metadata["code"]
            data_model_version = data_model_metadata["version"]
        cdes_file = data_model_folder / "CDEsMetadata.json"
        for port in local_node_ports:
            message(
                f"Loading data model '{data_model_code}:{data_model_version}' metadata in MonetDB at port {port}...",
                Level.HEADER,
            )
            cmd = f"poetry run mipdb add-data-model {cdes_file} {get_monetdb_configs_in_mipdb_format(port)}"
            run(c, cmd)

        # Load only the 1st csv of each dataset "with 0 suffix" in the 1st node
        first_node_csvs = sorted(
            [
                data_model_folder / file
                for file in listdir(data_model_folder)
                if file.endswith("0.csv") and not file.endswith("10.csv")
            ]
        )
        for csv in first_node_csvs:
            port = local_node_ports[0]
            message(
                f"Loading dataset {pathlib.PurePath(csv).name} in MonetDB at port {port}...",
                Level.HEADER,
            )
            cmd = f"poetry run mipdb add-dataset {csv} -d {data_model_code} -v {data_model_version} --copy_from_file {not use_sockets} {get_monetdb_configs_in_mipdb_format(port)}"
            run(c, cmd)

        # Load the data model's remaining csvs in the rest of the nodes with round-robin fashion
        remaining_csvs = sorted(
            [
                data_model_folder / file
                for file in listdir(data_model_folder)
                if file.endswith(".csv") and not file.endswith("0.csv")
            ]
        )
        if len(local_node_ports) > 1:
            local_node_ports_cycle = itertools.cycle(local_node_ports[1:])
        else:
            local_node_ports_cycle = itertools.cycle(local_node_ports)
        for csv in remaining_csvs:
            port = next(local_node_ports_cycle)
            message(
                f"Loading dataset {pathlib.PurePath(csv).name} in MonetDB at port {port}...",
                Level.HEADER,
            )
            cmd = f"poetry run mipdb add-dataset {csv} -d {data_model_code} -v {data_model_version} --copy_from_file {not use_sockets} {get_monetdb_configs_in_mipdb_format(port)}"
            run(c, cmd)


def get_monetdb_configs_in_mipdb_format(port):
    return (
        f"--ip 127.0.0.1 "
        f"--port {port} "
        f"--username admin "
        f"--password admin "
        f"--db_name db"
    )


@task(iterable=["node"])
def create_rabbitmq(c, node, rabbitmq_image=None):
    """
    (Re)Create RabbitMQ container(s) of given node(s). If the container exists, remove it and create it again.

    :param node: A list of nodes for which to (re)create the rabbitmq containers.
    :param rabbitmq_image: The image to deploy. If not set, it will read it from the `DEPLOYMENT_CONFIG_FILE`.

    """
    if not node:
        message("Please specify a node using --node <node>", Level.WARNING)
        sys.exit(1)

    if not rabbitmq_image:
        rabbitmq_image = get_deployment_config("rabbitmq_image")

    get_docker_image(c, rabbitmq_image)

    node_ids = node
    for node_id in node_ids:
        container_name = f"rabbitmq-{node_id}"
        rm_containers(c, container_name=container_name)

        node_config_file = NODES_CONFIG_DIR / f"{node_id}.toml"
        with open(node_config_file) as fp:
            node_config = toml.load(fp)
        queue_port = f"{node_config['rabbitmq']['port']}:5672"
        api_port = f"{node_config['rabbitmq']['port']+10000}:15672"
        message(
            f"Starting container {container_name} on ports {queue_port}...",
            Level.HEADER,
        )
        cmd = f"docker run -d -p {queue_port} -p {api_port} --name {container_name} {rabbitmq_image}"
        run(c, cmd)

    for node_id in node_ids:
        container_name = f"rabbitmq-{node_id}"

        cmd = f"docker inspect --format='{{{{json .State.Health}}}}' {container_name}"
        # Wait until rabbitmq is healthy
        message(
            f"Waiting for container {container_name} to become healthy...",
            Level.HEADER,
        )
        for _ in range(100):
            status = run(c, cmd, raise_error=True, wait=True, show_ok=False)

            if '"Status":"healthy"' not in status.stdout:
                spin_wheel(time=2)
            else:
                message("Ok", Level.SUCCESS)
                break
        else:
            message("Cannot configure RabbitMQ", Level.ERROR)
            sys.exit(1)


@task
def kill_node(c, node=None, all_=False):
    """
    Kill the node(s) service(s).

    :param node: The node service to kill.
    :param all_: If set, all node services will be killed.
    """

    if all_:
        node_pattern = ""
    elif node:
        node_pattern = node
    else:
        message("Please specify a node using --node <node> or use --all", Level.WARNING)
        sys.exit(1)

    res_bin = run(
        c,
        f"ps aux | grep '[c]elery' | grep 'worker' | grep '{node_pattern}' ",
        warn=True,
        show_ok=False,
    )

    if res_bin.ok:
        message(
            f"Killing previous celery instance(s) with pattern '{node_pattern}' ...",
            Level.HEADER,
        )

        # We need to kill the celery worker processes with the "node_pattern", if provided.
        # First we kill the parent process (celery workers' parent) if there is one, when "node_pattern is provided,
        # and then we kill all the celery worker processes with/without a pattern.
        cmd = (
            f"pid=$(ps aux | grep '[c]elery' | grep 'worker' | grep '{node_pattern}' | awk '{{print $2}}') "
            f"&& pgrep -P $pid | xargs kill -9 "
        )
        run(c, cmd, warn=True, show_ok=False)
        cmd = (
            f"pid=$(ps aux | grep '[c]elery' | grep 'worker' | grep '{node_pattern}' | awk '{{print $2}}') "
            f"&& kill -9 $pid "
        )
        run(c, cmd, warn=True)
    else:
        message("No celery instances found", Level.HEADER)


@task
def start_node(
    c,
    node=None,
    all_=False,
    framework_log_level=None,
    detached=False,
    algorithm_folders=None,
):
    """
    (Re)Start the node(s) service(s). If a node service is running, stop and start it again.

    :param node: The node to start, using the proper file in the `NODES_CONFIG_DIR`.
    :param all_: If set, the nodes of which the configuration file exists, will be started.
    :param framework_log_level: If not provided, it will look into the `DEPLOYMENT_CONFIG_FILE`.
    :param detached: If set to True, it will start the service in the background.
    :param algorithm_folders: Used from the services. If not provided, it looks in the `DEPLOYMENT_CONFIG_FILE`.

    The containers related to the services remain unchanged.
    """

    if not framework_log_level:
        framework_log_level = get_deployment_config("framework_log_level")

    if not algorithm_folders:
        algorithm_folders = get_deployment_config("algorithm_folders")
    if not isinstance(algorithm_folders, str):
        raise ValueError(
            "The algorithm_folders configuration must be a comma separated string."
        )

    node_ids = get_node_ids(all_, node)
    node_ids.sort()  # Sorting the ids protects removing a similarly named id, localnode1 would remove localnode10.

    for node_id in node_ids:
        kill_node(c, node_id)

        message(f"Starting Node {node_id}...", Level.HEADER)
        node_config_file = NODES_CONFIG_DIR / f"{node_id}.toml"
        with c.prefix(f"export {ALGORITHM_FOLDERS_ENV_VARIABLE}={algorithm_folders}"):
            with c.prefix(f"export {EXAREME2_NODE_CONFIG_FILE}={node_config_file}"):
                outpath = OUTDIR / (node_id + ".out")
                if detached or all_:
                    cmd = (
                        f"PYTHONPATH={PROJECT_ROOT} poetry run celery "
                        f"-A exareme2.node.node worker -l {framework_log_level} > {outpath} "
                        f"--pool=eventlet --purge 2>&1"
                    )
                    run(c, cmd, wait=False)
                else:
                    cmd = (
                        f"PYTHONPATH={PROJECT_ROOT} poetry run celery -A "
                        f"exareme2.node.node worker -l {framework_log_level} --pool=eventlet --purge"
                    )
                    run(c, cmd, attach_=True)


@task
def kill_controller(c):
    """Kill the controller service."""
    HYPERCORN_PROCESS_NAME = "[f]rom multiprocessing.spawn import spawn_main;"
    res = run(c, f"ps aux | grep '{HYPERCORN_PROCESS_NAME}'", warn=True, show_ok=False)
    if res.ok:
        message("Killing previous Hypercorn instances...", Level.HEADER)
        cmd = f"ps aux | grep '{HYPERCORN_PROCESS_NAME}' | awk '{{ print $2}}' | xargs kill -9 && sleep 5"
        run(c, cmd)
    else:
        message("No hypercorn instance found", Level.HEADER)


@task
def start_controller(c, detached=False, algorithm_folders=None):
    """
    (Re)Start the controller service. If the service is already running, stop and start it again.

    :param detached: If set to True, it will start the service in the background.
    :param algorithm_folders: Used from the services. If not provided, it looks in the `DEPLOYMENT_CONFIG_FILE`.
    """

    if not algorithm_folders:
        algorithm_folders = get_deployment_config("algorithm_folders")
    if not isinstance(algorithm_folders, str):
        raise ValueError(
            "The algorithm_folders configuration must be a comma separated string."
        )

    kill_controller(c)

    message("Starting Controller...", Level.HEADER)
    controller_config_file = CONTROLLER_CONFIG_DIR / "controller.toml"
    with c.prefix(f"export {ALGORITHM_FOLDERS_ENV_VARIABLE}={algorithm_folders}"):
        with c.prefix(
            f"export EXAREME2_CONTROLLER_CONFIG_FILE={controller_config_file}"
        ):
            outpath = OUTDIR / "controller.out"
            if detached:
                cmd = f"PYTHONPATH={PROJECT_ROOT} poetry run hypercorn --config python:exareme2.controller.api.hypercorn_config -b 0.0.0.0:5000 exareme2/controller/api/app:app>> {outpath} 2>&1"
                run(c, cmd, wait=False)
            else:
                cmd = f"PYTHONPATH={PROJECT_ROOT} poetry run hypercorn --config python:exareme2.controller.api.hypercorn_config -b 0.0.0.0:5000 exareme2/controller/api/app:app"
                run(c, cmd, attach_=True)


@task
def deploy(
    c,
    install_dep=True,
    start_all=True,
    start_controller_=False,
    start_nodes=False,
    log_level=None,
    framework_log_level=None,
    monetdb_image=None,
    monetdb_nclients=None,
    algorithm_folders=None,
    smpc=None,
):
    """
    Install dependencies, (re)create all the containers and (re)start all the services.

    :param install_dep: Install dependencies or not.
    :param start_all: Start all node/controller services flag.
    :param start_controller_: Start controller services flag.
    :param start_nodes: Start all nodes flag.
    :param log_level: Used for the dev logs. If not provided, it looks in the `DEPLOYMENT_CONFIG_FILE`.
    :param framework_log_level: Used for the engine services. If not provided, it looks in the `DEPLOYMENT_CONFIG_FILE`.
    :param monetdb_image: Used for the db containers. If not provided, it looks in the `DEPLOYMENT_CONFIG_FILE`.
    :param monetdb_nclients: Used for the db containers. If not provided, it looks in the `DEPLOYMENT_CONFIG_FILE`.
    :param algorithm_folders: Used from the services. If not provided, it looks in the `DEPLOYMENT_CONFIG_FILE`.
    :param smpc: Deploy the SMPC cluster as well. If not provided, it looks in the `DEPLOYMENT_CONFIG_FILE`.
    """

    if not log_level:
        log_level = get_deployment_config("log_level")

    if not framework_log_level:
        framework_log_level = get_deployment_config("framework_log_level")

    if not monetdb_image:
        monetdb_image = get_deployment_config("monetdb_image")

    if not monetdb_nclients:
        monetdb_nclients = get_deployment_config("monetdb_nclients")

    if not algorithm_folders:
        algorithm_folders = get_deployment_config("algorithm_folders")

    if smpc is None:
        smpc = get_deployment_config("smpc", subconfig="enabled")

    if install_dep:
        install_dependencies(c)

    # Start NODE services
    config_files = [NODES_CONFIG_DIR / file for file in listdir(NODES_CONFIG_DIR)]
    if not config_files:
        message(
            f"There are no node config files to be used for deployment. Folder: {NODES_CONFIG_DIR}",
            Level.WARNING,
        )
        sys.exit(1)

    node_ids = []
    local_nodes_monetdb_ports = []
    for node_config_file in config_files:
        with open(node_config_file) as fp:
            node_config = toml.load(fp)
        node_ids.append(node_config["identifier"])
        if node_config["role"] == "LOCALNODE":
            local_nodes_monetdb_ports.append(node_config["monetdb"]["port"])

    node_ids.sort()  # Sorting the ids protects removing a similarly named id, localnode1 would remove localnode10.

    create_monetdb(
        c,
        node=node_ids,
        image=monetdb_image,
        log_level=log_level,
        nclients=monetdb_nclients,
    )
    create_rabbitmq(c, node=node_ids)
    init_monetdb(c, port=local_nodes_monetdb_ports)

    if start_nodes or start_all:
        start_node(
            c,
            all_=True,
            framework_log_level=framework_log_level,
            detached=True,
            algorithm_folders=algorithm_folders,
        )

    # Start CONTROLLER service
    if start_controller_ or start_all:
        start_controller(c, detached=True, algorithm_folders=algorithm_folders)

    if smpc and not get_deployment_config("smpc", subconfig="coordinator_ip"):
        deploy_smpc(c)


@task
def attach(c, node=None, controller=False, db=None):
    """
    Attach to a node/controller service or a db container.

    :param node: The node service name to which to attach.
    :param controller: Attach to controller flag.
    :param db: The db container name to which to attach.
    """
    if (node or controller) and not (node and controller):
        fname = node or "controller"
        outpath = OUTDIR / (fname + ".out")
        cmd = f"tail -f {outpath}"
        run(c, cmd, attach_=True)
    elif db:
        run(c, f"docker exec -it {db} mclient db", attach_=True)
    else:
        message("You must attach to Node, Controller or DB", Level.WARNING)
        sys.exit(1)


@task
def cleanup(c):
    """Kill all node/controller services and remove all monetdb/rabbitmq containers."""
    kill_controller(c)
    kill_node(c, all_=True)
    rm_containers(c, monetdb=True, rabbitmq=True, smpc=True)
    if OUTDIR.exists():
        message(f"Removing {OUTDIR}...", level=Level.HEADER)
        for outpath in OUTDIR.glob("*.out"):
            outpath.unlink()
        OUTDIR.rmdir()
        message("Ok", level=Level.SUCCESS)
    if CLEANUP_DIR.exists():
        message(f"Removing {CLEANUP_DIR}...", level=Level.HEADER)
        for cleanup_file in CLEANUP_DIR.glob("*.toml"):
            cleanup_file.unlink()
        CLEANUP_DIR.rmdir()
        message("Ok", level=Level.SUCCESS)


@task
def start_flower(c, node=None, all_=False):
    """
    (Re)Start flower monitoring tool. If flower is already running, stop ir and start it again.

    :param node: The node service, for which to create the flower monitoring.
    :param all_: If set, it will create monitoring for all node services in the `NODES_CONFIG_DIR`.
    """

    kill_all_flowers(c)

    FLOWER_PORT = 5550

    node_ids = get_node_ids(all_, node)
    node_ids.sort()

    for node_id in node_ids:
        node_config_file = NODES_CONFIG_DIR / f"{node_id}.toml"
        with open(node_config_file) as fp:
            node_config = toml.load(fp)

        ip = node_config["rabbitmq"]["ip"]
        port = node_config["rabbitmq"]["port"]
        api_port = port + 10000
        user_and_password = (
            node_config["rabbitmq"]["user"] + ":" + node_config["rabbitmq"]["password"]
        )
        vhost = node_config["rabbitmq"]["vhost"]
        flower_url = ip + ":" + str(port)
        broker = f"amqp://{user_and_password}@{flower_url}/{vhost}"
        broker_api = f"http://{user_and_password}@{ip + ':' + str(api_port)}/api/"

        flower_index = node_ids.index(node_id)
        flower_port = FLOWER_PORT + flower_index

        message(f"Starting flower container for node {node_id}...", Level.HEADER)
        command = f"docker run --name flower-{node_id} -d -p {flower_port}:5555 mher/flower:0.9.5 flower --broker={broker} --broker-api={broker_api}"
        run(c, command)
        cmd = "docker ps | grep '[f]lower'"
        run(c, cmd, warn=True, show_ok=False)
        message(f"Visit me at http://localhost:{flower_port}", Level.HEADER)


@task
def kill_all_flowers(c):
    """Kill all flower instances."""
    container_ids = run(c, "docker ps -qa --filter name=flower", show_ok=False)
    if container_ids.stdout:
        message("Killing Flower instances and removing containers...", Level.HEADER)
        cmd = f"docker container kill flower & docker rm -vf $(docker ps -qa --filter name=flower)"
        run(c, cmd)
        message("Flower has withered away", Level.HEADER)
    else:
        message(f"No flower container to remove", level=Level.HEADER)


def start_smpc_coordinator_db(c, image):
    container_ports = f"{SMPC_COORDINATOR_DB_PORT}:27017"
    message(
        f"Starting container {SMPC_COORDINATOR_DB_NAME} on ports {container_ports}...",
        Level.HEADER,
    )
    env_variables = (
        "-e MONGO_INITDB_ROOT_USERNAME=sysadmin "
        "-e MONGO_INITDB_ROOT_PASSWORD=123qwe "
    )
    cmd = f"docker run -d -p {container_ports} {env_variables} --name {SMPC_COORDINATOR_DB_NAME} {image}"
    run(c, cmd)


def start_smpc_coordinator_queue(c, image):
    container_ports = f"{SMPC_COORDINATOR_QUEUE_PORT}:6379"
    message(
        f"Starting container {SMPC_COORDINATOR_QUEUE_NAME} on ports {container_ports}...",
        Level.HEADER,
    )
    container_cmd = "redis-server --requirepass agora"
    cmd = f"""docker run -d -p {container_ports} -e REDIS_REPLICATION_MODE=master --name {SMPC_COORDINATOR_QUEUE_NAME} {image} {container_cmd}"""
    run(c, cmd)


def start_smpc_coordinator_container(c, ip, image):
    container_ports = f"{SMPC_COORDINATOR_PORT}:12314"
    message(
        f"Starting container {SMPC_COORDINATOR_NAME} on ports {container_ports}...",
        Level.HEADER,
    )
    container_cmd = "python coordinator.py"
    env_variables = (
        f"-e PLAYER_REPO_0=http://{ip}:7000 "
        f"-e PLAYER_REPO_1=http://{ip}:7001 "
        f"-e PLAYER_REPO_2=http://{ip}:7002 "
        f"-e REDIS_HOST={ip} "
        f"-e REDIS_PORT={SMPC_COORDINATOR_QUEUE_PORT} "
        "-e REDIS_PSWD=agora "
        f"-e DB_URL={ip}:{SMPC_COORDINATOR_DB_PORT} "
        "-e DB_UNAME=sysadmin "
        "-e DB_PSWD=123qwe "
    )
    cmd = f"""docker run -d -p {container_ports} {env_variables} --name {SMPC_COORDINATOR_NAME} {image} {container_cmd}"""
    run(c, cmd)


@task
def start_smpc_coordinator(
    c, ip=None, smpc_image=None, smpc_db_image=None, smpc_queue_image=None
):
    """
    (Re)Creates all needed SMPC coordinator containers. If the containers exist, it will remove them and create them again.

    :param ip: The ip to use for container communication. If not set, it will read it from the `DEPLOYMENT_CONFIG_FILE`.
    :param smpc_image: The coordinator image to deploy. If not set, it will read it from the `DEPLOYMENT_CONFIG_FILE`.
    :param smpc_db_image: The db image to deploy. If not set, it will read it from the `DEPLOYMENT_CONFIG_FILE`.
    :param smpc_queue_image: The queue image to deploy. If not set, it will read it from the `DEPLOYMENT_CONFIG_FILE`.
    """

    if not ip:
        ip = get_deployment_config("ip")
    if not smpc_image:
        smpc_image = get_deployment_config("smpc", subconfig="smpc_image")
    if not smpc_db_image:
        smpc_db_image = get_deployment_config("smpc", subconfig="db_image")
    if not smpc_queue_image:
        smpc_queue_image = get_deployment_config("smpc", subconfig="queue_image")

    get_docker_image(c, smpc_image)
    get_docker_image(c, smpc_db_image)
    get_docker_image(c, smpc_queue_image)

    rm_containers(c, container_name="smpc_coordinator")

    start_smpc_coordinator_db(c, smpc_db_image)
    start_smpc_coordinator_queue(c, smpc_queue_image)
    start_smpc_coordinator_container(c, ip, smpc_image)


def start_smpc_player(c, ip, id, image):
    name = f"{SMPC_PLAYER_BASE_NAME}_{id}"
    message(
        f"Starting container {name} ...",
        Level.HEADER,
    )
    container_cmd = f"python player.py {id}"  # SMPC player id cannot be alphanumeric
    env_variables = (
        f"-e PLAYER_REPO_0=http://{ip}:7000 "
        f"-e PLAYER_REPO_1=http://{ip}:7001 "
        f"-e PLAYER_REPO_2=http://{ip}:7002 "
        f"-e COORDINATOR_URL=http://{ip}:{SMPC_COORDINATOR_PORT} "
        f"-e DB_URL={ip}:{SMPC_COORDINATOR_DB_PORT} "
        "-e DB_UNAME=sysadmin "
        "-e DB_PSWD=123qwe "
        f"-e PORT={SMPC_PLAYER_BASE_PORT + id}"
    )
    container_ports = (
        f"-p {6000 + id}:{6000 + id} "
        f"-p {SMPC_PLAYER_BASE_PORT + id}:{7000 + id} "
        f"-p {14000 + id}:{14000 + id} "
    )  # SMPC player port is increasing using the player id
    cmd = f"""docker run -d {container_ports} {env_variables} --name {name} {image} {container_cmd}"""
    run(c, cmd)


@task
def start_smpc_players(c, ip=None, image=None):
    """
    (Re)Creates 3 SMPC player containers. If the containers exist, it will remove them and create them again.

    :param ip: The ip to use for container communication. If not set, it will read it from the `DEPLOYMENT_CONFIG_FILE`.
    :param image: The smpc player image to deploy. If not set, it will read it from the `DEPLOYMENT_CONFIG_FILE`.
    """

    if not ip:
        ip = get_deployment_config("ip")
    if not image:
        image = get_deployment_config("smpc", subconfig="smpc_image")

    get_docker_image(c, image)

    rm_containers(c, container_name="smpc_player")

    for i in range(3):
        start_smpc_player(c, ip, i, image)


def start_smpc_client(c, node_id, ip, image):
    node_config_file = NODES_CONFIG_DIR / f"{node_id}.toml"
    with open(node_config_file) as fp:
        node_config = toml.load(fp)

    client_id = node_config["smpc"]["client_id"]
    client_port = node_config["smpc"]["client_address"].split(":")[
        2
    ]  # Get the port from the address e.g. 'http://172.17.0.1:9000'

    name = f"{SMPC_CLIENT_BASE_NAME}_{client_id}"
    message(
        f"Starting container {name} ...",
        Level.HEADER,
    )
    container_cmd = f"python client.py"
    env_variables = (
        f"-e PLAYER_REPO_0=http://{ip}:7000 "
        f"-e PLAYER_REPO_1=http://{ip}:7001 "
        f"-e PLAYER_REPO_2=http://{ip}:7002 "
        f"-e COORDINATOR_URL=http://{ip}:{SMPC_COORDINATOR_PORT} "
        f"-e ID={client_id} "
        f"-e PORT={client_port} "
    )
    container_ports = f"-p {client_port}:{client_port} "
    cmd = f"""docker run -d {container_ports} {env_variables} --name {name} {image} {container_cmd}"""
    run(c, cmd)


@task
def start_smpc_clients(c, ip=None, image=None):
    """
    (Re)Creates 3 SMPC player containers. If the containers exist, it will remove them and create them again.

    :param ip: The ip to use for container communication. If not set, it will read it from the `DEPLOYMENT_CONFIG_FILE`.
    :param image: The smpc player image to deploy. If not set, it will read it from the `DEPLOYMENT_CONFIG_FILE`.
    """

    if not ip:
        ip = get_deployment_config("ip")
    if not image:
        image = get_deployment_config("smpc", subconfig="smpc_image")

    get_docker_image(c, image)

    rm_containers(c, container_name="smpc_client")

    for node_id in get_localnode_ids():
        start_smpc_client(c, node_id, ip, image)


@task
def deploy_smpc(c, ip=None, smpc_image=None, smpc_db_image=None, smpc_queue_image=None):
    """
    (Re)Creates all needed SMPC containers. If the containers exist, it will remove them and create them again.

    :param ip: The ip to use for container communication. If not set, it will read it from the `DEPLOYMENT_CONFIG_FILE`.
    :param smpc_image: The coordinator image to deploy. If not set, it will read it from the `DEPLOYMENT_CONFIG_FILE`.
    :param smpc_db_image: The db image to deploy. If not set, it will read it from the `DEPLOYMENT_CONFIG_FILE`.
    :param smpc_queue_image: The queue image to deploy. If not set, it will read it from the `DEPLOYMENT_CONFIG_FILE`.
    """
    rm_containers(c, smpc=True)
    start_smpc_coordinator(c, ip, smpc_image, smpc_db_image, smpc_queue_image)
    start_smpc_players(c, ip, smpc_image)
    start_smpc_clients(c, ip, smpc_image)


@task(iterable=["db"])
def reload_udfio(c, db):
    """
    Used for reloading the udfio module inside the monetdb containers.

    :param db: The names of the monetdb containers.
    """
    dbs = db
    for db in dbs:
        sql_reload_query = """
CREATE OR REPLACE FUNCTION
reload_udfio()
RETURNS
INT
LANGUAGE PYTHON
{
    import udfio
    import importlib
    importlib.reload(udfio)
    return 0
};

SELECT reload_udfio();
        """
        command = f'docker exec -t {db} mclient db --statement "{sql_reload_query}"'
        run(c, command)


def run(c, cmd, attach_=False, wait=True, warn=False, raise_error=False, show_ok=True):
    if attach_:
        c.run(cmd, pty=True)
        return

    if not wait:
        # TODO disown=True will make c.run(..) return immediately
        c.run(cmd, disown=True)
        # TODO wait is False to get in here
        # nevertheless, it will wait (sleep) for 4 seconds here, why??
        spin_wheel(time=4)
        if show_ok:
            message("Ok", Level.SUCCESS)
        return

    # TODO this is supposed to run when wait=True, yet asynchronous=True
    promise = c.run(cmd, asynchronous=True, warn=warn)
    # TODO and then it blocks here, what is the point of asynchronous=True?
    spin_wheel(promise=promise)
    stderr = promise.runner.stderr
    if stderr and raise_error:
        raise UnexpectedExit(stderr)
    result = promise.join()
    if show_ok:
        message("Ok", Level.SUCCESS)
    return result


class Level(Enum):
    HEADER = ("cyan", 1)
    BODY = ("white", 2)
    SUCCESS = ("green", 1)
    ERROR = ("red", 1)
    WARNING = ("yellow", 1)


def message(msg, level=Level.BODY):
    if msg.endswith("..."):
        end = ""
    else:
        end = "\n"
    color, indent_level = level.value
    prfx = "  " * indent_level
    msg = colored(msg, color)
    print(indent(msg, prfx), end=end, flush=True)


wheel = cycle(r"-\|/")


def spin_wheel(promise=None, time=None):
    dt = 0.15
    if promise is not None:
        print("  ", end="")
        for frame in wheel:
            print(frame + "  ", sep="", end="", flush=True)
            sleep(dt)
            print("\b\b\b", sep="", end="", flush=True)
            if promise.runner.process_is_finished:
                print("\b\b", end="")
                break
    elif time:
        print("  ", end="")
        for frame in wheel:
            print(frame + "  ", sep="", end="", flush=True)
            sleep(dt)
            print("\b\b\b", sep="", end="", flush=True)
            time -= dt
            if time <= 0:
                print("\b\b", end="")
                break


def get_deployment_config(config, subconfig=None):
    if not Path(DEPLOYMENT_CONFIG_FILE).is_file():
        raise FileNotFoundError(
            f"Please provide a --{config} parameter or create a deployment config file '{DEPLOYMENT_CONFIG_FILE}'"
        )
    with open(DEPLOYMENT_CONFIG_FILE) as fp:
        if subconfig:
            return toml.load(fp)[config][subconfig]
        return toml.load(fp)[config]


def get_node_ids(all_=False, node=None):
    node_ids = []
    if all_:
        for node_config_file in listdir(NODES_CONFIG_DIR):
            filename = Path(node_config_file).stem
            node_ids.append(filename)
    elif node:
        node_config_file = NODES_CONFIG_DIR / f"{node}.toml"
        if not Path(node_config_file).is_file():
            message(
                f"The configuration file for node '{node}', does not exist in directory '{NODES_CONFIG_DIR}'",
                Level.ERROR,
            )
            sys.exit(1)
        filename = Path(node_config_file).stem
        node_ids.append(filename)
    else:
        message("Please specify a node using --node <node> or use --all", Level.WARNING)
        sys.exit(1)

    return node_ids


def get_localnode_ids():
    all_node_ids = get_node_ids(all_=True)
    local_node_ids = []
    for node_id in all_node_ids:
        node_config_file = NODES_CONFIG_DIR / f"{node_id}.toml"
        with open(node_config_file) as fp:
            node_config = toml.load(fp)
        if node_config["role"] == "LOCALNODE":
            local_node_ids.append(node_id)
    return local_node_ids


def get_docker_image(c, image, always_pull=False):
    """
    Fetches a docker image locally.

    :param image: The image to pull from dockerhub.
    :param always_pull: Will pull the image even if it exists locally.
    """

    cmd = f"docker images -q {image}"
    _, image_tag = image.split(":")
    result = run(c, cmd, show_ok=False)
    if result.stdout != "" and image_tag != "latest" and image_tag != "dev":
        return

    message(f"Pulling image {image} ...", Level.HEADER)
    cmd = f"docker pull {image}"
    run(c, cmd)<|MERGE_RESOLUTION|>--- conflicted
+++ resolved
@@ -165,7 +165,6 @@
         node_config["smpc"]["enabled"] = deployment_config["smpc"]["enabled"]
         if node_config["smpc"]["enabled"]:
             node_config["smpc"]["optional"] = deployment_config["smpc"]["optional"]
-<<<<<<< HEAD
             if coordinator_ip := deployment_config["smpc"].get("coordinator_ip"):
                 if node["role"] == "GLOBALNODE":
                     node_config["smpc"][
@@ -186,21 +185,6 @@
                     node_config["smpc"][
                         "client_address"
                     ] = f"http://{deployment_config['ip']}:{node['smpc_client_port']}"
-=======
-            if node["role"] == "GLOBALNODE":
-                node_config["smpc"][
-                    "coordinator_address"
-                ] = f"http://{deployment_config['ip']}:{SMPC_COORDINATOR_PORT}"
-                node_config["privacy"]["protect_local_data"] = False
-            else:
-                node_config["smpc"]["client_id"] = node["id"]
-                node_config["smpc"][
-                    "client_address"
-                ] = f"http://{deployment_config['ip']}:{node['smpc_client_port']}"
-                node_config["privacy"]["protect_local_data"] = deployment_config[
-                    "privacy"
-                ]["protect_local_data"]
->>>>>>> a8a56aae
 
         node_config_file = NODES_CONFIG_DIR / f"{node['id']}.toml"
         with open(node_config_file, "w+") as fp:
