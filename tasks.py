--- conflicted
+++ resolved
@@ -626,15 +626,11 @@
         with open(node_config_file) as fp:
             node_config = toml.load(fp)
         node_ids.append(node_config["identifier"])
-<<<<<<< HEAD
         if node_config["role"] == "LOCALNODE":
             local_nodes_monetdb_ports.append(node_config["monetdb"]["port"])
-=======
-        monetdb_ports.append(node_config["monetdb"]["port"])
 
     node_ids.sort()  # Sorting the ids protects removing a similarly named id, localnode1 would remove localnode10.
 
->>>>>>> 6913d3d3
     create_monetdb(c, node=node_ids, image=monetdb_image, log_level=log_level)
     create_rabbitmq(c, node=node_ids)
     init_monetdb(c, port=local_nodes_monetdb_ports)
