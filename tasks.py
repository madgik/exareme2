"""
Deployment script used for the development of the MIP-Engine.

In order to understand this script a basic knowledge of the system is required, this script
does not contain the documentation of the engine. The documentation of the tasks,
in this script, is targeted to the specifics of the development deployment process.

This script deploys all the containers and services natively on your machine.
It deploys the containers on different ports and then configures the services to use the appropriate ports.

A node service uses a configuration file either on the default location './mipengine/node/config.toml'
or in the location of the env variable 'MIPENGINE_NODE_CONFIG_FILE', if the env variable is set.
This deployment script used for development, uses the env variable logic, therefore before deploying each
node service the env variable is changed to the location of the node services' config file.

In order for this script's tasks to work the './configs/nodes' folder should contain all the node's config files
following the './mipengine/node/config.toml' as template.
You can either create the files manually or using a '.deployment.toml' file with the following template
```
ip = "172.17.0.1"
log_level = "INFO"
framework_log_level ="INFO"
monetdb_image = "madgik/mipenginedb:dev1.3"

[[nodes]]
id = "globalnode"
monetdb_port=50000
rabbitmq_port=5670

[[nodes]]
id = "localnode1"
monetdb_port=50001
rabbitmq_port=5671

[[nodes]]
id = "localnode2"
monetdb_port=50002
rabbitmq_port=5672
```

and by running the command 'inv create-configs'.

The node services are named after their config file. If a config file is named './configs/nodes/localnode1.toml'
the node service will be called 'localnode1' and should be referenced using that in the following tasks.

Paths are subject to change so in the following documentation the global variables will be used.

"""
import copy
import itertools
import json
import pathlib
import shutil
import sys
from enum import Enum
from itertools import cycle
from os import listdir
from os import path
from pathlib import Path
from textwrap import indent
from time import sleep

import toml
from invoke import UnexpectedExit
from invoke import task
from termcolor import colored

import tests
from mipengine.udfgen import udfio

PROJECT_ROOT = Path(__file__).parent
DEPLOYMENT_CONFIG_FILE = PROJECT_ROOT / ".deployment.toml"
NODES_CONFIG_DIR = PROJECT_ROOT / "configs" / "nodes"
NODE_CONFIG_TEMPLATE_FILE = PROJECT_ROOT / "mipengine" / "node" / "config.toml"
CONTROLLER_CONFIG_DIR = PROJECT_ROOT / "configs" / "controller"
CONTROLLER_LOCALNODES_CONFIG_FILE = (
    PROJECT_ROOT / "configs" / "controller" / "localnodes_config.json"
)
CONTROLLER_CONFIG_TEMPLATE_FILE = (
    PROJECT_ROOT / "mipengine" / "controller" / "config.toml"
)
OUTDIR = Path("/tmp/mipengine/")
if not OUTDIR.exists():
    OUTDIR.mkdir()

TEST_DATA_FOLDER = Path(tests.__file__).parent / "test_data"

ALGORITHM_FOLDERS_ENV_VARIABLE = "ALGORITHM_FOLDERS"
MIPENGINE_NODE_CONFIG_FILE = "MIPENGINE_NODE_CONFIG_FILE"

SMPC_COORDINATOR_PORT = 12314
SMPC_COORDINATOR_DB_PORT = 27017
SMPC_COORDINATOR_QUEUE_PORT = 6379
SMPC_PLAYER_BASE_PORT = 7000
SMPC_CLIENT_BASE_PORT = 9000
SMPC_COORDINATOR_NAME = "smpc_coordinator"
SMPC_COORDINATOR_DB_NAME = "smpc_coordinator_db"
SMPC_COORDINATOR_QUEUE_NAME = "smpc_coordinator_queue"
SMPC_PLAYER_BASE_NAME = "smpc_player"
SMPC_CLIENT_BASE_NAME = "smpc_client"


# TODO Add pre-tasks when this is implemented https://github.com/pyinvoke/invoke/issues/170
# Right now if we call a task from another task, the "pre"-task is not executed


@task
def create_configs(c):
    """
    Create the node and controller services config files, using 'DEPLOYMENT_CONFIG_FILE'.
    """
    if path.exists(NODES_CONFIG_DIR) and path.isdir(NODES_CONFIG_DIR):
        shutil.rmtree(NODES_CONFIG_DIR)
    NODES_CONFIG_DIR.mkdir(parents=True)

    if not Path(DEPLOYMENT_CONFIG_FILE).is_file():
        raise FileNotFoundError(
            f"Deployment config file '{DEPLOYMENT_CONFIG_FILE}' not found."
        )

    with open(DEPLOYMENT_CONFIG_FILE) as fp:
        deployment_config = toml.load(fp)

    with open(NODE_CONFIG_TEMPLATE_FILE) as fp:
        template_node_config = toml.load(fp)

    for node in deployment_config["nodes"]:
        node_config = copy.deepcopy(template_node_config)

        node_config["identifier"] = node["id"]
        node_config["role"] = node["role"]
        node_config["log_level"] = deployment_config["log_level"]
        node_config["framework_log_level"] = deployment_config["framework_log_level"]

        node_config["monetdb"]["ip"] = deployment_config["ip"]
        node_config["monetdb"]["port"] = node["monetdb_port"]

        node_config["rabbitmq"]["ip"] = deployment_config["ip"]
        node_config["rabbitmq"]["port"] = node["rabbitmq_port"]

        node_config["privacy"]["minimum_row_count"] = deployment_config["privacy"][
            "minimum_row_count"
        ]

        node_config["smpc"]["enabled"] = deployment_config["smpc"]["enabled"]
        if node_config["smpc"]["enabled"]:
            node_config["smpc"]["optional"] = deployment_config["smpc"]["optional"]
            if node["role"] == "GLOBALNODE":
                node_config["smpc"][
                    "coordinator_address"
                ] = f"http://{deployment_config['ip']}:{SMPC_COORDINATOR_PORT}"
            else:
                node_config["smpc"]["client_id"] = node["id"]
                node_config["smpc"][
                    "client_address"
                ] = f"http://{deployment_config['ip']}:{node['smpc_client_port']}"

        node_config_file = NODES_CONFIG_DIR / f"{node['id']}.toml"
        with open(node_config_file, "w+") as fp:
            toml.dump(node_config, fp)

    # Create the controller config file
    with open(CONTROLLER_CONFIG_TEMPLATE_FILE) as fp:
        template_controller_config = toml.load(fp)
    controller_config = copy.deepcopy(template_controller_config)
    controller_config["log_level"] = deployment_config["log_level"]
    controller_config["framework_log_level"] = deployment_config["framework_log_level"]

    controller_config["node_landscape_aggregator_update_interval"] = deployment_config[
        "node_landscape_aggregator_update_interval"
    ]
    controller_config["rabbitmq"]["celery_tasks_timeout"] = deployment_config[
        "celery_tasks_timeout"
    ]
    controller_config["rabbitmq"]["celery_run_udf_task_timeout"] = deployment_config[
        "celery_run_udf_task_timeout"
    ]
    controller_config["deployment_type"] = "LOCAL"

    controller_config["localnodes"]["config_file"] = str(
        CONTROLLER_LOCALNODES_CONFIG_FILE
    )
    controller_config["localnodes"]["dns"] = ""
    controller_config["localnodes"]["port"] = ""

    controller_config["cleanup"]["contextids_cleanup_folder"] = "/tmp"
    controller_config["cleanup"]["nodes_cleanup_interval"] = deployment_config[
        "cleanup"
    ]["nodes_cleanup_interval"]
    controller_config["cleanup"]["contextid_release_timelimit"] = deployment_config[
        "cleanup"
    ]["contextid_release_timelimit"]

    controller_config["smpc"]["enabled"] = deployment_config["smpc"]["enabled"]
    if controller_config["smpc"]["enabled"]:
        controller_config["smpc"]["optional"] = deployment_config["smpc"]["optional"]
        controller_config["smpc"][
            "coordinator_address"
        ] = f"http://{deployment_config['ip']}:{SMPC_COORDINATOR_PORT}"

        controller_config["smpc"]["get_result_interval"] = deployment_config["smpc"][
            "get_result_interval"
        ]
        controller_config["smpc"]["get_result_max_retries"] = deployment_config["smpc"][
            "get_result_max_retries"
        ]

    CONTROLLER_CONFIG_DIR.mkdir(parents=True, exist_ok=True)
    controller_config_file = CONTROLLER_CONFIG_DIR / "controller.toml"
    with open(controller_config_file, "w+") as fp:
        toml.dump(controller_config, fp)

    # Create the controller localnodes config file
    localnodes_addresses = [
        f"{deployment_config['ip']}:{node['rabbitmq_port']}"
        for node in deployment_config["nodes"]
    ]
    with open(CONTROLLER_LOCALNODES_CONFIG_FILE, "w+") as fp:
        json.dump(localnodes_addresses, fp)


@task
def install_dependencies(c):
    """Install project dependencies using poetry."""
    message("Installing dependencies...", Level.HEADER)
    cmd = "poetry install"
    run(c, cmd)


@task
def rm_containers(c, container_name=None, monetdb=False, rabbitmq=False, smpc=False):
    """
    Remove the specified docker containers, either by container or relative name.

    :param container_name: If set, removes the container with the specified name.
    :param monetdb: If True, it will remove all monetdb containers.
    :param rabbitmq: If True, it will remove all rabbitmq containers.
    :param smpc: If True, it will remove all smpc related containers.

    If nothing is set, nothing is removed.
    """
    names = []
    if monetdb:
        names.append("monetdb")
    if rabbitmq:
        names.append("rabbitmq")
    if smpc:
        names.append("smpc")
    if container_name:
        names.append(container_name)
    if not names:
        message(
            "You must specify at least one container family to remove (monetdb or/and rabbitmq)",
            level=Level.WARNING,
        )
    for name in names:
        container_ids = run(c, f"docker ps -qa --filter name={name}", show_ok=False)
        if container_ids.stdout:
            message(f"Removing {name} container(s)...", Level.HEADER)
            cmd = f"docker rm -vf $(docker ps -qa --filter name={name})"
            run(c, cmd)
        else:
            message(f"No {name} container to remove.", level=Level.HEADER)


@task(iterable=["node"])
def create_monetdb(c, node, image=None, log_level=None):
    """
    (Re)Create MonetDB container(s) for given node(s). If the container exists, it will remove it and create it again.

    :param node: A list of nodes for which it will create the monetdb containers.
    :param image: The image to deploy. If not set, it will read it from the `DEPLOYMENT_CONFIG_FILE`.
    :param log_level: If not set, it will read it from the `DEPLOYMENT_CONFIG_FILE`.

    If an image is not provided it will use the 'monetdb_image' field from
    the 'DEPLOYMENT_CONFIG_FILE' ex. monetdb_image = "madgik/mipenginedb:dev1.2"

    The data of the monetdb container are not persisted. If the container is recreated, all data will be lost.
    """
    if not node:
        message("Please specify a node using --node <node>", Level.WARNING)
        sys.exit(1)

    if not image:
        image = get_deployment_config("monetdb_image")

    if not log_level:
        log_level = get_deployment_config("log_level")

    get_docker_image(c, image)

    udfio_full_path = path.abspath(udfio.__file__)

    node_ids = node
    for node_id in node_ids:
        container_name = f"monetdb-{node_id}"
        rm_containers(c, container_name=container_name)

        node_config_file = NODES_CONFIG_DIR / f"{node_id}.toml"
        with open(node_config_file) as fp:
            node_config = toml.load(fp)
        container_ports = f"{node_config['monetdb']['port']}:50000"
        message(
            f"Starting container {container_name} on ports {container_ports}...",
            Level.HEADER,
        )
        cmd = f"""docker run -d -P -p {container_ports} -e LOG_LEVEL={log_level} -v {udfio_full_path}:/home/udflib/udfio.py --name {container_name} {image}"""
        run(c, cmd)


@task(iterable=["port"])
def init_monetdb(c, port):
    """
    Initialize MonetDB container(s) with mipdb.

    :param port: A list of container ports that will be initialized.
    """
    ports = port
    for port in ports:
        message(
            f"Initializing MonetDB with mipdb in port: {port}...",
            Level.HEADER,
        )
        cmd = f"""poetry run mipdb init --ip 127.0.0.1 --port {port}"""
        run(c, cmd)


@task(iterable=["port"])
def load_data(c, port=None):
    """
    Load data into the specified DB from the 'TEST_DATA_FOLDER'.

    :param port: A list of ports, in which it will load the data. If not set, it will use the `NODES_CONFIG_DIR` files.
    """

    local_node_ports = port
    if not local_node_ports:
        config_files = [NODES_CONFIG_DIR / file for file in listdir(NODES_CONFIG_DIR)]
        if not config_files:
            message(
                f"There are no node config files to be used for data import. Folder: {NODES_CONFIG_DIR}",
                Level.WARNING,
            )
            sys.exit(1)

        local_node_ports = []
        for node_config_file in config_files:
            with open(node_config_file) as fp:
                node_config = toml.load(fp)
            if node_config["role"] == "LOCALNODE":
                local_node_ports.append(node_config["monetdb"]["port"])

    local_node_ports = sorted(local_node_ports)

    # Load the test data folder into the dbs
    data_model_folders = [
        TEST_DATA_FOLDER / folder for folder in listdir(TEST_DATA_FOLDER)
    ]
    for data_model_folder in data_model_folders:

        # Load all data models in each db
        with open(data_model_folder / "CDEsMetadata.json") as data_model_metadata_file:
            data_model_metadata = json.load(data_model_metadata_file)
            data_model_code = data_model_metadata["code"]
            data_model_version = data_model_metadata["version"]
        cdes_file = data_model_folder / "CDEsMetadata.json"
        for port in local_node_ports:
            message(
                f"Loading data model '{data_model_code}:{data_model_version}' metadata in MonetDB at port {port}...",
                Level.HEADER,
            )
            cmd = f"poetry run mipdb add-data-model {cdes_file} --port {port} "
            run(c, cmd)

        # Load only the 1st csv of each dataset "with 0 suffix" in the 1st node
        first_node_csvs = sorted(
            [
                data_model_folder / file
                for file in listdir(data_model_folder)
                if file.endswith("0.csv") and not file.endswith("10.csv")
            ]
        )
        for csv in first_node_csvs:
            port = local_node_ports[0]
            message(
                f"Loading dataset {pathlib.PurePath(csv).name} in MonetDB at port {port}...",
                Level.HEADER,
            )
            cmd = f"poetry run mipdb add-dataset {csv} -d {data_model_code} -v {data_model_version} --port {port} "
            run(c, cmd)

        # Load the data model's remaining csvs in the rest of the nodes with round-robin fashion
        remaining_csvs = sorted(
            [
                data_model_folder / file
                for file in listdir(data_model_folder)
                if file.endswith(".csv") and not file.endswith("0.csv")
            ]
        )
        if len(local_node_ports) > 1:
            local_node_ports_cycle = itertools.cycle(local_node_ports[1:])
        else:
            local_node_ports_cycle = itertools.cycle(local_node_ports)
        for csv in remaining_csvs:
            port = next(local_node_ports_cycle)
            message(
                f"Loading dataset {pathlib.PurePath(csv).name} in MonetDB at port {port}...",
                Level.HEADER,
            )
            cmd = f"poetry run mipdb add-dataset {csv} -d {data_model_code} -v {data_model_version} --port {port} "
            run(c, cmd)


@task(iterable=["node"])
def create_rabbitmq(c, node, rabbitmq_image=None):
    """
    (Re)Create RabbitMQ container(s) of given node(s). If the container exists, remove it and create it again.

    :param node: A list of nodes for which to (re)create the rabbitmq containers.
    :param rabbitmq_image: The image to deploy. If not set, it will read it from the `DEPLOYMENT_CONFIG_FILE`.

    """
    if not node:
        message("Please specify a node using --node <node>", Level.WARNING)
        sys.exit(1)

    if not rabbitmq_image:
        rabbitmq_image = get_deployment_config("rabbitmq_image")

    get_docker_image(c, rabbitmq_image)

    node_ids = node
    for node_id in node_ids:
        container_name = f"rabbitmq-{node_id}"
        rm_containers(c, container_name=container_name)

        node_config_file = NODES_CONFIG_DIR / f"{node_id}.toml"
        with open(node_config_file) as fp:
            node_config = toml.load(fp)
        queue_port = f"{node_config['rabbitmq']['port']}:5672"
        api_port = f"{node_config['rabbitmq']['port']+10000}:15672"
        message(
            f"Starting container {container_name} on ports {queue_port}...",
            Level.HEADER,
        )
        cmd = f"docker run -d -p {queue_port} -p {api_port} --name {container_name} {rabbitmq_image}"
        run(c, cmd)

    for node_id in node_ids:
        container_name = f"rabbitmq-{node_id}"

        cmd = f"docker inspect --format='{{{{json .State.Health}}}}' {container_name}"
        # Wait until rabbitmq is healthy
        message(
            f"Waiting for container {container_name} to become healthy...",
            Level.HEADER,
        )
        for _ in range(100):
            status = run(c, cmd, raise_error=True, wait=True, show_ok=False)

            if '"Status":"healthy"' not in status.stdout:
                spin_wheel(time=2)
            else:
                message("Ok", Level.SUCCESS)
                break
        else:
            message("Cannot configure RabbitMQ", Level.ERROR)
            sys.exit(1)


@task
def kill_node(c, node=None, all_=False):
    """
    Kill the node(s) service(s).

    :param node: The node service to kill.
    :param all_: If set, all node services will be killed.
    """

    if all_:
        node_pattern = ""
    elif node:
        node_pattern = node
    else:
        message("Please specify a node using --node <node> or use --all", Level.WARNING)
        sys.exit(1)

    res_bin = run(
        c,
        f"ps aux | grep '[c]elery' | grep 'worker' | grep '{node_pattern}' ",
        warn=True,
        show_ok=False,
    )

    if res_bin.ok:
        message(
            f"Killing previous celery instance(s) with pattern '{node_pattern}' ...",
            Level.HEADER,
        )

        # We need to kill the celery worker processes with the "node_pattern", if provided.
        # First we kill the parent process (celery workers' parent) if there is one, when "node_pattern is provided,
        # and then we kill all the celery worker processes with/without a pattern.
        cmd = (
            f"pid=$(ps aux | grep '[c]elery' | grep 'worker' | grep '{node_pattern}' | awk '{{print $2}}') "
            f"&& pgrep -P $pid | xargs kill -9 "
        )
        run(c, cmd, warn=True, show_ok=False)
        cmd = (
            f"pid=$(ps aux | grep '[c]elery' | grep 'worker' | grep '{node_pattern}' | awk '{{print $2}}') "
            f"&& kill -9 $pid "
        )
        run(c, cmd, warn=True)
    else:
        message("No celery instances found", Level.HEADER)


@task
def start_node(
    c,
    node=None,
    all_=False,
    framework_log_level=None,
    detached=False,
    algorithm_folders=None,
):
    """
    (Re)Start the node(s) service(s). If a node service is running, stop and start it again.

    :param node: The node to start, using the proper file in the `NODES_CONFIG_DIR`.
    :param all_: If set, the nodes of which the configuration file exists, will be started.
    :param framework_log_level: If not provided, it will look into the `DEPLOYMENT_CONFIG_FILE`.
    :param detached: If set to True, it will start the service in the background.
    :param algorithm_folders: Used from the services. If not provided, it looks in the `DEPLOYMENT_CONFIG_FILE`.

    The containers related to the services remain unchanged.
    """

    if not framework_log_level:
        framework_log_level = get_deployment_config("framework_log_level")

    if not algorithm_folders:
        algorithm_folders = get_deployment_config("algorithm_folders")
    if not isinstance(algorithm_folders, str):
        raise ValueError(
            "The algorithm_folders configuration must be a comma separated string."
        )

    node_ids = get_node_ids(all_, node)
    node_ids.sort()  # Sorting the ids protects removing a similarly named id, localnode1 would remove localnode10.

    for node_id in node_ids:
        kill_node(c, node_id)

        message(f"Starting Node {node_id}...", Level.HEADER)
        node_config_file = NODES_CONFIG_DIR / f"{node_id}.toml"
        with c.prefix(f"export {ALGORITHM_FOLDERS_ENV_VARIABLE}={algorithm_folders}"):
            with c.prefix(f"export {MIPENGINE_NODE_CONFIG_FILE}={node_config_file}"):
                outpath = OUTDIR / (node_id + ".out")
                if detached or all_:
                    cmd = (
                        f"PYTHONPATH={PROJECT_ROOT} poetry run celery "
                        f"-A mipengine.node.node worker -l {framework_log_level} > {outpath} "
                        f"--pool=eventlet --purge 2>&1"
                    )
                    run(c, cmd, wait=False)
                else:
                    cmd = (
                        f"PYTHONPATH={PROJECT_ROOT} poetry run celery -A "
                        f"mipengine.node.node worker -l {framework_log_level} --pool=eventlet --purge"
                    )
                    run(c, cmd, attach_=True)


@task
def kill_controller(c):
    """Kill the controller service."""
    res = run(c, "ps aux | grep '[h]ypercorn'", warn=True, show_ok=False)
    if res.ok:
        message("Killing previous Quart instances...", Level.HEADER)
        cmd = (
            "ps aux | grep '[h]ypercorn' | awk '{ print $2}' | xargs kill -9 && sleep 5"
        )
        run(c, cmd)
    else:
        message("No hypercorn instance found", Level.HEADER)


@task
def start_controller(c, detached=False, algorithm_folders=None):
    """
    (Re)Start the controller service. If the service is already running, stop and start it again.

    :param detached: If set to True, it will start the service in the background.
    :param algorithm_folders: Used from the services. If not provided, it looks in the `DEPLOYMENT_CONFIG_FILE`.
    """

    if not algorithm_folders:
        algorithm_folders = get_deployment_config("algorithm_folders")
    if not isinstance(algorithm_folders, str):
        raise ValueError(
            "The algorithm_folders configuration must be a comma separated string."
        )

    kill_controller(c)

    message("Starting Controller...", Level.HEADER)
    controller_config_file = CONTROLLER_CONFIG_DIR / "controller.toml"
    with c.prefix(f"export {ALGORITHM_FOLDERS_ENV_VARIABLE}={algorithm_folders}"):
        with c.prefix(
            f"export MIPENGINE_CONTROLLER_CONFIG_FILE={controller_config_file}"
        ):
<<<<<<< HEAD
            outpath = OUTDIR / "controller.out"
            if detached:
                cmd = f"PYTHONPATH={PROJECT_ROOT} poetry run hypercorn -b 0.0.0.0:5000 -w 1 --log-level DEBUG mipengine/controller/api/app:app>> {outpath} 2>&1"
                run(c, cmd, wait=False)
            else:
                cmd = f"PYTHONPATH={PROJECT_ROOT} poetry run hypercorn -b 0.0.0.0:5000 -w 1 --log-level DEBUG mipengine/controller/api/app:app"
                run(c, cmd, attach_=True)
=======
            with c.prefix("export QUART_APP=mipengine/controller/api/app:app"):
                outpath = OUTDIR / "controller.out"
                if detached:
                    cmd = f"PYTHONPATH={PROJECT_ROOT} poetry run quart run --host=0.0.0.0 >> {outpath} 2>&1"
                    run(c, cmd, wait=False)
                else:
                    cmd = (
                        f"PYTHONPATH={PROJECT_ROOT} poetry run quart run --host=0.0.0.0"
                    )
                    run(c, cmd, attach_=True)
>>>>>>> 1acfab24


@task
def deploy(
    c,
    install_dep=True,
    start_all=True,
    start_controller_=False,
    start_nodes=False,
    log_level=None,
    framework_log_level=None,
    monetdb_image=None,
    algorithm_folders=None,
    smpc=None,
):
    """
    Install dependencies, (re)create all the containers and (re)start all the services.

    :param install_dep: Install dependencies or not.
    :param start_all: Start all node/controller services flag.
    :param start_controller_: Start controller services flag.
    :param start_nodes: Start all nodes flag.
    :param log_level: Used for the dev logs. If not provided, it looks in the `DEPLOYMENT_CONFIG_FILE`.
    :param framework_log_level: Used for the engine services. If not provided, it looks in the `DEPLOYMENT_CONFIG_FILE`.
    :param monetdb_image: Used for the db containers. If not provided, it looks in the `DEPLOYMENT_CONFIG_FILE`.
    :param algorithm_folders: Used from the services. If not provided, it looks in the `DEPLOYMENT_CONFIG_FILE`.
    :param smpc: Deploy the SMPC cluster as well. If not provided, it looks in the `DEPLOYMENT_CONFIG_FILE`.
    """

    if not log_level:
        log_level = get_deployment_config("log_level")

    if not framework_log_level:
        framework_log_level = get_deployment_config("framework_log_level")

    if not monetdb_image:
        monetdb_image = get_deployment_config("monetdb_image")

    if not algorithm_folders:
        algorithm_folders = get_deployment_config("algorithm_folders")

    if smpc is None:
        smpc = get_deployment_config("smpc", subconfig="enabled")

    if install_dep:
        install_dependencies(c)

    # Start NODE services
    config_files = [NODES_CONFIG_DIR / file for file in listdir(NODES_CONFIG_DIR)]
    if not config_files:
        message(
            f"There are no node config files to be used for deployment. Folder: {NODES_CONFIG_DIR}",
            Level.WARNING,
        )
        sys.exit(1)

    node_ids = []
    local_nodes_monetdb_ports = []
    for node_config_file in config_files:
        with open(node_config_file) as fp:
            node_config = toml.load(fp)
        node_ids.append(node_config["identifier"])
        if node_config["role"] == "LOCALNODE":
            local_nodes_monetdb_ports.append(node_config["monetdb"]["port"])

    node_ids.sort()  # Sorting the ids protects removing a similarly named id, localnode1 would remove localnode10.

    create_monetdb(c, node=node_ids, image=monetdb_image, log_level=log_level)
    create_rabbitmq(c, node=node_ids)
    init_monetdb(c, port=local_nodes_monetdb_ports)

    if start_nodes or start_all:
        start_node(
            c,
            all_=True,
            framework_log_level=framework_log_level,
            detached=True,
            algorithm_folders=algorithm_folders,
        )

    # Start CONTROLLER service
    if start_controller_ or start_all:
        start_controller(c, detached=True, algorithm_folders=algorithm_folders)

    if smpc:
        deploy_smpc(c)


@task
def attach(c, node=None, controller=False, db=None):
    """
    Attach to a node/controller service or a db container.

    :param node: The node service name to which to attach.
    :param controller: Attach to controller flag.
    :param db: The db container name to which to attach.
    """
    if (node or controller) and not (node and controller):
        fname = node or "controller"
        outpath = OUTDIR / (fname + ".out")
        cmd = f"tail -f {outpath}"
        run(c, cmd, attach_=True)
    elif db:
        run(c, f"docker exec -it {db} mclient db", attach_=True)
    else:
        message("You must attach to Node, Controller or DB", Level.WARNING)
        sys.exit(1)


@task
def cleanup(c):
    """Kill all node/controller services and remove all monetdb/rabbitmq containers."""
    kill_controller(c)
    kill_node(c, all_=True)
    rm_containers(c, monetdb=True, rabbitmq=True, smpc=True)
    if OUTDIR.exists():
        message(f"Removing {OUTDIR}...", level=Level.HEADER)
        for outpath in OUTDIR.glob("*.out"):
            outpath.unlink()
        OUTDIR.rmdir()
        message("Ok", level=Level.SUCCESS)


@task
def start_flower(c, node=None, all_=False):
    """
    (Re)Start flower monitoring tool. If flower is already running, stop ir and start it again.

    :param node: The node service, for which to create the flower monitoring.
    :param all_: If set, it will create monitoring for all node services in the `NODES_CONFIG_DIR`.
    """

    kill_all_flowers(c)

    FLOWER_PORT = 5550

    node_ids = get_node_ids(all_, node)
    node_ids.sort()

    for node_id in node_ids:
        node_config_file = NODES_CONFIG_DIR / f"{node_id}.toml"
        with open(node_config_file) as fp:
            node_config = toml.load(fp)

        ip = node_config["rabbitmq"]["ip"]
        port = node_config["rabbitmq"]["port"]
        api_port = port + 10000
        user_and_password = (
            node_config["rabbitmq"]["user"] + ":" + node_config["rabbitmq"]["password"]
        )
        vhost = node_config["rabbitmq"]["vhost"]
        flower_url = ip + ":" + str(port)
        broker = f"amqp://{user_and_password}@{flower_url}/{vhost}"
        broker_api = f"http://{user_and_password}@{ip + ':' + str(api_port)}/api/"

        flower_index = node_ids.index(node_id)
        flower_port = FLOWER_PORT + flower_index

        message(f"Starting flower container for node {node_id}...", Level.HEADER)
        command = f"docker run --name flower-{node_id} -d -p {flower_port}:5555 mher/flower:0.9.5 flower --broker={broker} --broker-api={broker_api}"
        run(c, command)
        cmd = "docker ps | grep '[f]lower'"
        run(c, cmd, warn=True, show_ok=False)
        message(f"Visit me at http://localhost:{flower_port}", Level.HEADER)


@task
def kill_all_flowers(c):
    """Kill all flower instances."""
    container_ids = run(c, "docker ps -qa --filter name=flower", show_ok=False)
    if container_ids.stdout:
        message("Killing Flower instances and removing containers...", Level.HEADER)
        cmd = f"docker container kill flower & docker rm -vf $(docker ps -qa --filter name=flower)"
        run(c, cmd)
        message("Flower has withered away", Level.HEADER)
    else:
        message(f"No flower container to remove", level=Level.HEADER)


def start_smpc_coordinator_db(c, image):
    container_ports = f"{SMPC_COORDINATOR_DB_PORT}:27017"
    message(
        f"Starting container {SMPC_COORDINATOR_DB_NAME} on ports {container_ports}...",
        Level.HEADER,
    )
    env_variables = (
        "-e MONGO_INITDB_ROOT_USERNAME=sysadmin "
        "-e MONGO_INITDB_ROOT_PASSWORD=123qwe "
    )
    cmd = f"docker run -d -p {container_ports} {env_variables} --name {SMPC_COORDINATOR_DB_NAME} {image}"
    run(c, cmd)


def start_smpc_coordinator_queue(c, image):
    container_ports = f"{SMPC_COORDINATOR_QUEUE_PORT}:6379"
    message(
        f"Starting container {SMPC_COORDINATOR_QUEUE_NAME} on ports {container_ports}...",
        Level.HEADER,
    )
    container_cmd = "redis-server --requirepass agora"
    cmd = f"""docker run -d -p {container_ports} -e REDIS_REPLICATION_MODE=master --name {SMPC_COORDINATOR_QUEUE_NAME} {image} {container_cmd}"""
    run(c, cmd)


def start_smpc_coordinator_container(c, ip, image):
    container_ports = f"{SMPC_COORDINATOR_PORT}:12314"
    message(
        f"Starting container {SMPC_COORDINATOR_NAME} on ports {container_ports}...",
        Level.HEADER,
    )
    container_cmd = "python coordinator.py"
    env_variables = (
        f"-e PLAYER_REPO_0=http://{ip}:7000 "
        f"-e PLAYER_REPO_1=http://{ip}:7001 "
        f"-e PLAYER_REPO_2=http://{ip}:7002 "
        f"-e REDIS_HOST={ip} "
        f"-e REDIS_PORT={SMPC_COORDINATOR_QUEUE_PORT} "
        "-e REDIS_PSWD=agora "
        f"-e DB_URL={ip}:{SMPC_COORDINATOR_DB_PORT} "
        "-e DB_UNAME=sysadmin "
        "-e DB_PSWD=123qwe "
    )
    cmd = f"""docker run -d -p {container_ports} {env_variables} --name {SMPC_COORDINATOR_NAME} {image} {container_cmd}"""
    run(c, cmd)


@task
def start_smpc_coordinator(
    c, ip=None, smpc_image=None, smpc_db_image=None, smpc_queue_image=None
):
    """
    (Re)Creates all needed SMPC coordinator containers. If the containers exist, it will remove them and create them again.

    :param ip: The ip to use for container communication. If not set, it will read it from the `DEPLOYMENT_CONFIG_FILE`.
    :param smpc_image: The coordinator image to deploy. If not set, it will read it from the `DEPLOYMENT_CONFIG_FILE`.
    :param smpc_db_image: The db image to deploy. If not set, it will read it from the `DEPLOYMENT_CONFIG_FILE`.
    :param smpc_queue_image: The queue image to deploy. If not set, it will read it from the `DEPLOYMENT_CONFIG_FILE`.
    """

    if not ip:
        ip = get_deployment_config("ip")
    if not smpc_image:
        smpc_image = get_deployment_config("smpc", subconfig="smpc_image")
    if not smpc_db_image:
        smpc_db_image = get_deployment_config("smpc", subconfig="db_image")
    if not smpc_queue_image:
        smpc_queue_image = get_deployment_config("smpc", subconfig="queue_image")

    get_docker_image(c, smpc_image)
    get_docker_image(c, smpc_db_image)
    get_docker_image(c, smpc_queue_image)

    rm_containers(c, container_name="smpc_coordinator")

    start_smpc_coordinator_db(c, smpc_db_image)
    start_smpc_coordinator_queue(c, smpc_queue_image)
    start_smpc_coordinator_container(c, ip, smpc_image)


def start_smpc_player(c, ip, id, image):
    name = f"{SMPC_PLAYER_BASE_NAME}_{id}"
    message(
        f"Starting container {name} ...",
        Level.HEADER,
    )
    container_cmd = f"python player.py {id}"  # SMPC player id cannot be alphanumeric
    env_variables = (
        f"-e PLAYER_REPO_0=http://{ip}:7000 "
        f"-e PLAYER_REPO_1=http://{ip}:7001 "
        f"-e PLAYER_REPO_2=http://{ip}:7002 "
        f"-e COORDINATOR_URL=http://{ip}:{SMPC_COORDINATOR_PORT} "
        f"-e DB_URL={ip}:{SMPC_COORDINATOR_DB_PORT} "
        "-e DB_UNAME=sysadmin "
        "-e DB_PSWD=123qwe "
    )
    container_ports = (
        f"-p {6000 + id}:{6000 + id} "
        f"-p {SMPC_PLAYER_BASE_PORT + id}:{7000 + id} "
        f"-p {14000 + id}:{14000 + id} "
    )  # SMPC player port is increasing using the player id
    cmd = f"""docker run -d {container_ports} {env_variables} --name {name} {image} {container_cmd}"""
    run(c, cmd)


@task
def start_smpc_players(c, ip=None, image=None):
    """
    (Re)Creates 3 SMPC player containers. If the containers exist, it will remove them and create them again.

    :param ip: The ip to use for container communication. If not set, it will read it from the `DEPLOYMENT_CONFIG_FILE`.
    :param image: The smpc player image to deploy. If not set, it will read it from the `DEPLOYMENT_CONFIG_FILE`.
    """

    if not ip:
        ip = get_deployment_config("ip")
    if not image:
        image = get_deployment_config("smpc", subconfig="smpc_image")

    get_docker_image(c, image)

    rm_containers(c, container_name="smpc_player")

    for i in range(3):
        start_smpc_player(c, ip, i, image)


def start_smpc_client(c, node_id, ip, image):
    node_config_file = NODES_CONFIG_DIR / f"{node_id}.toml"
    with open(node_config_file) as fp:
        node_config = toml.load(fp)

    client_id = node_config["smpc"]["client_id"]
    client_port = node_config["smpc"]["client_address"].split(":")[
        2
    ]  # Get the port from the address e.g. 'http://172.17.0.1:9000'

    name = f"{SMPC_CLIENT_BASE_NAME}_{client_id}"
    message(
        f"Starting container {name} ...",
        Level.HEADER,
    )
    container_cmd = f"python client.py"
    env_variables = (
        f"-e PLAYER_REPO_0=http://{ip}:7000 "
        f"-e PLAYER_REPO_1=http://{ip}:7001 "
        f"-e PLAYER_REPO_2=http://{ip}:7002 "
        f"-e COORDINATOR_URL=http://{ip}:{SMPC_COORDINATOR_PORT} "
        f"-e ID={client_id} "
        f"-e PORT={client_port} "
    )
    container_ports = f"-p {client_port}:{client_port} "
    cmd = f"""docker run -d {container_ports} {env_variables} --name {name} {image} {container_cmd}"""
    run(c, cmd)


@task
def start_smpc_clients(c, ip=None, image=None):
    """
    (Re)Creates 3 SMPC player containers. If the containers exist, it will remove them and create them again.

    :param ip: The ip to use for container communication. If not set, it will read it from the `DEPLOYMENT_CONFIG_FILE`.
    :param image: The smpc player image to deploy. If not set, it will read it from the `DEPLOYMENT_CONFIG_FILE`.
    """

    if not ip:
        ip = get_deployment_config("ip")
    if not image:
        image = get_deployment_config("smpc", subconfig="smpc_image")

    get_docker_image(c, image)

    rm_containers(c, container_name="smpc_client")

    for node_id in get_localnode_ids():
        start_smpc_client(c, node_id, ip, image)


@task
def deploy_smpc(c, ip=None, smpc_image=None, smpc_db_image=None, smpc_queue_image=None):
    """
    (Re)Creates all needed SMPC containers. If the containers exist, it will remove them and create them again.

    :param ip: The ip to use for container communication. If not set, it will read it from the `DEPLOYMENT_CONFIG_FILE`.
    :param smpc_image: The coordinator image to deploy. If not set, it will read it from the `DEPLOYMENT_CONFIG_FILE`.
    :param smpc_db_image: The db image to deploy. If not set, it will read it from the `DEPLOYMENT_CONFIG_FILE`.
    :param smpc_queue_image: The queue image to deploy. If not set, it will read it from the `DEPLOYMENT_CONFIG_FILE`.
    """
    rm_containers(c, smpc=True)
    start_smpc_coordinator(c, ip, smpc_image, smpc_db_image, smpc_queue_image)
    start_smpc_players(c, ip, smpc_image)
    start_smpc_clients(c, ip, smpc_image)


@task(iterable=["db"])
def reload_udfio(c, db):
    """
    Used for reloading the udfio module inside the monetdb containers.

    :param db: The names of the monetdb containers.
    """
    dbs = db
    for db in dbs:
        sql_reload_query = """
CREATE OR REPLACE FUNCTION
reload_udfio()
RETURNS
INT
LANGUAGE PYTHON
{
    import udfio
    import importlib
    importlib.reload(udfio)
    return 0
};

SELECT reload_udfio();
        """
        command = f'docker exec -t {db} mclient db --statement "{sql_reload_query}"'
        run(c, command)


def run(c, cmd, attach_=False, wait=True, warn=False, raise_error=False, show_ok=True):
    if attach_:
        c.run(cmd, pty=True)
        return

    if not wait:
        # TODO disown=True will make c.run(..) return immediately
        c.run(cmd, disown=True)
        # TODO wait is False to get in here
        # nevertheless, it will wait (sleep) for 4 seconds here, why??
        spin_wheel(time=4)
        if show_ok:
            message("Ok", Level.SUCCESS)
        return

    # TODO this is supposed to run when wait=True, yet asynchronous=True
    promise = c.run(cmd, asynchronous=True, warn=warn)
    # TODO and then it blocks here, what is the point of asynchronous=True?
    spin_wheel(promise=promise)
    stderr = promise.runner.stderr
    if stderr and raise_error:
        raise UnexpectedExit(stderr)
    result = promise.join()
    if show_ok:
        message("Ok", Level.SUCCESS)
    return result


class Level(Enum):
    HEADER = ("cyan", 1)
    BODY = ("white", 2)
    SUCCESS = ("green", 1)
    ERROR = ("red", 1)
    WARNING = ("yellow", 1)


def message(msg, level=Level.BODY):
    if msg.endswith("..."):
        end = ""
    else:
        end = "\n"
    color, indent_level = level.value
    prfx = "  " * indent_level
    msg = colored(msg, color)
    print(indent(msg, prfx), end=end, flush=True)


wheel = cycle(r"-\|/")


def spin_wheel(promise=None, time=None):
    dt = 0.15
    if promise is not None:
        print("  ", end="")
        for frame in wheel:
            print(frame + "  ", sep="", end="", flush=True)
            sleep(dt)
            print("\b\b\b", sep="", end="", flush=True)
            if promise.runner.process_is_finished:
                print("\b\b", end="")
                break
    elif time:
        print("  ", end="")
        for frame in wheel:
            print(frame + "  ", sep="", end="", flush=True)
            sleep(dt)
            print("\b\b\b", sep="", end="", flush=True)
            time -= dt
            if time <= 0:
                print("\b\b", end="")
                break


def get_deployment_config(config, subconfig=None):
    if not Path(DEPLOYMENT_CONFIG_FILE).is_file():
        raise FileNotFoundError(
            f"Please provide a --{config} parameter or create a deployment config file '{DEPLOYMENT_CONFIG_FILE}'"
        )
    with open(DEPLOYMENT_CONFIG_FILE) as fp:
        if subconfig:
            return toml.load(fp)[config][subconfig]
        return toml.load(fp)[config]


def get_node_ids(all_=False, node=None):
    node_ids = []
    if all_:
        for node_config_file in listdir(NODES_CONFIG_DIR):
            filename = Path(node_config_file).stem
            node_ids.append(filename)
    elif node:
        node_config_file = NODES_CONFIG_DIR / f"{node}.toml"
        if not Path(node_config_file).is_file():
            message(
                f"The configuration file for node '{node}', does not exist in directory '{NODES_CONFIG_DIR}'",
                Level.ERROR,
            )
            sys.exit(1)
        filename = Path(node_config_file).stem
        node_ids.append(filename)
    else:
        message("Please specify a node using --node <node> or use --all", Level.WARNING)
        sys.exit(1)

    return node_ids


def get_localnode_ids():
    all_node_ids = get_node_ids(all_=True)
    local_node_ids = []
    for node_id in all_node_ids:
        node_config_file = NODES_CONFIG_DIR / f"{node_id}.toml"
        with open(node_config_file) as fp:
            node_config = toml.load(fp)
        if node_config["role"] == "LOCALNODE":
            local_node_ids.append(node_id)
    return local_node_ids


def get_docker_image(c, image, always_pull=False):
    """
    Fetches a docker image locally.

    :param image: The image to pull from dockerhub.
    :param always_pull: Will pull the image even if it exists locally.
    """

    cmd = f"docker images -q {image}"
    _, image_tag = image.split(":")
    result = run(c, cmd, show_ok=False)
    if result.stdout != "" and image_tag != "latest" and image_tag != "dev":
        return

    message(f"Pulling image {image} ...", Level.HEADER)
    cmd = f"docker pull {image}"
    run(c, cmd)<|MERGE_RESOLUTION|>--- conflicted
+++ resolved
@@ -610,7 +610,6 @@
         with c.prefix(
             f"export MIPENGINE_CONTROLLER_CONFIG_FILE={controller_config_file}"
         ):
-<<<<<<< HEAD
             outpath = OUTDIR / "controller.out"
             if detached:
                 cmd = f"PYTHONPATH={PROJECT_ROOT} poetry run hypercorn -b 0.0.0.0:5000 -w 1 --log-level DEBUG mipengine/controller/api/app:app>> {outpath} 2>&1"
@@ -618,18 +617,6 @@
             else:
                 cmd = f"PYTHONPATH={PROJECT_ROOT} poetry run hypercorn -b 0.0.0.0:5000 -w 1 --log-level DEBUG mipengine/controller/api/app:app"
                 run(c, cmd, attach_=True)
-=======
-            with c.prefix("export QUART_APP=mipengine/controller/api/app:app"):
-                outpath = OUTDIR / "controller.out"
-                if detached:
-                    cmd = f"PYTHONPATH={PROJECT_ROOT} poetry run quart run --host=0.0.0.0 >> {outpath} 2>&1"
-                    run(c, cmd, wait=False)
-                else:
-                    cmd = (
-                        f"PYTHONPATH={PROJECT_ROOT} poetry run quart run --host=0.0.0.0"
-                    )
-                    run(c, cmd, attach_=True)
->>>>>>> 1acfab24
 
 
 @task
