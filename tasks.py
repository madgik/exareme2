--- conflicted
+++ resolved
@@ -111,15 +111,10 @@
     ports = port
     for port in ports:
         message(f"Loading data on MonetDB at port {port}...", Level.HEADER)
-<<<<<<< HEAD
         cmd = (
             f"poetry run python -m mipengine.node.monetdb_interface.csv_importer "
-            f"-folder ./tests/data/ -user monetdb -pass monetdb -url localhost:{port} -farm db"
-        )
-=======
-        # TODO Path should not be hardcoded
-        cmd = f"poetry run python -m mipengine.node.monetdb_interface.csv_importer -folder ./tests/integration_tests/data/ -user monetdb -pass monetdb -url localhost:{port} -farm db"
->>>>>>> 298dac84
+            f"-folder ./tests/integration_tests/data/ -user monetdb -pass monetdb -url localhost:{port} -farm db"
+        )
         run(c, cmd)
 
 
