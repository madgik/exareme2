"""
Deployment script used for the development of the MIP-Engine.

In order to understand this script a basic knowledge of the system is required, this script
does not contain the documentation of the engine. The documentation of the tasks,
in this script, is targeted to the specifics of the development deployment process.

This script deploys all the containers and services natively on your machine.
It deploys the containers on different ports and then configures the services to use the appropriate ports.

A node service uses a configuration file either on the default location './mipengine/node/config.toml'
or in the location of the env variable 'MIPENGINE_NODE_CONFIG_FILE', if the env variable is set.
This deployment script used for development, uses the env variable logic, therefore before deploying each
node service the env variable is changed to the location of the node services' config file.

In order for this script's tasks to work the './configs/nodes' folder should contain all the node's config files
following the './mipengine/node/config.toml' as template.
You can either create the files manually or using a '.deployment.toml' file with the following template
```
ip = "172.17.0.1"
log_level = "INFO"
framework_log_level ="INFO"
monetdb_image = "madgik/mipenginedb:dev1.3"

[[nodes]]
id = "globalnode"
monetdb_port=50000
rabbitmq_port=5670

[[nodes]]
id = "localnode1"
monetdb_port=50001
rabbitmq_port=5671

[[nodes]]
id = "localnode2"
monetdb_port=50002
rabbitmq_port=5672
```

and by running the command 'inv create-configs'.

The node services are named after their config file. If a config file is named './configs/nodes/localnode1.toml'
the node service will be called 'localnode1' and should be referenced using that in the following tasks.

Paths are subject to change so in the following documentation the global variables will be used.

"""
<<<<<<< HEAD
import copy
=======
import itertools
>>>>>>> 5a380cd8
import json
import pathlib
import shutil
import sys
from enum import Enum
from itertools import cycle
from os import listdir
from os import path
from pathlib import Path
from textwrap import indent
from time import sleep

import toml
from invoke import UnexpectedExit
from invoke import task
from termcolor import colored

import tests
from mipengine.udfgen import udfio

PROJECT_ROOT = Path(__file__).parent
DEPLOYMENT_CONFIG_FILE = PROJECT_ROOT / ".deployment.toml"
NODES_CONFIG_DIR = PROJECT_ROOT / "configs" / "nodes"
NODE_CONFIG_TEMPLATE_FILE = PROJECT_ROOT / "mipengine" / "node" / "config.toml"
CONTROLLER_CONFIG_DIR = PROJECT_ROOT / "configs" / "controller"
CONTROLLER_LOCALNODES_CONFIG_FILE = (
    PROJECT_ROOT / "configs" / "controller" / "localnodes_config.json"
)
CONTROLLER_CONFIG_TEMPLATE_FILE = (
    PROJECT_ROOT / "mipengine" / "controller" / "config.toml"
)
OUTDIR = Path("/tmp/mipengine/")
if not OUTDIR.exists():
    OUTDIR.mkdir()

TEST_DATA_FOLDER = Path(tests.__file__).parent / "test_data"

ALGORITHM_FOLDERS_ENV_VARIABLE = "ALGORITHM_FOLDERS"
MIPENGINE_NODE_CONFIG_FILE = "MIPENGINE_NODE_CONFIG_FILE"

SMPC_BASE_ADDRESS = "http://127.0.0.1"
SMPC_COORDINATOR_PORT = 12314
SMPC_COORDINATOR_DB_PORT = 27017
SMPC_COORDINATOR_QUEUE_PORT = 6379
SMPC_PLAYER_BASE_PORT = 7000
SMPC_CLIENT_BASE_PORT = 9000
SMPC_COORDINATOR_NAME = "smpc_coordinator"
SMPC_COORDINATOR_DB_NAME = "smpc_coordinator_db"
SMPC_COORDINATOR_QUEUE_NAME = "smpc_coordinator_queue"
SMPC_PLAYER_BASE_NAME = "smpc_player"
SMPC_CLIENT_BASE_NAME = "smpc_client"


# TODO Add pre-tasks when this is implemented https://github.com/pyinvoke/invoke/issues/170
# Right now if we call a task from another task, the "pre"-task is not executed


@task
def create_configs(c):
    """
    Create the node and controller services config files, using 'DEPLOYMENT_CONFIG_FILE'.
    """
    if path.exists(NODES_CONFIG_DIR) and path.isdir(NODES_CONFIG_DIR):
        shutil.rmtree(NODES_CONFIG_DIR)
    NODES_CONFIG_DIR.mkdir(parents=True)

    if not Path(DEPLOYMENT_CONFIG_FILE).is_file():
        raise FileNotFoundError(
            f"Deployment config file '{DEPLOYMENT_CONFIG_FILE}' not found."
        )

    with open(DEPLOYMENT_CONFIG_FILE) as fp:
        deployment_config = toml.load(fp)

    with open(NODE_CONFIG_TEMPLATE_FILE) as fp:
        template_node_config = toml.load(fp)

    for node in deployment_config["nodes"]:
        node_config = copy.deepcopy(template_node_config)

        node_config["identifier"] = node["id"]
        node_config["role"] = node["role"]
        node_config["log_level"] = deployment_config["log_level"]
        node_config["framework_log_level"] = deployment_config["framework_log_level"]

        node_config["monetdb"]["ip"] = deployment_config["ip"]
        node_config["monetdb"]["port"] = node["monetdb_port"]

        node_config["rabbitmq"]["ip"] = deployment_config["ip"]
        node_config["rabbitmq"]["port"] = node["rabbitmq_port"]

        node_config["privacy"]["minimum_row_count"] = deployment_config["privacy"][
            "minimum_row_count"
        ]

        node_config["smpc"]["enabled"] = deployment_config["smpc"]["enabled"]
        node_config["smpc"]["optional"] = deployment_config["smpc"]["optional"]
        if node["role"] == "GLOBALNODE":
            node_config["smpc"][
                "coordinator_address"
            ] = f"{SMPC_BASE_ADDRESS}:{SMPC_COORDINATOR_PORT}"
            node_config["smpc"]["get_result_interval"] = deployment_config["smpc"][
                "get_result_interval"
            ]
            node_config["smpc"]["get_result_max_retries"] = deployment_config["smpc"][
                "get_result_max_retries"
            ]
        else:
            node_config["smpc"]["client_id"] = node["id"]
            node_config["smpc"][
                "client_address"
            ] = f"{SMPC_BASE_ADDRESS}:{node['smpc_client_port']}"

        node_config_file = NODES_CONFIG_DIR / f"{node['id']}.toml"
        with open(node_config_file, "w+") as fp:
            toml.dump(node_config, fp)

    # Create the controller config file
    with open(CONTROLLER_CONFIG_TEMPLATE_FILE) as fp:
        template_controller_config = toml.load(fp)
    controller_config = copy.deepcopy(template_controller_config)
    controller_config["log_level"] = deployment_config["log_level"]
    controller_config["framework_log_level"] = deployment_config["framework_log_level"]

    controller_config["node_landscape_aggregator_update_interval"] = deployment_config[
        "node_landscape_aggregator_update_interval"
    ]
    controller_config["rabbitmq"]["celery_tasks_timeout"] = deployment_config[
        "celery_tasks_timeout"
    ]
    controller_config["rabbitmq"]["celery_smpc_tasks_timeout"] = deployment_config[
        "celery_smpc_tasks_timeout"
    ]
    controller_config["deployment_type"] = "LOCAL"

    controller_config["localnodes"]["config_file"] = str(
        CONTROLLER_LOCALNODES_CONFIG_FILE
    )
    controller_config["localnodes"]["dns"] = ""
    controller_config["localnodes"]["port"] = ""

    controller_config["cleanup"]["contextids_cleanup_folder"] = "/tmp"
    controller_config["cleanup"]["nodes_cleanup_interval"] = deployment_config[
        "cleanup"
    ]["nodes_cleanup_interval"]
    controller_config["cleanup"]["contextid_release_timelimit"] = deployment_config[
        "cleanup"
    ]["contextid_release_timelimit"]

    controller_config["smpc"]["enabled"] = deployment_config["smpc"]["enabled"]
    controller_config["smpc"]["optional"] = deployment_config["smpc"]["optional"]
    controller_config["smpc"][
        "coordinator_address"
    ] = f"{SMPC_BASE_ADDRESS}:{SMPC_COORDINATOR_PORT}"

    CONTROLLER_CONFIG_DIR.mkdir(parents=True, exist_ok=True)
    controller_config_file = CONTROLLER_CONFIG_DIR / "controller.toml"
    with open(controller_config_file, "w+") as fp:
        toml.dump(controller_config, fp)

    # Create the controller localnodes config file
    localnodes_addresses = [
        f"{deployment_config['ip']}:{node['rabbitmq_port']}"
        for node in deployment_config["nodes"]
    ]
    with open(CONTROLLER_LOCALNODES_CONFIG_FILE, "w+") as fp:
        json.dump(localnodes_addresses, fp)


@task
def install_dependencies(c):
    """Install project dependencies using poetry."""
    message("Installing dependencies...", Level.HEADER)
    cmd = "poetry install"
    run(c, cmd)


@task
def rm_containers(c, container_name=None, monetdb=False, rabbitmq=False, smpc=False):
    """
    Remove the specified docker containers, either by container or relative name.

    :param container_name: If set, removes the container with the specified name.
    :param monetdb: If True, it will remove all monetdb containers.
    :param rabbitmq: If True, it will remove all rabbitmq containers.
    :param smpc: If True, it will remove all smpc related containers.

    If nothing is set, nothing is removed.
    """
    names = []
    if monetdb:
        names.append("monetdb")
    if rabbitmq:
        names.append("rabbitmq")
    if smpc:
        names.append("smpc")
    if container_name:
        names.append(container_name)
    if not names:
        message(
            "You must specify at least one container family to remove (monetdb or/and rabbitmq)",
            level=Level.WARNING,
        )
    for name in names:
        container_ids = run(c, f"docker ps -qa --filter name={name}", show_ok=False)
        if container_ids.stdout:
            message(f"Removing {name} container(s)...", Level.HEADER)
            cmd = f"docker rm -vf $(docker ps -qa --filter name={name})"
            run(c, cmd)
        else:
            message(f"No {name} container to remove.", level=Level.HEADER)


@task(iterable=["node"])
def create_monetdb(c, node, image=None, log_level=None):
    """
    (Re)Create MonetDB container(s) for given node(s). If the container exists, it will remove it and create it again.

    :param node: A list of nodes for which it will create the monetdb containers.
    :param image: The image to deploy. If not set, it will read it from the `DEPLOYMENT_CONFIG_FILE`.
    :param log_level: If not set, it will read it from the `DEPLOYMENT_CONFIG_FILE`.

    If an image is not provided it will use the 'monetdb_image' field from
    the 'DEPLOYMENT_CONFIG_FILE' ex. monetdb_image = "madgik/mipenginedb:dev1.2"

    The data of the monetdb container are not persisted. If the container is recreated, all data will be lost.
    """
    if not node:
        message("Please specify a node using --node <node>", Level.WARNING)
        sys.exit(1)

    if not image:
        image = get_deployment_config("monetdb_image")

    if not log_level:
        log_level = get_deployment_config("log_level")

    get_docker_image(c, image)

    udfio_full_path = path.abspath(udfio.__file__)

    node_ids = node
    for node_id in node_ids:
        container_name = f"monetdb-{node_id}"
        rm_containers(c, container_name=container_name)

        node_config_file = NODES_CONFIG_DIR / f"{node_id}.toml"
        with open(node_config_file) as fp:
            node_config = toml.load(fp)
        container_ports = f"{node_config['monetdb']['port']}:50000"
        message(
            f"Starting container {container_name} on ports {container_ports}...",
            Level.HEADER,
        )
        cmd = f"""docker run -d -P -p {container_ports} -e LOG_LEVEL={log_level} -v {udfio_full_path}:/home/udflib/udfio.py --name {container_name} {image}"""
        run(c, cmd)


@task(iterable=["port"])
def init_monetdb(c, port):
    """
    Initialize MonetDB container(s) with mipdb.

    :param port: A list of container ports that will be initialized.
    """
    ports = port
    for port in ports:
        message(
            f"Initializing MonetDB with mipdb in port: {port}...",
            Level.HEADER,
        )
        cmd = f"""poetry run mipdb init --ip 127.0.0.1 --port {port}"""
        run(c, cmd)


@task(iterable=["port"])
def load_data(c, port=None):
    """
    Load data into the specified DB from the 'TEST_DATA_FOLDER'.

    :param port: A list of ports, in which it will load the data. If not set, it will use the `NODES_CONFIG_DIR` files.
    """

    local_node_ports = port
    if not local_node_ports:
        config_files = [NODES_CONFIG_DIR / file for file in listdir(NODES_CONFIG_DIR)]
        if not config_files:
            message(
                f"There are no node config files to be used for data import. Folder: {NODES_CONFIG_DIR}",
                Level.WARNING,
            )
            sys.exit(1)

        local_node_ports = []
        for node_config_file in config_files:
            with open(node_config_file) as fp:
                node_config = toml.load(fp)
            if node_config["role"] == "LOCALNODE":
                local_node_ports.append(node_config["monetdb"]["port"])

<<<<<<< HEAD
    with open(NODE_CONFIG_TEMPLATE_FILE) as fp:
        template_node_config = toml.load(fp)
    for port in local_node_ports:
        message(f"Loading data on MonetDB at port {port}...", Level.HEADER)
        cmd = f"poetry run mipdb load-folder {DEMO_DATA_FOLDER}  --ip 127.0.0.1 --port {port} "
        run(c, cmd)
=======
    local_node_ports = sorted(local_node_ports)

    # Load the test data folder into the dbs
    data_model_folders = [
        TEST_DATA_FOLDER / folder for folder in listdir(TEST_DATA_FOLDER)
    ]
    for data_model_folder in data_model_folders:

        # Load all data models in each db
        with open(data_model_folder / "CDEsMetadata.json") as data_model_metadata_file:
            data_model_metadata = json.load(data_model_metadata_file)
            data_model_code = data_model_metadata["code"]
            data_model_version = data_model_metadata["version"]
        cdes_file = data_model_folder / "CDEsMetadata.json"
        for port in local_node_ports:
            message(
                f"Loading data model '{data_model_code}:{data_model_version}' metadata in MonetDB at port {port}...",
                Level.HEADER,
            )
            cmd = f"poetry run mipdb add-data-model {cdes_file} --port {port} "
            run(c, cmd)

        # Load only the 1st csv of each dataset "with 0 suffix" in the 1st node
        first_node_csvs = sorted(
            [
                data_model_folder / file
                for file in listdir(data_model_folder)
                if file.endswith("0.csv") and not file.endswith("10.csv")
            ]
        )
        for csv in first_node_csvs:
            port = local_node_ports[0]
            message(
                f"Loading dataset {pathlib.PurePath(csv).name} in MonetDB at port {port}...",
                Level.HEADER,
            )
            cmd = f"poetry run mipdb add-dataset {csv} -d {data_model_code} -v {data_model_version} --port {port} "
            run(c, cmd)

        # Load the data model's remaining csvs in the rest of the nodes with round-robin fashion
        remaining_csvs = sorted(
            [
                data_model_folder / file
                for file in listdir(data_model_folder)
                if file.endswith(".csv") and not file.endswith("0.csv")
            ]
        )
        if len(local_node_ports) > 1:
            local_node_ports_cycle = itertools.cycle(local_node_ports[1:])
        else:
            local_node_ports_cycle = itertools.cycle(local_node_ports)
        for csv in remaining_csvs:
            port = next(local_node_ports_cycle)
            message(
                f"Loading dataset {pathlib.PurePath(csv).name} in MonetDB at port {port}...",
                Level.HEADER,
            )
            cmd = f"poetry run mipdb add-dataset {csv} -d {data_model_code} -v {data_model_version} --port {port} "
            run(c, cmd)
>>>>>>> 5a380cd8


@task(iterable=["node"])
def create_rabbitmq(c, node, rabbitmq_image=None):
    """
    (Re)Create RabbitMQ container(s) of given node(s). If the container exists, remove it and create it again.

    :param node: A list of nodes for which to (re)create the rabbitmq containers.
    :param rabbitmq_image: The image to deploy. If not set, it will read it from the `DEPLOYMENT_CONFIG_FILE`.

    """
    if not node:
        message("Please specify a node using --node <node>", Level.WARNING)
        sys.exit(1)

    if not rabbitmq_image:
        rabbitmq_image = get_deployment_config("rabbitmq_image")

    get_docker_image(c, rabbitmq_image)

    node_ids = node
    for node_id in node_ids:
        container_name = f"rabbitmq-{node_id}"
        rm_containers(c, container_name=container_name)

        node_config_file = NODES_CONFIG_DIR / f"{node_id}.toml"
        with open(node_config_file) as fp:
            node_config = toml.load(fp)
        queue_port = f"{node_config['rabbitmq']['port']}:5672"
        api_port = f"{node_config['rabbitmq']['port']+10000}:15672"
        message(
            f"Starting container {container_name} on ports {queue_port}...",
            Level.HEADER,
        )
        cmd = f"docker run -d -p {queue_port} -p {api_port} --name {container_name} {rabbitmq_image}"
        run(c, cmd)

    for node_id in node_ids:
        container_name = f"rabbitmq-{node_id}"

        cmd = f"docker inspect --format='{{{{json .State.Health}}}}' {container_name}"
        # Wait until rabbitmq is healthy
        message(
            f"Waiting for container {container_name} to become healthy...",
            Level.HEADER,
        )
        for _ in range(100):
            status = run(c, cmd, raise_error=True, wait=True, show_ok=False)

            if '"Status":"healthy"' not in status.stdout:
                spin_wheel(time=2)
            else:
                message("Ok", Level.SUCCESS)
                break
        else:
            message("Cannot configure RabbitMQ", Level.ERROR)
            sys.exit(1)


@task
def kill_node(c, node=None, all_=False):
    """
    Kill the node(s) service(s).

    :param node: The node service to kill.
    :param all_: If set, all node services will be killed.
    """

    if all_:
        node_pattern = ""
    elif node:
        node_pattern = node
    else:
        message("Please specify a node using --node <node> or use --all", Level.WARNING)
        sys.exit(1)

    res_bin = run(
        c,
        f"ps aux | grep '[c]elery' | grep 'worker' | grep '{node_pattern}' ",
        warn=True,
        show_ok=False,
    )

    if res_bin.ok:
        message(
            f"Killing previous celery instance(s) with pattern '{node_pattern}' ...",
            Level.HEADER,
        )
        # In order for the node service to be killed, we need to kill the celery worker process with the "node_pattern"
        # in it's name and it's parent process, the celery main process.
        cmd = (
            f"pid=$(ps aux | grep '[c]elery' | grep 'worker' | grep '{node_pattern}' | awk '{{print $2}}') "
            f"&& pgrep -P $pid | xargs kill -9 "
            f"&& kill -9 $pid "
        )
        run(c, cmd, warn=True)
    else:
        message("No celery instances found", Level.HEADER)


@task
def start_node(
    c,
    node=None,
    all_=False,
    framework_log_level=None,
    detached=False,
    algorithm_folders=None,
):
    """
    (Re)Start the node(s) service(s). If a node service is running, stop and start it again.

    :param node: The node to start, using the proper file in the `NODES_CONFIG_DIR`.
    :param all_: If set, the nodes of which the configuration file exists, will be started.
    :param framework_log_level: If not provided, it will look into the `DEPLOYMENT_CONFIG_FILE`.
    :param detached: If set to True, it will start the service in the background.
    :param algorithm_folders: Used from the services. If not provided, it looks in the `DEPLOYMENT_CONFIG_FILE`.

    The containers related to the services remain unchanged.
    """

    if not framework_log_level:
        framework_log_level = get_deployment_config("framework_log_level")

    if not algorithm_folders:
        algorithm_folders = get_deployment_config("algorithm_folders")
    if not isinstance(algorithm_folders, str):
        raise ValueError(
            "The algorithm_folders configuration must be a comma separated string."
        )

    node_ids = get_node_ids(all_, node)
    node_ids.sort()  # Sorting the ids protects removing a similarly named id, localnode1 would remove localnode10.

    for node_id in node_ids:
        kill_node(c, node_id)

        message(f"Starting Node {node_id}...", Level.HEADER)
        node_config_file = NODES_CONFIG_DIR / f"{node_id}.toml"
        with c.prefix(f"export {ALGORITHM_FOLDERS_ENV_VARIABLE}={algorithm_folders}"):
            with c.prefix(f"export {MIPENGINE_NODE_CONFIG_FILE}={node_config_file}"):
                outpath = OUTDIR / (node_id + ".out")
                if detached or all_:
                    cmd = (
                        f"PYTHONPATH={PROJECT_ROOT} poetry run celery "
                        f"-A mipengine.node.node worker -l {framework_log_level} >> {outpath} "
                        f"--purge 2>&1"
                    )
                    run(c, cmd, wait=False)
                else:
                    cmd = (
                        f"PYTHONPATH={PROJECT_ROOT} poetry run celery -A "
                        f"mipengine.node.node worker -l {framework_log_level} --purge"
                    )
                    run(c, cmd, attach_=True)


@task
def kill_controller(c):
    """Kill the controller service."""
    res = run(c, "ps aux | grep '[q]uart'", warn=True, show_ok=False)
    if res.ok:
        message("Killing previous Quart instances...", Level.HEADER)
        cmd = "ps aux | grep '[q]uart' | awk '{ print $2}' | xargs kill -9 && sleep 5"
        run(c, cmd)
    else:
        message("No quart instance found", Level.HEADER)


@task
def start_controller(c, detached=False, algorithm_folders=None):
    """
    (Re)Start the controller service. If the service is already running, stop and start it again.

    :param detached: If set to True, it will start the service in the background.
    :param algorithm_folders: Used from the services. If not provided, it looks in the `DEPLOYMENT_CONFIG_FILE`.
    """

    if not algorithm_folders:
        algorithm_folders = get_deployment_config("algorithm_folders")
    if not isinstance(algorithm_folders, str):
        raise ValueError(
            "The algorithm_folders configuration must be a comma separated string."
        )

    kill_controller(c)

    message("Starting Controller...", Level.HEADER)
    controller_config_file = CONTROLLER_CONFIG_DIR / "controller.toml"
    with c.prefix(f"export {ALGORITHM_FOLDERS_ENV_VARIABLE}={algorithm_folders}"):
        with c.prefix(
            f"export MIPENGINE_CONTROLLER_CONFIG_FILE={controller_config_file}"
        ):
            with c.prefix("export QUART_APP=mipengine/controller/api/app:app"):
                outpath = OUTDIR / "controller.out"
                if detached:
                    cmd = f"PYTHONPATH={PROJECT_ROOT} poetry run quart run --host=0.0.0.0 --port 4999 >> {outpath} 2>&1"
                    run(c, cmd, wait=False)
                else:
                    cmd = f"PYTHONPATH={PROJECT_ROOT} poetry run quart run --host=0.0.0.0 --port 4999"
                    run(c, cmd, attach_=True)


@task
def deploy(
    c,
    install_dep=True,
    start_all=True,
    start_controller_=False,
    start_nodes=False,
    log_level=None,
    framework_log_level=None,
    monetdb_image=None,
    algorithm_folders=None,
    smpc=None,
):
    """
    Install dependencies, (re)create all the containers and (re)start all the services.

    :param install_dep: Install dependencies or not.
    :param start_all: Start all node/controller services flag.
    :param start_controller_: Start controller services flag.
    :param start_nodes: Start all nodes flag.
    :param log_level: Used for the dev logs. If not provided, it looks in the `DEPLOYMENT_CONFIG_FILE`.
    :param framework_log_level: Used for the engine services. If not provided, it looks in the `DEPLOYMENT_CONFIG_FILE`.
    :param monetdb_image: Used for the db containers. If not provided, it looks in the `DEPLOYMENT_CONFIG_FILE`.
    :param algorithm_folders: Used from the services. If not provided, it looks in the `DEPLOYMENT_CONFIG_FILE`.
    :param smpc: Deploy the SMPC cluster as well. If not provided, it looks in the `DEPLOYMENT_CONFIG_FILE`.
    """

    cleanup(c)

    if not log_level:
        log_level = get_deployment_config("log_level")

    if not framework_log_level:
        framework_log_level = get_deployment_config("framework_log_level")

    if not monetdb_image:
        monetdb_image = get_deployment_config("monetdb_image")

    if not algorithm_folders:
        algorithm_folders = get_deployment_config("algorithm_folders")

    if smpc is None:
        smpc = get_deployment_config("smpc", subconfig="enabled")

    if install_dep:
        install_dependencies(c)

    # Start NODE services
    config_files = [NODES_CONFIG_DIR / file for file in listdir(NODES_CONFIG_DIR)]
    if not config_files:
        message(
            f"There are no node config files to be used for deployment. Folder: {NODES_CONFIG_DIR}",
            Level.WARNING,
        )
        sys.exit(1)

    node_ids = []
    local_nodes_monetdb_ports = []
    for node_config_file in config_files:
        with open(node_config_file) as fp:
            node_config = toml.load(fp)
        node_ids.append(node_config["identifier"])
        if node_config["role"] == "LOCALNODE":
            local_nodes_monetdb_ports.append(node_config["monetdb"]["port"])

    node_ids.sort()  # Sorting the ids protects removing a similarly named id, localnode1 would remove localnode10.

    create_monetdb(c, node=node_ids, image=monetdb_image, log_level=log_level)
    create_rabbitmq(c, node=node_ids)
    init_monetdb(c, port=local_nodes_monetdb_ports)

    if start_nodes or start_all:
        start_node(
            c,
            all_=True,
            framework_log_level=framework_log_level,
            detached=True,
            algorithm_folders=algorithm_folders,
        )

    # Start CONTROLLER service
    if start_controller_ or start_all:
        start_controller(c, detached=True, algorithm_folders=algorithm_folders)

    if smpc:
        deploy_smpc(c)


@task
def attach(c, node=None, controller=False, db=None):
    """
    Attach to a node/controller service or a db container.

    :param node: The node service name to which to attach.
    :param controller: Attach to controller flag.
    :param db: The db container name to which to attach.
    """
    if (node or controller) and not (node and controller):
        fname = node or "controller"
        outpath = OUTDIR / (fname + ".out")
        cmd = f"tail -f {outpath}"
        run(c, cmd, attach_=True)
    elif db:
        run(c, f"docker exec -it {db} mclient db", attach_=True)
    else:
        message("You must attach to Node, Controller or DB", Level.WARNING)
        sys.exit(1)


@task
def cleanup(c):
    """Kill all node/controller services and remove all monetdb/rabbitmq containers."""
    kill_controller(c)
    kill_node(c, all_=True)
    rm_containers(c, monetdb=True, rabbitmq=True, smpc=True)
    if OUTDIR.exists():
        message(f"Removing {OUTDIR}...", level=Level.HEADER)
        for outpath in OUTDIR.glob("*.out"):
            outpath.unlink()
        OUTDIR.rmdir()
        message("Ok", level=Level.SUCCESS)


@task
def start_flower(c, node=None, all_=False):
    """
    (Re)Start flower monitoring tool. If flower is already running, stop ir and start it again.

    :param node: The node service, for which to create the flower monitoring.
    :param all_: If set, it will create monitoring for all node services in the `NODES_CONFIG_DIR`.
    """

    kill_all_flowers(c)

    FLOWER_PORT = 5550

    node_ids = get_node_ids(all_, node)
    node_ids.sort()

    for node_id in node_ids:
        node_config_file = NODES_CONFIG_DIR / f"{node_id}.toml"
        with open(node_config_file) as fp:
            node_config = toml.load(fp)

        ip = node_config["rabbitmq"]["ip"]
        port = node_config["rabbitmq"]["port"]
        api_port = port + 10000
        user_and_password = (
            node_config["rabbitmq"]["user"] + ":" + node_config["rabbitmq"]["password"]
        )
        vhost = node_config["rabbitmq"]["vhost"]
        flower_url = ip + ":" + str(port)
        broker = f"amqp://{user_and_password}@{flower_url}/{vhost}"
        broker_api = f"http://{user_and_password}@{ip + ':' + str(api_port)}/api/"

        flower_index = node_ids.index(node_id)
        flower_port = FLOWER_PORT + flower_index

        message(f"Starting flower container for node {node_id}...", Level.HEADER)
        command = f"docker run --name flower-{node_id} -d -p {flower_port}:5555 mher/flower:0.9.5 flower --broker={broker} --broker-api={broker_api}"
        run(c, command)
        cmd = "docker ps | grep '[f]lower'"
        run(c, cmd, warn=True, show_ok=False)
        message(f"Visit me at http://localhost:{flower_port}", Level.HEADER)


@task
def kill_all_flowers(c):
    """Kill all flower instances."""
    container_ids = run(c, "docker ps -qa --filter name=flower", show_ok=False)
    if container_ids.stdout:
        message("Killing Flower instances and removing containers...", Level.HEADER)
        cmd = f"docker container kill flower & docker rm -vf $(docker ps -qa --filter name=flower)"
        run(c, cmd)
        message("Flower has withered away", Level.HEADER)
    else:
        message(f"No flower container to remove", level=Level.HEADER)


<<<<<<< HEAD
def start_smpc_coordinator_db(c, image):
    container_ports = f"{SMPC_COORDINATOR_DB_PORT}:27017"
    message(
        f"Starting container {SMPC_COORDINATOR_DB_NAME} on ports {container_ports}...",
        Level.HEADER,
    )
    env_variables = (
        "-e MONGO_INITDB_DATABASE=agoradb "
        "-e MONGO_INITDB_ROOT_USERNAME=sysadmin "
        "-e MONGO_INITDB_ROOT_PASSWORD=123qwe "
    )
    cmd = f"docker run -d -p {container_ports} {env_variables} --name {SMPC_COORDINATOR_DB_NAME} {image}"
    run(c, cmd)


def start_smpc_coordinator_queue(c, image):
    container_ports = f"{SMPC_COORDINATOR_QUEUE_PORT}:6379"
    message(
        f"Starting container {SMPC_COORDINATOR_QUEUE_NAME} on ports {container_ports}...",
        Level.HEADER,
    )
    container_cmd = "redis-server --requirepass agora"
    cmd = f"""docker run -d -p {container_ports} -e REDIS_REPLICATION_MODE=master --name {SMPC_COORDINATOR_QUEUE_NAME} {image} {container_cmd}"""
    run(c, cmd)


def start_smpc_coordinator_container(c, ip, image):
    container_ports = f"{SMPC_COORDINATOR_PORT}:12314"
    message(
        f"Starting container {SMPC_COORDINATOR_NAME} on ports {container_ports}...",
        Level.HEADER,
    )
    container_cmd = "python coordinator.py"
    env_variables = (
        f"-e PLAYER_REPO_0=http://{ip}:7000 "
        f"-e PLAYER_REPO_1=http://{ip}:7001 "
        f"-e PLAYER_REPO_2=http://{ip}:7002 "
        f"-e DB_URL={ip}:{SMPC_COORDINATOR_DB_PORT} "
        f"-e REDIS_HOST={ip} "
        f"-e REDIS_PORT={SMPC_COORDINATOR_QUEUE_PORT} "
        "-e REDIS_PSWD=agora "
    )
    cmd = f"""docker run -d -p {container_ports} {env_variables} --name {SMPC_COORDINATOR_NAME} {image} {container_cmd}"""
    run(c, cmd)


@task
def start_smpc_coordinator(
    c, ip=None, smpc_image=None, smpc_db_image=None, smpc_queue_image=None
):
    """
    (Re)Creates all needed SMPC coordinator containers. If the containers exist, it will remove them and create them again.

    :param ip: The ip to use for container communication. If not set, it will read it from the `DEPLOYMENT_CONFIG_FILE`.
    :param smpc_image: The coordinator image to deploy. If not set, it will read it from the `DEPLOYMENT_CONFIG_FILE`.
    :param smpc_db_image: The db image to deploy. If not set, it will read it from the `DEPLOYMENT_CONFIG_FILE`.
    :param smpc_queue_image: The queue image to deploy. If not set, it will read it from the `DEPLOYMENT_CONFIG_FILE`.
    """

    if not ip:
        ip = get_deployment_config("ip")
    if not smpc_image:
        smpc_image = get_deployment_config("smpc", subconfig="smpc_image")
    if not smpc_db_image:
        smpc_db_image = get_deployment_config("smpc", subconfig="db_image")
    if not smpc_queue_image:
        smpc_queue_image = get_deployment_config("smpc", subconfig="queue_image")

    get_docker_image(c, smpc_image)
    get_docker_image(c, smpc_db_image)
    get_docker_image(c, smpc_queue_image)

    rm_containers(c, container_name="smpc_coordinator")

    start_smpc_coordinator_db(c, smpc_db_image)
    start_smpc_coordinator_queue(c, smpc_queue_image)
    start_smpc_coordinator_container(c, ip, smpc_image)


def start_smpc_player(c, ip, order, image):
    name = f"{SMPC_PLAYER_BASE_NAME}_{order}"
    message(
        f"Starting container {name} ...",
        Level.HEADER,
    )
    container_cmd = f"python player.py {order}"  # SMPC player id cannot be alphanumeric
    env_variables = (
        f"-e PLAYER_REPO_0=http://{ip}:7000 "
        f"-e PLAYER_REPO_1=http://{ip}:7001 "
        f"-e PLAYER_REPO_2=http://{ip}:7002 "
        f"-e DB_URL={ip}:{SMPC_COORDINATOR_DB_PORT} "
        f"-e COORDINATOR_URL=http://{ip}:{SMPC_COORDINATOR_PORT} "
    )
    container_ports = (
        f"-p {5000 + order}:{5000 + order} "
        f"-p {SMPC_PLAYER_BASE_PORT + order}:{7100 + order} "
        f"-p {14000 + order}:{14000 + order} "
    )  # SMPC player port is increasing using the player id
    cmd = f"""docker run -d {container_ports} {env_variables} --name {name} {image} {container_cmd}"""
    run(c, cmd)


@task
def start_smpc_players(c, ip=None, image=None):
    """
    (Re)Creates 3 SMPC player containers. If the containers exist, it will remove them and create them again.

    :param ip: The ip to use for container communication. If not set, it will read it from the `DEPLOYMENT_CONFIG_FILE`.
    :param image: The smpc player image to deploy. If not set, it will read it from the `DEPLOYMENT_CONFIG_FILE`.
    """

    if not ip:
        ip = get_deployment_config("ip")
    if not image:
        image = get_deployment_config("smpc", subconfig="smpc_image")

    get_docker_image(c, image)

    rm_containers(c, container_name="smpc_player")

    for i in range(3):
        start_smpc_player(c, ip, i, image)


def start_smpc_client(c, node_id, ip, image):
    node_config_file = NODES_CONFIG_DIR / f"{node_id}.toml"
    with open(node_config_file) as fp:
        node_config = toml.load(fp)

    client_id = node_config["smpc"]["client_id"]
    client_port = node_config["smpc"]["client_address"].split(":")[
        2
    ]  # Get the port from the address e.g. 'http://127.0.0.1:9000'

    name = f"{SMPC_CLIENT_BASE_NAME}_{client_id}"
    message(
        f"Starting container {name} ...",
        Level.HEADER,
    )
    container_cmd = f"python client.py"
    env_variables = (
        f"-e PLAYER_REPO_0=http://{ip}:7000 "
        f"-e PLAYER_REPO_1=http://{ip}:7001 "
        f"-e PLAYER_REPO_2=http://{ip}:7002 "
        f"-e COORDINATOR_URL=http://{ip}:{SMPC_COORDINATOR_PORT} "
        f"-e ID={client_id} "
        f"-e PORT={client_port} "
    )
    container_ports = f"-p {client_port}:{client_port} "
    cmd = f"""docker run -d {container_ports} {env_variables} --name {name} {image} {container_cmd}"""
    run(c, cmd)


@task
def start_smpc_clients(c, ip=None, image=None):
    """
    (Re)Creates 3 SMPC player containers. If the containers exist, it will remove them and create them again.

    :param ip: The ip to use for container communication. If not set, it will read it from the `DEPLOYMENT_CONFIG_FILE`.
    :param image: The smpc player image to deploy. If not set, it will read it from the `DEPLOYMENT_CONFIG_FILE`.
    """

    if not ip:
        ip = get_deployment_config("ip")
    if not image:
        image = get_deployment_config("smpc", subconfig="smpc_image")

    get_docker_image(c, image)

    rm_containers(c, container_name="smpc_client")

    for node_id in get_localnode_ids():
        start_smpc_client(c, node_id, ip, image)


@task
def deploy_smpc(c, ip=None, smpc_image=None, smpc_db_image=None, smpc_queue_image=None):
    """
    (Re)Creates all needed SMPC containers. If the containers exist, it will remove them and create them again.

    :param ip: The ip to use for container communication. If not set, it will read it from the `DEPLOYMENT_CONFIG_FILE`.
    :param smpc_image: The coordinator image to deploy. If not set, it will read it from the `DEPLOYMENT_CONFIG_FILE`.
    :param smpc_db_image: The db image to deploy. If not set, it will read it from the `DEPLOYMENT_CONFIG_FILE`.
    :param smpc_queue_image: The queue image to deploy. If not set, it will read it from the `DEPLOYMENT_CONFIG_FILE`.
    """
    rm_containers(c, smpc=True)
    start_smpc_coordinator(c, ip, smpc_image, smpc_db_image, smpc_queue_image)
    sleep(10)  # TODO SMPC Remove
    start_smpc_players(c, ip, smpc_image)
    sleep(10)  # TODO SMPC Remove
    start_smpc_clients(c, ip, smpc_image)
=======
@task(iterable=["db"])
def reload_udfio(c, db):
    """
    Used for reloading the udfio module inside the monetdb containers.

    :param db: The names of the monetdb containers.
    """
    dbs = db
    for db in dbs:
        sql_reload_query = """
CREATE OR REPLACE FUNCTION
reload_udfio()
RETURNS
INT
LANGUAGE PYTHON
{
    import udfio
    import importlib
    importlib.reload(udfio)
    return 0
};

SELECT reload_udfio();
        """
        command = f'docker exec -t {db} mclient db --statement "{sql_reload_query}"'
        run(c, command)
>>>>>>> 5a380cd8


def run(c, cmd, attach_=False, wait=True, warn=False, raise_error=False, show_ok=True):
    if attach_:
        c.run(cmd, pty=True)
        return

    if not wait:
        # TODO disown=True will make c.run(..) return immediately
        c.run(cmd, disown=True)
        # TODO wait is False to get in here
        # nevertheless, it will wait (sleep) for 4 seconds here, why??
        spin_wheel(time=4)
        if show_ok:
            message("Ok", Level.SUCCESS)
        return

    # TODO this is supposed to run when wait=True, yet asynchronous=True
    promise = c.run(cmd, asynchronous=True, warn=warn)
    # TODO and then it blocks here, what is the point of asynchronous=True?
    spin_wheel(promise=promise)
    stderr = promise.runner.stderr
    if stderr and raise_error:
        raise UnexpectedExit(stderr)
    result = promise.join()
    if show_ok:
        message("Ok", Level.SUCCESS)
    return result


class Level(Enum):
    HEADER = ("cyan", 1)
    BODY = ("white", 2)
    SUCCESS = ("green", 1)
    ERROR = ("red", 1)
    WARNING = ("yellow", 1)


def message(msg, level=Level.BODY):
    if msg.endswith("..."):
        end = ""
    else:
        end = "\n"
    color, indent_level = level.value
    prfx = "  " * indent_level
    msg = colored(msg, color)
    print(indent(msg, prfx), end=end, flush=True)


wheel = cycle(r"-\|/")


def spin_wheel(promise=None, time=None):
    dt = 0.15
    if promise is not None:
        print("  ", end="")
        for frame in wheel:
            print(frame + "  ", sep="", end="", flush=True)
            sleep(dt)
            print("\b\b\b", sep="", end="", flush=True)
            if promise.runner.process_is_finished:
                print("\b\b", end="")
                break
    elif time:
        print("  ", end="")
        for frame in wheel:
            print(frame + "  ", sep="", end="", flush=True)
            sleep(dt)
            print("\b\b\b", sep="", end="", flush=True)
            time -= dt
            if time <= 0:
                print("\b\b", end="")
                break


def get_deployment_config(config, subconfig=None):
    if not Path(DEPLOYMENT_CONFIG_FILE).is_file():
        raise FileNotFoundError(
            f"Please provide a --{config} parameter or create a deployment config file '{DEPLOYMENT_CONFIG_FILE}'"
        )
    with open(DEPLOYMENT_CONFIG_FILE) as fp:
        if subconfig:
            return toml.load(fp)[config][subconfig]
        return toml.load(fp)[config]


def get_node_ids(all_=False, node=None):
    node_ids = []
    if all_:
        for node_config_file in listdir(NODES_CONFIG_DIR):
            filename = Path(node_config_file).stem
            node_ids.append(filename)
    elif node:
        node_config_file = NODES_CONFIG_DIR / f"{node}.toml"
        if not Path(node_config_file).is_file():
            message(
                f"The configuration file for node '{node}', does not exist in directory '{NODES_CONFIG_DIR}'",
                Level.ERROR,
            )
            sys.exit(1)
        filename = Path(node_config_file).stem
        node_ids.append(filename)
    else:
        message("Please specify a node using --node <node> or use --all", Level.WARNING)
        sys.exit(1)

    return node_ids


def get_localnode_ids():
    all_node_ids = get_node_ids(all_=True)
    local_node_ids = []
    for node_id in all_node_ids:
        node_config_file = NODES_CONFIG_DIR / f"{node_id}.toml"
        with open(node_config_file) as fp:
            node_config = toml.load(fp)
        if node_config["role"] == "LOCALNODE":
            local_node_ids.append(node_id)
    return local_node_ids


def get_docker_image(c, image, always_pull=False):
    """
    Fetches a docker image locally.

    :param image: The image to pull from dockerhub.
    :param always_pull: Will pull the image even if it exists locally.
    """

    cmd = f"docker images -q {image}"
    _, image_tag = image.split(":")
    result = run(c, cmd, show_ok=False)
    if result.stdout != "" and image_tag != "latest":
        return

    message(f"Pulling image {image} ...", Level.HEADER)
    cmd = f"docker pull {image}"
    run(c, cmd)<|MERGE_RESOLUTION|>--- conflicted
+++ resolved
@@ -46,11 +46,8 @@
 Paths are subject to change so in the following documentation the global variables will be used.
 
 """
-<<<<<<< HEAD
 import copy
-=======
 import itertools
->>>>>>> 5a380cd8
 import json
 import pathlib
 import shutil
@@ -351,14 +348,6 @@
             if node_config["role"] == "LOCALNODE":
                 local_node_ports.append(node_config["monetdb"]["port"])
 
-<<<<<<< HEAD
-    with open(NODE_CONFIG_TEMPLATE_FILE) as fp:
-        template_node_config = toml.load(fp)
-    for port in local_node_ports:
-        message(f"Loading data on MonetDB at port {port}...", Level.HEADER)
-        cmd = f"poetry run mipdb load-folder {DEMO_DATA_FOLDER}  --ip 127.0.0.1 --port {port} "
-        run(c, cmd)
-=======
     local_node_ports = sorted(local_node_ports)
 
     # Load the test data folder into the dbs
@@ -418,7 +407,6 @@
             )
             cmd = f"poetry run mipdb add-dataset {csv} -d {data_model_code} -v {data_model_version} --port {port} "
             run(c, cmd)
->>>>>>> 5a380cd8
 
 
 @task(iterable=["node"])
@@ -801,7 +789,6 @@
         message(f"No flower container to remove", level=Level.HEADER)
 
 
-<<<<<<< HEAD
 def start_smpc_coordinator_db(c, image):
     container_ports = f"{SMPC_COORDINATOR_DB_PORT}:27017"
     message(
@@ -993,7 +980,8 @@
     start_smpc_players(c, ip, smpc_image)
     sleep(10)  # TODO SMPC Remove
     start_smpc_clients(c, ip, smpc_image)
-=======
+
+
 @task(iterable=["db"])
 def reload_udfio(c, db):
     """
@@ -1020,7 +1008,6 @@
         """
         command = f'docker exec -t {db} mclient db --statement "{sql_reload_query}"'
         run(c, command)
->>>>>>> 5a380cd8
 
 
 def run(c, cmd, attach_=False, wait=True, warn=False, raise_error=False, show_ok=True):
