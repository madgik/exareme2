import inspect
import ast
from textwrap import indent
from textwrap import dedent
from string import Template

import astor

from worker.udfgen import Table
from worker.udfgen import LiteralParameter
from worker.udfgen import LoopbackTable
from worker.udfgen import Tensor
from worker.udfgen.udfparams import SQLTYPES


UDF_REGISTER = {}


class UDFGenerator:
    _udf_template = Template(
        dedent(
            """
            CREATE OR REPLACE FUNCTION
            $func_name($input_params)
            RETURNS
            $output_expr
            LANGUAGE PYTHON
            {
            $table_defs
            $tensor_defs
            $loopbacks
            $literals

                # method body
            $body
            $return_stmt
            };"""
        )
    )
    _table_template = Template("return as_relational_table($return_name)")
    _tensor_template = Template("return as_tensor_table($return_name)")

    def __init__(self, func):
        self.func = func
        self.name = func.__name__
        self.code = inspect.getsource(func)
        self.tree = ast.parse(self.code)
        self.body = self._get_body()
        self.return_name = self._get_return_name()
        self.return_type = func.__annotations__["return"]
        self.signature = inspect.signature(func)
        self.tableparams = [
            name
            for name, param in self.signature.parameters.items()
            if param.annotation == Table
        ]
        self.tensorparams = [
            name
            for name, param in self.signature.parameters.items()
            if param.annotation == Tensor
        ]
        self.literalparams = [
            name
            for name, param in self.signature.parameters.items()
            if param.annotation == LiteralParameter
        ]
        self.loopbackparams = [
            name
            for name, param in self.signature.parameters.items()
            if param.annotation == LoopbackTable
        ]

    def __call__(self, *args, **kwargs):
        return self.func(*args, **kwargs)

    def _get_return_name(self):
        body_stmts = self.tree.body[0].body
        ret_stmt = next(s for s in body_stmts if isinstance(s, ast.Return))
        if isinstance(ret_stmt.value, ast.Name):
            ret_name = ret_stmt.value.id
        else:
            raise NotImplementedError("No expressions in return stmt, for now")
        return ret_name

    def _get_body(self):
        body_ast = self.tree.body[0].body
        statemets = [stmt for stmt in body_ast if type(stmt) != ast.Return]
        body = dedent("".join(astor.to_source(stmt) for stmt in statemets))
        return body

    def to_sql(self, *args, **kwargs):
        def verify_types(args, kwargs):
            allowed = (Table, Tensor, LiteralParameter, LoopbackTable)
            args_are_allowed = [
                type(ar) in allowed for ar in args + tuple(kwargs.values())
            ]
            if not all(args_are_allowed):
                msg = f"Can't convert to SQL: arguments must have types in {allowed}"
                raise TypeError(msg)

        def gather_inputs(args, kwargs):
            argnames = [
                name
                for name in self.signature.parameters.keys()
                if name not in kwargs.keys()
            ]
            inputs = dict(**dict(zip(argnames, args)), **kwargs)
            return inputs

        def make_declaration_input_params(inputs):
            input_params = [
                inputs[name].as_sql_parameters(name)
                for name in self.tableparams + self.tensorparams
            ]
            input_params = ", ".join(input_params)
            return input_params

        def get_return_statement(output):
            if type(output) == Table:
                return_stmt = self._table_template.substitute(
                    return_name=self.return_name
                )
            elif type(output) == Tensor:
                return_stmt = self._tensor_template.substitute(
                    return_name=self.return_name
                )
            else:
                return_stmt = f"return {self.return_name}\n"
            return return_stmt

        def get_output_expression(output):
            if type(output) == Table:
                output_expr = output.as_sql_return_declaration(self.return_name)
            elif type(output) == Tensor:
                output_expr = output.as_sql_return_declaration(self.return_name)
            else:
                output_expr = SQLTYPES[type(output)]
            return output_expr

        def gen_table_def_code(inputs):
            table_defs = []
            stop = 0
            for name in self.tableparams:
                table = inputs[name]
                start, stop = stop, stop + table.shape[1]
                table_defs += [f"{name} = ArrayBundle(_columns[{start}:{stop}])"]
            table_defs = "\n".join(table_defs)
            return table_defs

        def gen_tensor_def_code(inputs):
            tensor_defs = []
            stop = 0
            for name in self.tensorparams:
                tensor = inputs[name]
                start, stop = stop, stop + tensor.shape[1]
                tensor_defs += [f"{name} = from_tensor_table(_columns[{start}:{stop}])"]
            tensor_defs = "\n".join(tensor_defs)
            return tensor_defs

        def gen_loopback_calls_code(inputs):
            loopback_calls = []
            for name in self.loopbackparams:
                lpb = inputs[name]
                loopback_calls += [
                    f'{name} = _conn.execute("SELECT * FROM {lpb.name}")'
                ]
            loopback_calls = "\n".join(loopback_calls)
            return loopback_calls

        def gen_literal_def_code(inputs):
            literal_defs = []
            for name in self.literalparams:
                ltr = inputs[name]
                literal_defs += [f"{name} = {ltr.value}"]
            literal_defs = "\n".join(literal_defs)
            return literal_defs

        verify_types(args, kwargs)
        inputs = gather_inputs(args, kwargs)
        output = self(*args, **kwargs)
        input_params = make_declaration_input_params(inputs)
        return_stmt = get_return_statement(output)
        output_expr = get_output_expression(output)
        table_defs = gen_table_def_code(inputs)
        tensor_defs = gen_tensor_def_code(inputs)
        loopback_calls = gen_loopback_calls_code(inputs)
        literal_defs = gen_literal_def_code(inputs)

<<<<<<< HEAD
        # get input params expression
        input_params = [
            inputs[name].as_sql_parameters(name) for name in self.tableparams
        ]
        input_params = ", ".join(input_params)

        # get return statement
        if type(output) == Table:
            output_expr = output.as_sql_return_declaration(self.return_name)
            return_stmt = self._returntemplate.substitute(return_name=self.return_name)
        else:
            output_expr = SQLTYPES[type(output)]
            return_stmt = f"return {self.return_name}\n"

        # gen code for ArrayBundle definitions
        table_defs = []
        stop = 0
        for name in self.tableparams:
            table = inputs[name]
            start, stop = stop, stop + table.shape[1]
            table_defs += [f"{name} = ArrayBundle(_columns[{start}:{stop}])"]
        table_defs = "\n".join(table_defs)

        # gen code for loopback params
        loopback_calls = []
        for name in self.loopbackparams:
            lpb = inputs[name]
            loopback_calls += [f'{name} = _conn.execute("SELECT * FROM {lpb.name}")']
        loopback_calls = "\n".join(loopback_calls)

        # gen code for literal parameters
        literal_defs = []
        for name in self.literalparams:
            ltr = inputs[name]
            literal_defs += [f"{name} = {ltr.value}"]
        literal_defs = "\n".join(literal_defs)

        # output udf code
        prfx = " " * 4
        return self._udftemplate.substitute(
=======
        prfx = " " * 4
        return self._udf_template.substitute(
>>>>>>> 48c1fce1
            func_name=self.name,
            input_params=input_params,
            output_expr=output_expr,
            table_defs=indent(table_defs or "", prfx),
            tensor_defs=indent(tensor_defs or "", prfx),
            loopbacks=indent(loopback_calls or "", prfx),
            literals=indent(literal_defs or "", prfx),
            body=indent(self.body or "", prfx),
            return_stmt=indent(return_stmt, prfx),
        )


def monet_udf(func):
    global UDF_REGISTER

    verify_annotations(func)

    ugen = UDFGenerator(func)
    UDF_REGISTER[ugen.name] = ugen
    return ugen


def verify_annotations(func):
    allowed_types = (Table, Tensor, LiteralParameter, LoopbackTable)
    sig = inspect.signature(func)
    argnames = sig.parameters.keys()
    annotations = func.__annotations__
    if any(annotations.get(arg, None) not in allowed_types for arg in argnames):
        raise TypeError("Function is not properly annotated as a Monet UDF")
    if annotations.get("return", None) not in allowed_types:
        raise TypeError("Function is not properly annotated as a Monet UDF")


def generate_udf(udf_name, table_schema, table_rows, loopback_tables, literalparams):
    gen = UDF_REGISTER[udf_name]

    table = create_table(table_schema, table_rows)

    loopback_tables = [
        create_table(lp["table_schema"], lp["table_rows"], name)
        for name, lp in loopback_tables.items()
    ]

    literals = [LiteralParameter(literalparams[name]) for name in gen.literalparams]
    return UDF_REGISTER[udf_name].to_sql(table, *loopback_tables, *literals)


def create_table(table_schema, table_rows, name=None):
    ncols = len(table_schema)
    dtype = table_schema[0]["type"]
    if not all(col["type"] == dtype for col in table_schema):
        raise TypeError("Can't have different types in columns yet")
    if name:
        table = LoopbackTable(name, dtype, shape=(table_rows, ncols))
    else:
        table = Table(dtype, shape=(table_rows, ncols))
<<<<<<< HEAD
    return table
=======
    return table


# -------------------------------------------------------- #
# Examples                                                 #
# -------------------------------------------------------- #


@monet_udf
def binarize_labels(y: Tensor, classes: LiteralParameter) -> Table:
    from algorithms.preprocessing import LabelBinarizer

    binarizer = LabelBinarizer()
    binarizer.fit(classes)
    binarized = binarizer.transform(y)
    return binarized


print(binarize_labels.to_sql(Table(int, (10, 1)), LiteralParameter([1, 2])))


@monet_udf
def zeros(shape: LiteralParameter) -> Tensor:
    import numpy2 as np

    z = np.zeros(shape)
    return z


print(zeros.to_sql(shape=LiteralParameter((2, 3))))
>>>>>>> 48c1fce1
<|MERGE_RESOLUTION|>--- conflicted
+++ resolved
@@ -186,51 +186,8 @@
         loopback_calls = gen_loopback_calls_code(inputs)
         literal_defs = gen_literal_def_code(inputs)
 
-<<<<<<< HEAD
-        # get input params expression
-        input_params = [
-            inputs[name].as_sql_parameters(name) for name in self.tableparams
-        ]
-        input_params = ", ".join(input_params)
-
-        # get return statement
-        if type(output) == Table:
-            output_expr = output.as_sql_return_declaration(self.return_name)
-            return_stmt = self._returntemplate.substitute(return_name=self.return_name)
-        else:
-            output_expr = SQLTYPES[type(output)]
-            return_stmt = f"return {self.return_name}\n"
-
-        # gen code for ArrayBundle definitions
-        table_defs = []
-        stop = 0
-        for name in self.tableparams:
-            table = inputs[name]
-            start, stop = stop, stop + table.shape[1]
-            table_defs += [f"{name} = ArrayBundle(_columns[{start}:{stop}])"]
-        table_defs = "\n".join(table_defs)
-
-        # gen code for loopback params
-        loopback_calls = []
-        for name in self.loopbackparams:
-            lpb = inputs[name]
-            loopback_calls += [f'{name} = _conn.execute("SELECT * FROM {lpb.name}")']
-        loopback_calls = "\n".join(loopback_calls)
-
-        # gen code for literal parameters
-        literal_defs = []
-        for name in self.literalparams:
-            ltr = inputs[name]
-            literal_defs += [f"{name} = {ltr.value}"]
-        literal_defs = "\n".join(literal_defs)
-
-        # output udf code
-        prfx = " " * 4
-        return self._udftemplate.substitute(
-=======
         prfx = " " * 4
         return self._udf_template.substitute(
->>>>>>> 48c1fce1
             func_name=self.name,
             input_params=input_params,
             output_expr=output_expr,
@@ -287,9 +244,6 @@
         table = LoopbackTable(name, dtype, shape=(table_rows, ncols))
     else:
         table = Table(dtype, shape=(table_rows, ncols))
-<<<<<<< HEAD
-    return table
-=======
     return table
 
 
@@ -319,5 +273,4 @@
     return z
 
 
-print(zeros.to_sql(shape=LiteralParameter((2, 3))))
->>>>>>> 48c1fce1
+print(zeros.to_sql(shape=LiteralParameter((2, 3))))