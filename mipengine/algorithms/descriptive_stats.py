--- conflicted
+++ resolved
@@ -94,8 +94,6 @@
 
 
 class DescriptiveStatisticsAlgorithm(Algorithm, algname="descriptive_stats"):
-<<<<<<< HEAD
-=======
     @classmethod
     def get_specification(cls):
         return AlgorithmSpecification(
@@ -123,7 +121,6 @@
             ),
         )
 
->>>>>>> 7cf75472
     def get_variable_groups(self):
         xvars = self.variables.x
         yvars = self.variables.y  # or []
