import statistics as stats
from typing import List
from typing import Optional

import sklearn.metrics as skm
from pydantic import BaseModel

from mipengine.algorithm_specification import AlgorithmSpecification
from mipengine.algorithm_specification import InputDataSpecification
from mipengine.algorithm_specification import InputDataSpecifications
from mipengine.algorithm_specification import InputDataStatType
from mipengine.algorithm_specification import InputDataType
from mipengine.algorithm_specification import ParameterEnumSpecification
from mipengine.algorithm_specification import ParameterEnumType
from mipengine.algorithm_specification import ParameterSpecification
from mipengine.algorithm_specification import ParameterType
from mipengine.algorithms.algorithm import Algorithm
from mipengine.algorithms.logistic_regression import LogisticRegression
from mipengine.algorithms.metrics import compute_classification_metrics
from mipengine.algorithms.metrics import confusion_matrix
from mipengine.algorithms.metrics import roc_curve
from mipengine.algorithms.preprocessing import DummyEncoder
from mipengine.algorithms.preprocessing import KFold
from mipengine.algorithms.preprocessing import LabelBinarizer


class LogisticRegressionCVAlgorithm(Algorithm, algname="logistic_regression_cv"):
    @classmethod
    def get_specification(cls):
        return AlgorithmSpecification(
            name=cls.algname,
            desc="Method used to evaluate the performance of a logistic regression model. It involves splitting the data into training and validation sets and testing the model's ability to generalize to new data by using the validation set.",
            label="Logistic Regression Cross-validation",
            enabled=True,
            inputdata=InputDataSpecifications(
                x=InputDataSpecification(
                    label="Covariates (independent)",
                    desc="One or more variables. Can be numerical or nominal. For nominal variables dummy encoding is used.",
                    types=[InputDataType.REAL, InputDataType.INT, InputDataType.TEXT],
                    stattypes=[InputDataStatType.NUMERICAL, InputDataStatType.NOMINAL],
                    notblank=True,
                    multiple=True,
                ),
                y=InputDataSpecification(
                    label="Variable (dependent)",
                    desc="A unique nominal variable. The variable is converted to binary by assigning 1 to the positive class and 0 to all other classes. ",
                    types=[InputDataType.INT, InputDataType.TEXT],
                    stattypes=[InputDataStatType.NOMINAL],
                    notblank=True,
                    multiple=False,
                ),
            ),
            parameters={
                "positive_class": ParameterSpecification(
                    label="Positive class",
                    desc="Positive class of y. All other classes are considered negative.",
                    types=[ParameterType.TEXT, ParameterType.INT],
                    notblank=True,
                    multiple=False,
                    enums=ParameterEnumSpecification(
                        type=ParameterEnumType.INPUT_VAR_CDE_ENUMS,
                        source=["y"],
                    ),
                ),
                "n_splits": ParameterSpecification(
                    label="Number of splits",
                    desc="Number of splits for cross-validation.",
                    types=[ParameterType.INT],
                    notblank=True,
                    multiple=False,
                    default=5,
                    min=2,
                    max=20,
                ),
            },
        )

    def get_variable_groups(self):
        return [self.variables.x, self.variables.y]

    def run(self, engine, data_model_views, metadata):
        X, y = data_model_views

        positive_class = self.algorithm_parameters["positive_class"]
        n_splits = self.algorithm_parameters["n_splits"]

        # Dummy encode categorical variables
<<<<<<< HEAD
        dummy_encoder = DummyEncoder(
            engine=engine, variables=self.variables, metadata=metadata
        )
=======
        dummy_encoder = DummyEncoder(engine=engine, metadata=self.metadata)
>>>>>>> d7c2e4c1
        X = dummy_encoder.transform(X)

        # Binarize `y` by mapping positive_class to 1 and everything else to 0
        ybin = LabelBinarizer(engine, positive_class).transform(y)

        # Split datasets according to k-fold CV
        kf = KFold(engine, n_splits=n_splits)
        X_train, X_test, y_train, y_test = kf.split(X, ybin)

        # Create models
        models = [LogisticRegression(engine) for _ in range(n_splits)]

        # Train models
        for model, X, y in zip(models, X_train, y_train):
            model.fit(X=X, y=y)

        # Compute prediction probabilities
        probas = [model.predict_proba(X) for model, X in zip(models, X_test)]

        # Patrial and total confusion matrices
        confmats = [
            confusion_matrix(engine, ytrue, proba)
            for ytrue, proba in zip(y_test, probas)
        ]
        total_confmat = sum(confmats)
        tn, fp, fn, tp = total_confmat.ravel()
        confmat = ConfusionMatrix(tn=tn, fp=fp, fn=fn, tp=tp)

        # Classification metrics
        metrics = [compute_classification_metrics(confmat) for confmat in confmats]
        n_obs_train = [model.nobs_train for model in models]
        summary = make_classification_metrics_summary(n_splits, n_obs_train, metrics)

        # ROC curves
        roc_curves = [
            roc_curve(engine, ytrue, proba) for ytrue, proba in zip(y_test, probas)
        ]
        aucs = [skm.auc(x=fpr, y=tpr) for tpr, fpr in roc_curves]
        roc_curves_result = [
            ROCCurve(name=f"fold_{i}", tpr=tpr, fpr=fpr, auc=auc)
            for (tpr, fpr), auc, i in zip(roc_curves, aucs, range(n_splits))
        ]

        return CVLogisticRegressionResult(
            dependent_var=y.columns[0],
            indep_vars=X.columns,
            summary=summary,
            confusion_matrix=confmat,
            roc_curves=roc_curves_result,
        )


def make_classification_metrics_summary(n_splits, n_obs, metrics):
    row_names = [f"fold_{i}" for i in range(1, n_splits + 1)] + ["average", "stdev"]
    accuracy, precision, recall, fscore = zip(*metrics)
    accuracy += (stats.mean(accuracy), stats.stdev(accuracy))
    precision += (stats.mean(precision), stats.stdev(precision))
    recall += (stats.mean(recall), stats.stdev(recall))
    fscore += (stats.mean(fscore), stats.stdev(fscore))
    return CVClassificationSummary(
        row_names=row_names,
        n_obs=n_obs + [None, None],  # we don't compute average & stderr for n_obs
        accuracy=accuracy,
        precision=precision,
        recall=recall,
        fscore=fscore,
    )


class ConfusionMatrix(BaseModel):
    tp: int
    fp: int
    tn: int
    fn: int

    def __add__(self, other):
        return ConfusionMatrix(
            tp=self.tp + other.tp,
            fp=self.fp + other.fp,
            tn=self.tn + other.tn,
            fn=self.fn + other.fn,
        )


class CVClassificationSummary(BaseModel):
    row_names: List[str]
    n_obs: List[Optional[int]]
    accuracy: List[float]
    precision: List[float]
    recall: List[float]
    fscore: List[float]


class ROCCurve(BaseModel):
    name: str
    tpr: List[float]
    fpr: List[float]
    auc: float


class CVLogisticRegressionResult(BaseModel):
    dependent_var: str
    indep_vars: List[str]
    summary: CVClassificationSummary
    confusion_matrix: ConfusionMatrix
    roc_curves: List[ROCCurve]<|MERGE_RESOLUTION|>--- conflicted
+++ resolved
@@ -85,13 +85,7 @@
         n_splits = self.algorithm_parameters["n_splits"]
 
         # Dummy encode categorical variables
-<<<<<<< HEAD
-        dummy_encoder = DummyEncoder(
-            engine=engine, variables=self.variables, metadata=metadata
-        )
-=======
-        dummy_encoder = DummyEncoder(engine=engine, metadata=self.metadata)
->>>>>>> d7c2e4c1
+        dummy_encoder = DummyEncoder(engine=engine, metadata=metadata)
         X = dummy_encoder.transform(X)
 
         # Binarize `y` by mapping positive_class to 1 and everything else to 0
