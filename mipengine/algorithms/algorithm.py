from abc import ABC
from abc import abstractmethod
<<<<<<< HEAD
from typing import TYPE_CHECKING
=======
from pathlib import Path
>>>>>>> ee3cc1e4
from typing import Any
from typing import Dict
from typing import List
from typing import Optional

from pydantic import BaseModel

from mipengine.algorithm_specification import AlgorithmSpecification

if TYPE_CHECKING:
    from mipengine.controller.algorithm_execution_engine import AlgorithmExecutionEngine
    from mipengine.controller.algorithm_flow_data_objects import LocalNodesTable


class Variables(BaseModel):
    x: List[str]
    y: List[str]

    class Config:
        arbitrary_types_allowed = True
        allow_mutation = False


class AlgorithmDataLoader(ABC):
    def __init__(self, variables: Variables):
        self._variables = variables

    def __init_subclass__(cls, algname, **kwargs):
        super().__init_subclass__(**kwargs)
        cls.algname = algname

    @abstractmethod
    def get_variable_groups(self) -> List[List[str]]:
        """
        This method must be implemented to return the variable groups from which the
        data model view tables will be created. The algorithm execution engine
        will take care of creating the data model view tables on the nodes' dbs. The
        data model views can be accessed from the algorithm flow code via
        engine.data_model_views list inside the run() method .

        Returns
        -------
        List[List[str]]
            The variable groups
        """
        pass

    def get_dropna(self) -> bool:
        """
        If an algorithm needs to keep the 'Not Available' values in its data model view
        tables, this method must be overridden to return False. The algorithm execution
        engine will access this value when the data model view tables on the
        nodes' dbs are created.

        Returns
        -------
        bool
        """
        return True

    def get_check_min_rows(self) -> bool:
        """
        If an algorithm needs to ignore the minimum row count threshold for its data
        model view tables, this method must be overridden to return False. The algorithm
        execution engine will access this value when the data model view tables
        on the nodes' dbs are created.

        Returns
        -------
        bool
        """
        return True

    def get_variables(self) -> Variables:
        return self._variables


class InitializationParams(BaseModel):
    algorithm_name: str
    var_filters: Optional[dict] = None
    algorithm_parameters: Optional[Dict[str, Any]] = None
    datasets: List[str]

    class Config:
        arbitrary_types_allowed = True
        allow_mutation = False


class Algorithm(ABC):
    """
    This is the abstract class that all algorithm flow classes must implement. The class
    can be named arbitrarily, it will be detected by its 'algname' attribute

    Attributes
    ----------
    algname : str
    """

    def __init__(
        self,
        initialization_params: InitializationParams,
        data_loader: AlgorithmDataLoader,
        engine: "AlgorithmExecutionEngine",
    ):
        """
        Parameters
        ----------
        initialization_params : InitializationParams
        """
        self._initialization_params = initialization_params
        self._data_loader = data_loader
        self._engine = engine

    def __init_subclass__(cls, algname: str, **kwargs):
        """
        Parameters
        ----------
        algname : str
            The algorithm name, as defined in the "name" field in the <algorithm>.json
        """
        super().__init_subclass__(**kwargs)
        cls.algname = algname

    @property
    def engine(self):
        return self._engine

    @property
    def variables(self) -> Variables:
        """
        Returns
        -------
        Variables
            The variables
        """
        return self._data_loader.get_variables()

    @property
    def variable_groups(self) -> List[List[str]]:
        """
        Use this property when the variable_groups, as defined in
        AlgorithmDataLoader.get_variable_groups(), need to be accessed from the
        Algorithm class.
        """
        return self._data_loader.get_variable_groups()

    @property
    def algorithm_parameters(self) -> Dict[str, Any]:
        """
        Returns
        -------
        Dict[str,Any]
            The algorithm parameters
        """
        return self._initialization_params.algorithm_parameters

    @property
    def datasets(self) -> List[str]:
        return self._initialization_params.datasets

    @classmethod
    def get_specification(cls) -> AlgorithmSpecification:
        """Returns the algorithm specs object

        Algorithm specs are read from a json file placed in the same folder as
        the algorithm implementation file, i.e. the file where `Algorithm` is
        subclassed. The json file contents must map to the
        `AlgorithmSpecification` structure.
        """
        file = Path(__file__).parent / f"{cls.algname}.json"
        return AlgorithmSpecification.parse_file(file)

    @abstractmethod
    def run(self, data: "LocalNodesTable", metadata: Dict[str, Dict[str, str]]):
        """
        The implementation of the algorithm flow logic goes in this method.
        """
        pass<|MERGE_RESOLUTION|>--- conflicted
+++ resolved
@@ -1,10 +1,7 @@
 from abc import ABC
 from abc import abstractmethod
-<<<<<<< HEAD
+from pathlib import Path
 from typing import TYPE_CHECKING
-=======
-from pathlib import Path
->>>>>>> ee3cc1e4
 from typing import Any
 from typing import Dict
 from typing import List
