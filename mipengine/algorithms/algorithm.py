--- conflicted
+++ resolved
@@ -6,6 +6,8 @@
 from typing import Optional
 
 from pydantic import BaseModel
+
+from mipengine.algorithm_specification import AlgorithmSpecification
 
 
 class Variables(BaseModel):
@@ -25,12 +27,6 @@
 
     class Config:
         arbitrary_types_allowed = True
-<<<<<<< HEAD
-=======
-
-
-from mipengine.algorithm_specification import AlgorithmSpecification
->>>>>>> 7cf75472
 
 
 class Algorithm(ABC):
