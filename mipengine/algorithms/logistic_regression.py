--- conflicted
+++ resolved
@@ -78,13 +78,7 @@
         X, y = data_model_views
         positive_class = self.algorithm_parameters["positive_class"]
 
-<<<<<<< HEAD
-        dummy_encoder = DummyEncoder(
-            engine=engine, variables=self.variables, metadata=metadata
-        )
-=======
-        dummy_encoder = DummyEncoder(engine=engine, metadata=self.metadata)
->>>>>>> d7c2e4c1
+        dummy_encoder = DummyEncoder(engine=engine, metadata=metadata)
         X = dummy_encoder.transform(X)
 
         ybin = LabelBinarizer(engine, positive_class).transform(y)
