--- conflicted
+++ resolved
@@ -70,11 +70,7 @@
     def get_variable_groups(self):
         return [self.variables.y, self.variables.x]
 
-<<<<<<< HEAD
-    def run(self, data_model_views, metadata):
-        [[y], [x1, x2]] = self.get_variable_groups()
-=======
-    def run(self, engine):
+    def run(self,  data_model_views, metadata):
         [[y], xs] = self.get_variable_groups()
         if len(xs) == 2:
             x1, x2 = xs
@@ -82,7 +78,6 @@
             msg = "Anova two-way only works with two dependent variables. "
             msg += f"Got {len(xs)} varible(s) instead."
             raise BadUserInput(msg)
->>>>>>> d3f5918e
 
         Y, X = data_model_views
 
