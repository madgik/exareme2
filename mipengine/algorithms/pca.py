import json
from typing import List
from typing import TypeVar

import numpy
from pydantic import BaseModel

<<<<<<< HEAD
from mipengine.udfgen.udfgenerator import (
    udf,
    transfer,
    state,
    relation,
    merge_transfer,
)
=======
from mipengine.udfgen import make_unique_func_name
from mipengine.udfgen import relation
from mipengine.udfgen import secure_transfer
from mipengine.udfgen import state
from mipengine.udfgen import transfer
from mipengine.udfgen import udf
>>>>>>> d6473156


class PCAResult(BaseModel):
    title: str
    n_obs: int
    eigenvalues: List[float]
    eigenvectors: List[List[float]]


def run(algo_interface):
    local_run = algo_interface.run_udf_on_local_nodes
    global_run = algo_interface.run_udf_on_global_node

    X_relation = algo_interface.initial_view_tables["y"]

    local_transfers = local_run(
        func=local1,
        keyword_args={"x": X_relation},
        share_to_global=[True],
    )
    global_state, global_transfer = global_run(
        func=global1,
        keyword_args=dict(local_transfers=local_transfers),
        share_to_locals=[False, True],
    )
    local_transfers = local_run(
        func=local2,
        keyword_args=dict(x=X_relation, global_transfer=global_transfer),
        share_to_global=[True],
    )
    result = global_run(
        func=global2,
        keyword_args=dict(local_transfers=local_transfers, prev_state=global_state),
    )
    result = json.loads(result.get_table_data()[1][0])
    n_obs = result["n_obs"]
    eigenvalues = result["eigenvalues"]
    eigenvectors = result["eigenvectors"]

    result = PCAResult(
        title="Eigenvalues and Eigenvectors",
        n_obs=n_obs,
        eigenvalues=eigenvalues,
        eigenvectors=eigenvectors,
    )
    return result


S = TypeVar("S")


@udf(x=relation(schema=S), return_type=[secure_transfer(sum_op=True)])
def local1(x):
    n_obs = len(x)
    sx = x.sum(axis=0)
    sxx = (x ** 2).sum(axis=0)

    transfer_ = {}
    transfer_["n_obs"] = {"data": n_obs, "operation": "sum"}
    transfer_["sx"] = {"data": sx.tolist(), "operation": "sum"}
    transfer_["sxx"] = {"data": sxx.tolist(), "operation": "sum"}
    return transfer_


@udf(local_transfers=secure_transfer(sum_op=True), return_type=[state(), transfer()])
def global1(local_transfers):
    n_obs = local_transfers["n_obs"]
    sx = numpy.array(local_transfers["sx"])
    sxx = numpy.array(local_transfers["sxx"])

    means = sx / n_obs
    sigmas = ((sxx - n_obs * means ** 2) / (n_obs - 1)) ** 0.5

    state_ = dict(n_obs=n_obs)
    transfer_ = dict(means=means.tolist(), sigmas=sigmas.tolist())
    return state_, transfer_


@udf(
    x=relation(schema=S),
    global_transfer=transfer(),
    return_type=[secure_transfer(sum_op=True)],
)
def local2(x, global_transfer):
    means = numpy.array(global_transfer["means"])
    sigmas = numpy.array(global_transfer["sigmas"])

    x -= means
    x /= sigmas
    gramian = x.T @ x

    transfer_ = {"gramian": {"data": gramian.values.tolist(), "operation": "sum"}}
    return transfer_


@udf(
    local_transfers=secure_transfer(sum_op=True),
    prev_state=state(),
    return_type=[transfer()],
)
def global2(local_transfers, prev_state):
    gramian = numpy.array(local_transfers["gramian"])
    n_obs = prev_state["n_obs"]
    covariance = gramian / (n_obs - 1)

    eigenvalues, eigenvectors = numpy.linalg.eig(covariance)
    idx = eigenvalues.argsort()[::-1]
    eigenvalues = eigenvalues[idx]
    eigenvectors = eigenvectors[:, idx]
    eigenvectors = eigenvectors.T

    transfer_ = dict(
        n_obs=n_obs,
        eigenvalues=eigenvalues.tolist(),
        eigenvectors=eigenvectors.tolist(),
    )
    return transfer_<|MERGE_RESOLUTION|>--- conflicted
+++ resolved
@@ -5,22 +5,11 @@
 import numpy
 from pydantic import BaseModel
 
-<<<<<<< HEAD
-from mipengine.udfgen.udfgenerator import (
-    udf,
-    transfer,
-    state,
-    relation,
-    merge_transfer,
-)
-=======
-from mipengine.udfgen import make_unique_func_name
 from mipengine.udfgen import relation
 from mipengine.udfgen import secure_transfer
 from mipengine.udfgen import state
 from mipengine.udfgen import transfer
 from mipengine.udfgen import udf
->>>>>>> d6473156
 
 
 class PCAResult(BaseModel):
