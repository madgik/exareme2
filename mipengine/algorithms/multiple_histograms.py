--- conflicted
+++ resolved
@@ -39,8 +39,6 @@
 
 
 class MultipleHistogramsAlgorithm(Algorithm, algname="multiple_histograms"):
-<<<<<<< HEAD
-=======
     @classmethod
     def get_specification(cls):
         return AlgorithmSpecification(
@@ -80,7 +78,6 @@
             },
         )
 
->>>>>>> 7cf75472
     def get_variable_groups(self):
         return [self.variables.y + self.variables.x]
 
