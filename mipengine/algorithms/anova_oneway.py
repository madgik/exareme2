--- conflicted
+++ resolved
@@ -257,12 +257,8 @@
             group_stats_index = x
             diff = list(set(x) - set(y))
             if diff != []:
-<<<<<<< HEAD
-                group_stats_index.append(diff)
-=======
                 pd.concat([group_stats_index, diff])
 
->>>>>>> 473ec19f
     # remove zero count groups
     if not np.all(group_stats_count):
         df = pd.DataFrame(
@@ -285,13 +281,8 @@
         var_max_per_group = np.array(df["max"])
 
     categories = local_transfers[0]["covar_enums"]
-<<<<<<< HEAD
     if len(categories) < 2 or len(group_stats_index) < 2:
         raise ValueError("Cannot perform Anova when there is only one level.")
-=======
-    if len(categories) < 2:
-        raise BadUserInput("Cannot perform Anova when there is only one level")
->>>>>>> 473ec19f
 
     df_explained = len(group_stats_index) - 1
     df_residual = n_obs - len(group_stats_index)
