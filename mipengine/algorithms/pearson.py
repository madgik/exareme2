import json
from typing import TypeVar

import numpy
from pydantic import BaseModel
<<<<<<< HEAD
from mipengine.udfgen.udfgenerator import (
    udf,
    transfer,
    relation,
    merge_transfer,
    literal,
)
=======

from mipengine.udfgen import literal
from mipengine.udfgen import make_unique_func_name
from mipengine.udfgen import relation
from mipengine.udfgen import secure_transfer
from mipengine.udfgen import transfer
from mipengine.udfgen import udf
>>>>>>> d6473156


class PearsonResult(BaseModel):
    title: str
    n_obs: int
    correlations: dict
    p_values: dict
    ci_hi: dict
    ci_lo: dict


def run(algo_interface):
    local_run = algo_interface.run_udf_on_local_nodes
    global_run = algo_interface.run_udf_on_global_node
    Y_relation = algo_interface.initial_view_tables["y"]
    alpha = algo_interface.algorithm_parameters["alpha"]

    if "x" in algo_interface.initial_view_tables:
        X_relation = algo_interface.initial_view_tables["x"]
    else:
        X_relation = algo_interface.initial_view_tables["y"]

    column_names = [
        x.__dict__["name"]
        for x in Y_relation.get_table_schema().__dict__["columns"]
        if x.__dict__["name"] != "row_id"
    ]

    row_names = [
        x.__dict__["name"]
        for x in X_relation.get_table_schema().__dict__["columns"]
        if x.__dict__["name"] != "row_id"
    ]

    local_transfers = local_run(
        func=local1,
        keyword_args=dict(y=Y_relation, x=X_relation),
        share_to_global=[True],
    )

    result = global_run(
        func=global1,
        keyword_args=dict(local_transfers=local_transfers, alpha=alpha),
    )

    result = json.loads(result.get_table_data()[1][0])
    n_obs = result["n_obs"]

    corr_dict, p_values_dict, ci_hi_dict, ci_lo_dict = create_dicts(
        result, row_names, column_names
    )

    result = PearsonResult(
        title="Pearson Correlation Coefficient",
        n_obs=n_obs,
        correlations=corr_dict,
        p_values=p_values_dict,
        ci_hi=ci_hi_dict,
        ci_lo=ci_lo_dict,
    )
    return result


def create_dicts(global_result, row_names, column_names):
    correlations = global_result["correlations"]
    p_values = global_result["p_values"]
    ci_hi = global_result["ci_hi"]
    ci_lo = global_result["ci_lo"]

    corr_dict = {}
    corr_dict["variables"] = row_names
    corr_dict.update({key: value for key, value in zip(column_names, correlations)})

    p_values_dict = {}
    p_values_dict["variables"] = row_names
    p_values_dict.update({key: value for key, value in zip(column_names, p_values)})

    ci_hi_dict = {}
    ci_hi_dict["variables"] = row_names
    ci_hi_dict.update({key: value for key, value in zip(column_names, ci_hi)})

    ci_lo_dict = {}
    ci_lo_dict["variables"] = row_names
    ci_lo_dict.update({key: value for key, value in zip(column_names, ci_lo)})

    return corr_dict, p_values_dict, ci_hi_dict, ci_lo_dict


S = TypeVar("S")


@udf(
    y=relation(schema=S),
    x=relation(schema=S),
    return_type=[secure_transfer(sum_op=True)],
)
def local1(y, x):
    n_obs = y.shape[0]
    Y = y.to_numpy()
    X = Y if x is None else x.to_numpy()

    sx = X.sum(axis=0)
    sy = Y.sum(axis=0)
    sxx = (X ** 2).sum(axis=0)
    sxy = (X * Y.T[:, :, numpy.newaxis]).sum(axis=1)
    syy = (Y ** 2).sum(axis=0)

    transfer_ = {}
    transfer_["n_obs"] = {"data": n_obs, "operation": "sum"}
    transfer_["sx"] = {"data": sx.tolist(), "operation": "sum"}
    transfer_["sxx"] = {"data": sxx.tolist(), "operation": "sum"}
    transfer_["sxy"] = {"data": sxy.tolist(), "operation": "sum"}
    transfer_["sy"] = {"data": sy.tolist(), "operation": "sum"}
    transfer_["syy"] = {"data": syy.tolist(), "operation": "sum"}

    return transfer_


@udf(
    local_transfers=secure_transfer(sum_op=True),
    alpha=literal(),
    return_type=[transfer()],
)
def global1(local_transfers, alpha):
    import scipy.special as special
    import scipy.stats as st

    n_obs = local_transfers["n_obs"]
    sx = numpy.array(local_transfers["sx"])
    sy = numpy.array(local_transfers["sy"])
    sxx = numpy.array(local_transfers["sxx"])
    sxy = numpy.array(local_transfers["sxy"])
    syy = numpy.array(local_transfers["syy"])

    df = n_obs - 2
    d = (
        numpy.sqrt(n_obs * sxx - sx * sx)
        * numpy.sqrt(n_obs * syy - sy * sy)[:, numpy.newaxis]
    )
    correlations = (n_obs * sxy - sx * sy[:, numpy.newaxis]) / d
    correlations[d == 0] = 0
    correlations = correlations.clip(-1, 1)
    t_squared = correlations ** 2 * (df / ((1.0 - correlations) * (1.0 + correlations)))
    p_values = special.betainc(
        0.5 * df, 0.5, numpy.fmin(numpy.asarray(df / (df + t_squared)), 1.0)
    )
    p_values[abs(correlations) == 1] = 0
    r_z = numpy.arctanh(correlations)
    se = 1 / numpy.sqrt(n_obs - 3)
    z = st.norm.ppf(1 - alpha / 2)
    lo_z, hi_z = r_z - z * se, r_z + z * se
    ci_lo, ci_hi = numpy.tanh((lo_z, hi_z))

    transfer_ = {
        "n_obs": n_obs,
        "correlations": correlations.tolist(),
        "p_values": p_values.tolist(),
        "ci_lo": ci_lo.tolist(),
        "ci_hi": ci_hi.tolist(),
    }

    return transfer_


def get_var_pair_names(x_names, y_names):
    tildas = numpy.empty((len(y_names), len(x_names)), dtype=object)
    tildas[:] = " ~ "
    pair_names = y_names[:, numpy.newaxis] + tildas + x_names
    return pair_names<|MERGE_RESOLUTION|>--- conflicted
+++ resolved
@@ -3,23 +3,12 @@
 
 import numpy
 from pydantic import BaseModel
-<<<<<<< HEAD
-from mipengine.udfgen.udfgenerator import (
-    udf,
-    transfer,
-    relation,
-    merge_transfer,
-    literal,
-)
-=======
 
 from mipengine.udfgen import literal
-from mipengine.udfgen import make_unique_func_name
 from mipengine.udfgen import relation
 from mipengine.udfgen import secure_transfer
 from mipengine.udfgen import transfer
 from mipengine.udfgen import udf
->>>>>>> d6473156
 
 
 class PearsonResult(BaseModel):
