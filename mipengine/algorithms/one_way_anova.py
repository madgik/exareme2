import json
from typing import TypeVar

import pandas as pd
from pydantic import BaseModel

from mipengine.udfgen import secure_transfer
from mipengine.udfgen.udfgenerator import literal
from mipengine.udfgen.udfgenerator import merge_transfer
from mipengine.udfgen.udfgenerator import relation
from mipengine.udfgen.udfgenerator import transfer
from mipengine.udfgen.udfgenerator import udf


class AnovaResult(BaseModel):
    anova_table: dict
    tuckey_test: list
    min_max_per_group: dict
    ci_info: dict


def run(algo_interface):
    local_run = algo_interface.run_udf_on_local_nodes
    global_run = algo_interface.run_udf_on_global_node

<<<<<<< HEAD
    X_relation = algo_interface.initial_view_tables["x"]
    [x_var_name] = algo_interface.__dict__["_x_variables"]

    covar_enums = list(algo_interface.metadata[x_var_name]["enumerations"])

    Y_relation = algo_interface.initial_view_tables["y"]
    [y_var_name] = algo_interface.__dict__["_y_variables"]

=======
    X_relation, Y_relation = algo_interface.create_primary_data_views(
        variable_groups=[algo_interface.x_variables, algo_interface.y_variables],
    )

    x_var_name = algo_interface.__dict__["_x_variables"].pop()

    covar_enums = list(algo_interface.metadata[x_var_name]["enumerations"])

    y_var_name = algo_interface.__dict__["_y_variables"].pop()
>>>>>>> aa7d8b85
    sec_local_transfers, local_transfers = local_run(
        func=local1,
        keyword_args=dict(y=Y_relation, x=X_relation, covar_enums=covar_enums),
        share_to_global=[True, True],
    )

    result = global_run(
        func=global1,
        keyword_args=dict(
            sec_local_transfers=sec_local_transfers, local_transfers=local_transfers
        ),
    )

    result = json.loads(result.get_table_data()[1][0])
    anova_result = {
        "y_label": y_var_name,
        "x_label": x_var_name,
        "df_residual": result["df_residual"],
        "df_explained": result["df_explained"],
        "ss_residual": result["ss_residual"],
        "ss_explained": result["ss_explained"],
        "ms_residual": result["ms_residual"],
        "ms_explained": result["ms_explained"],
        "p_value": result["p_value"],
        "f_stat": result["f_stat"],
    }

    tukey_result = {
        "groupA": result["thsd A"],
        "groupB": result["thsd B"],
        "meanA": result["thsd mean(A)"],
        "meanB": result["thsd mean(B)"],
        "diff": result["thsd diff"],
        "se": result["thsd Std.Err."],
        "t_stat": result["thsd t value"],
        "p_tuckey": result["thsd Pr(>|t|)"],
    }
    df_tukey_result = pd.DataFrame(tukey_result)
    tukey_test = df_tukey_result.to_dict(orient="records")

    means = result["means"]
    sample_stds = result["sample_stds"]
    categories = result["categories"]
    var_min_per_group = result["var_min_per_group"]
    var_max_per_group = result["var_max_per_group"]
    group_stats_index = result["group_stats_index"]

    min_max_per_group, ci_info = get_min_max_ci_info(
        means,
        sample_stds,
        categories,
        var_min_per_group,
        var_max_per_group,
        group_stats_index,
    )
    anova_table = AnovaResult(
        anova_table=anova_result,
        tuckey_test=tukey_test,
        min_max_per_group=min_max_per_group,
        ci_info=ci_info,
    )

    return anova_table


S = TypeVar("S")
T = TypeVar("T")


@udf(
    y=relation(schema=S),
    x=relation(schema=T),
    covar_enums=literal(),
    return_type=[secure_transfer(sum_op=True), transfer()],
)
def local1(y, x, covar_enums):
    import sys

    import numpy as np
    import pandas as pd

    variable = y.reset_index(drop=True).to_numpy().squeeze()
    covariable = x.reset_index(drop=True).to_numpy().squeeze()
    var_label = y.columns.values.tolist()[0]
    covar_label = x.columns.values.tolist()[0]
    covar_enums = np.array(covar_enums)
    dataset = pd.DataFrame()
    dataset[var_label] = variable
    dataset[covar_label] = covariable

    n_obs = y.shape[0]
    min_per_group = dataset.groupby([covar_label]).min()
    max_per_group = dataset.groupby([covar_label]).max()
    var_sq = var_label + "_sq"
    dataset[var_sq] = variable**2

    # get overall stats
    overall_stats = dataset[var_label].agg(["count", "sum"])
    overall_ssq = dataset[var_sq].sum()
    overall_stats = overall_stats.append(pd.Series(data=overall_ssq, index=["sum_sq"]))

    # get group stats
    group_stats = (
        dataset[[var_label, covar_label]].groupby(covar_label).agg(["count", "sum"])
    )
    group_stats.columns = ["count", "sum"]
    group_ssq = dataset[[var_sq, covar_label]].groupby(covar_label).sum()
    group_ssq.columns = ["sum_sq"]
    min_per_group.columns = ["min_per_group"]
    max_per_group.columns = ["max_per_group"]
    group_stats_df = pd.DataFrame(group_stats)
    group_stats_df["group_ssq"] = group_ssq
    group_stats_df["min_per_group"] = min_per_group
    group_stats_df["max_per_group"] = max_per_group
    diff = list(set(covar_enums) - set(group_stats.index))
    if diff:
        diff_df = pd.DataFrame(
            0,
            index=diff,
            columns=["count", "sum", "group_ssq", "min_per_group", "max_per_group"],
        )
        diff_df["min_per_group"] = sys.float_info.max
        diff_df["max_per_group"] = sys.float_info.min
        group_stats_df = group_stats.append(diff_df)

    sec_transfer_ = {}
    sec_transfer_["n_obs"] = {"data": n_obs, "operation": "sum"}
    sec_transfer_["overall_stats_sum"] = {
        "data": overall_stats["sum"].tolist(),
        "operation": "sum",
    }
    sec_transfer_["overall_stats_count"] = {
        "data": overall_stats["count"].tolist(),
        "operation": "sum",
    }
    sec_transfer_["overall_ssq"] = {"data": overall_ssq.item(), "operation": "sum"}
    sec_transfer_["group_stats_sum"] = {
        "data": group_stats_df["sum"].tolist(),
        "operation": "sum",
    }
    sec_transfer_["group_stats_count"] = {
        "data": group_stats_df["count"].tolist(),
        "operation": "sum",
    }
    sec_transfer_["group_stats_ssq"] = {
        "data": group_stats_df["group_ssq"].tolist(),
        "operation": "sum",
    }
    sec_transfer_["min_per_group"] = {
        "data": group_stats_df["min_per_group"].tolist(),
        "operation": "min",
    }
    sec_transfer_["max_per_group"] = {
        "data": group_stats_df["max_per_group"].tolist(),
        "operation": "max",
    }
    transfer_ = {
        "var_label": var_label,
        "covar_label": covar_label,
        "covar_enums": covar_enums.tolist(),
        "group_stats_df_index": group_stats_df.index.tolist(),
    }

    return sec_transfer_, transfer_


@udf(
    sec_local_transfers=secure_transfer(sum_op=True, min_op=True, max_op=True),
    local_transfers=merge_transfer(),
    return_type=[transfer()],
)
def global1(sec_local_transfers, local_transfers):
    import itertools

    import numpy as np
    import scipy.stats as st
    from statsmodels.stats.libqsturng import psturng

    n_obs = sec_local_transfers["n_obs"]
    var_label = [t["var_label"] for t in local_transfers][0]
    covar_label = [t["covar_label"] for t in local_transfers][0]
    var_min_per_group = np.array(sec_local_transfers["min_per_group"])
    var_max_per_group = np.array(sec_local_transfers["max_per_group"])
    overall_stats_sum = np.array(sec_local_transfers["overall_stats_sum"])
    overall_stats_count = np.array(sec_local_transfers["overall_stats_count"])
    overall_ssq = np.array(sec_local_transfers["overall_ssq"])
    group_stats_sum = np.array(sec_local_transfers["group_stats_sum"])
    group_stats_count = np.array(sec_local_transfers["group_stats_count"])
    group_ssq = np.array(sec_local_transfers["group_stats_ssq"])
    group_stats_index_all = [t["group_stats_df_index"] for t in local_transfers]

    group_stats_index = group_stats_index_all[0]
    if len(group_stats_index_all) > 1:
        for x, y in itertools.combinations(
            group_stats_index_all, len(group_stats_index_all)
        ):
            group_stats_index = x
            diff = list(set(x) - set(y))
            if diff != []:
                group_stats_index.append(diff)

    # remove zero count groups
    if not np.all(group_stats_count):
        df = pd.DataFrame(
            {
                "groups": group_stats_index,
                "count": group_stats_count,
                "ssq": group_ssq,
                "sum": group_stats_sum,
                "min": var_min_per_group,
                "max": var_max_per_group,
            },
            index=group_stats_index,
        )
        df = df[df["count"] != 0]
        group_stats_index = df["groups"].tolist()
        group_stats_count = np.array(df["count"])
        group_stats_sum = np.array(df["sum"])
        group_ssq = np.array(df["ssq"])
        var_min_per_group = np.array(df["min"])
        var_max_per_group = np.array(df["max"])

    categories = local_transfers[0]["covar_enums"]
    if len(categories) < 2:
        raise ValueError("Cannot perform Anova when there is only one level")

    df_explained = len(group_stats_index) - 1
    df_residual = n_obs - len(group_stats_index)
    ss_residual = overall_ssq - sum(group_stats_sum**2 / group_stats_count)
    overall_mean = overall_stats_sum / overall_stats_count

    ss_explained = sum(
        (overall_mean - group_stats_sum / group_stats_count) ** 2 * group_stats_count
    )
    ms_explained = ss_explained / df_explained
    ms_residual = ss_residual / df_residual
    f_stat = ms_explained / ms_residual
    p_value = 1 - st.f.cdf(f_stat, df_explained, df_residual)

    # get anova table
    anova_table = {
        "fields": ["", "df", "sum sq", "mean sq", "F value", "Pr(>F)"],
        "data": [
            [
                # len(categories),
                # categories,
                df_explained,
                ss_explained,
                ms_explained,
                f_stat,
                p_value,
            ],
            [
                # "Residual",
                df_residual,
                ss_residual,
                ms_residual,
                None,
                None,
            ],
        ],
        "title": "Anova Summary",
    }

    table = pd.DataFrame(
        anova_table["data"],
        columns=["df", "sum_sq", "mean_sq", "F", "PR(>F)"],
        index=("categories", "Residual"),
    )

    table.loc["categories"]: {
        "df": df_explained,
        "sum_sq": ss_explained,
        "mean_sq": ms_explained,
        "F": f_stat,
        "PR('>F')": p_value,
    }

    table.loc["Residual"]: {
        "df": df_residual,
        "sum_sq": ss_residual,
        "mean_sq": ms_residual,
        "F": None,
        "PR('>F')": None,
    }

    # tukey data
    # pairwise tukey (model, covar_enums)

    g_cat = np.array(group_stats_index)
    n_groups = len(g_cat)
    gnobs = group_stats_count
    gmeans = group_stats_sum / gnobs
    gvar = table.loc["Residual"]["mean_sq"] / gnobs
    g1, g2 = np.array(list(itertools.combinations(np.arange(n_groups), 2))).T

    mn = gmeans[g1] - gmeans[g2]
    se = np.sqrt(gvar[g1] + gvar[g2])

    tval = mn / se
    df = table.at["Residual", "df"]

    # psturng replaced with scipy stats' studentized_range
    pval = psturng(np.sqrt(2) * np.abs(tval), n_groups, df)

    thsd = pd.DataFrame(
        columns=[
            "A",
            "B",
            "mean(A)",
            "mean(B)",
            "diff",
            "Std.Err.",
            "t value",
            "Pr(>|t|)",
        ],
        index=range(n_groups * (n_groups - 1) // 2),
    )
    thsd["A"] = np.array(g_cat)[g1.astype(int)]
    thsd["B"] = np.array(g_cat)[g2.astype(int)]
    thsd["mean(A)"] = gmeans[g1]
    thsd["mean(B)"] = gmeans[g2]
    thsd["diff"] = mn
    thsd["Std.Err."] = se
    thsd["t value"] = tval
    thsd["Pr(>|t|)"] = pval

    tukey_data = thsd

    tukey_dict = []
    for _, row in tukey_data.iterrows():
        tukey_row = dict()
        tukey_row["groupA"] = row["A"]
        tukey_row["groupB"] = row["B"]
        tukey_row["meanA"] = row["mean(A)"]
        tukey_row["meanB"] = row["mean(B)"]
        tukey_row["diff"] = row["diff"]
        tukey_row["se"] = row["Std.Err."]
        tukey_row["t_stat"] = row["t value"]
        tukey_row["p_tuckey"] = row["Pr(>|t|)"]
        tukey_dict.append(tukey_row)

    # means = group_stats_sum / group_stats_count
    variances = group_ssq / group_stats_count - gmeans**2
    sample_vars = (group_stats_count - 1) / group_stats_count * variances
    sample_stds = np.sqrt(np.array(sample_vars))

    transfer_ = {
        "n_obs": n_obs,
        "categories": categories,
        "means": gmeans.tolist(),
        "sample_stds": sample_stds.tolist(),
        "var_min_per_group": var_min_per_group.tolist(),
        "var_max_per_group": var_max_per_group.tolist(),
        "group_stats_index": group_stats_index,
        "xname": covar_label,
        "yname": "95% CI: " + var_label,
        "df_explained": df_explained,
        "df_residual": df_residual,
        "ss_explained": ss_explained,
        "ss_residual": ss_residual,
        "ms_explained": ms_explained,
        "ms_residual": ms_residual,
        "f_stat": f_stat,
        "p_value": p_value,
        "thsd A": thsd["A"].tolist(),
        "thsd B": thsd["B"].tolist(),
        "thsd mean(A)": thsd["mean(A)"].tolist(),
        "thsd mean(B)": thsd["mean(B)"].tolist(),
        "thsd diff": thsd["diff"].tolist(),
        "thsd Std.Err.": thsd["Std.Err."].tolist(),
        "thsd t value": thsd["t value"].tolist(),
        "thsd Pr(>|t|)": thsd["Pr(>|t|)"].tolist(),
    }

    return transfer_


def get_min_max_ci_info(
    means,
    sample_stds,
    categories,
    var_min_per_group,
    var_max_per_group,
    group_stats_index,
):
    categories = [c for c in categories if c in group_stats_index]
    df1_means_stds_dict = {
        "categories": categories,
        "sample_stds": list(sample_stds),
        "means": list(means),
    }
    df_min_max = {
        "categories": categories,
        "min": var_min_per_group,
        "max": var_max_per_group,
    }
    df1_means_stds = pd.DataFrame(df1_means_stds_dict, index=categories).drop(
        "categories", 1
    )
    df1_means_stds["m-s"] = list(
        df1_means_stds["means"] - df1_means_stds["sample_stds"]
    )
    df1_means_stds["m+s"] = list(
        df1_means_stds["means"] + df1_means_stds["sample_stds"]
    )

    min_max_per_group = df_min_max
    ci_info = df1_means_stds.to_dict()

    return min_max_per_group, ci_info<|MERGE_RESOLUTION|>--- conflicted
+++ resolved
@@ -23,26 +23,15 @@
     local_run = algo_interface.run_udf_on_local_nodes
     global_run = algo_interface.run_udf_on_global_node
 
-<<<<<<< HEAD
-    X_relation = algo_interface.initial_view_tables["x"]
-    [x_var_name] = algo_interface.__dict__["_x_variables"]
-
-    covar_enums = list(algo_interface.metadata[x_var_name]["enumerations"])
-
-    Y_relation = algo_interface.initial_view_tables["y"]
-    [y_var_name] = algo_interface.__dict__["_y_variables"]
-
-=======
     X_relation, Y_relation = algo_interface.create_primary_data_views(
         variable_groups=[algo_interface.x_variables, algo_interface.y_variables],
     )
 
-    x_var_name = algo_interface.__dict__["_x_variables"].pop()
+    [x_var_name] = algo_interface.x_variables
+    [y_var_name] = algo_interface.y_variables
 
     covar_enums = list(algo_interface.metadata[x_var_name]["enumerations"])
 
-    y_var_name = algo_interface.__dict__["_y_variables"].pop()
->>>>>>> aa7d8b85
     sec_local_transfers, local_transfers = local_run(
         func=local1,
         keyword_args=dict(y=Y_relation, x=X_relation, covar_enums=covar_enums),
