import os
from importlib.resources import open_text
<<<<<<< HEAD

import envtoml
from celery import signals

=======

import envtoml

>>>>>>> 0adf530f
from mipengine import AttrDict
from mipengine import node

DATA_TABLE_PRIMARY_KEY = "row_id"


<<<<<<< HEAD
@signals.setup_logging.connect
def setup_celery_logging(**kwargs):
    pass


=======
>>>>>>> 0adf530f
if config_file := os.getenv("MIPENGINE_NODE_CONFIG_FILE"):
    with open(config_file) as fp:
        config = AttrDict(envtoml.load(fp))
else:
    with open_text(node, "config.toml") as fp:
        config = AttrDict(envtoml.load(fp))<|MERGE_RESOLUTION|>--- conflicted
+++ resolved
@@ -1,29 +1,13 @@
 import os
 from importlib.resources import open_text
-<<<<<<< HEAD
-
-import envtoml
-from celery import signals
-
-=======
-
 import envtoml
 
->>>>>>> 0adf530f
 from mipengine import AttrDict
 from mipengine import node
 
 DATA_TABLE_PRIMARY_KEY = "row_id"
 
 
-<<<<<<< HEAD
-@signals.setup_logging.connect
-def setup_celery_logging(**kwargs):
-    pass
-
-
-=======
->>>>>>> 0adf530f
 if config_file := os.getenv("MIPENGINE_NODE_CONFIG_FILE"):
     with open(config_file) as fp:
         config = AttrDict(envtoml.load(fp))
