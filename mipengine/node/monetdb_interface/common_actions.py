--- conflicted
+++ resolved
@@ -1,4 +1,3 @@
-import itertools
 import logging
 from typing import Any
 from typing import Dict
@@ -190,14 +189,9 @@
     """
     schema = get_table_schema(table_name)
 
-<<<<<<< HEAD
-    data = MonetDB().execute_and_fetchall(
-        DBExecutionDTO(
-            f"""
-=======
     row_stored_data = MonetDB().execute_and_fetchall(
-        f"""
->>>>>>> aa7d8b85
+        DBExecutionDTO(
+            f"""
         SELECT {table_name}.*
         FROM {table_name}
         INNER JOIN tables ON tables.name = '{table_name}'
