from typing import List
from typing import Union

from mipengine import config
from mipengine.common.node_exceptions import TablesNotFound
from mipengine.common.node_tasks_DTOs import ColumnInfo
from mipengine.common.node_tasks_DTOs import TableSchema
<<<<<<< HEAD
from mipengine.common.sql_injection_guard import sql_injection_guard
=======
from mipengine.common.validate_identifier_names import validate_identifier_names
from mipengine.node.monetdb_interface.monet_db_connection import MonetDB
>>>>>>> 526a9eb3

MONETDB_VARCHAR_SIZE = 50

# TODO Add SQLAlchemy if possible
# TODO We need to add the PRIVATE/OPEN table logic


@sql_injection_guard
def create_table_name(
    table_type: str, command_id: str, context_id: str, node_id: str
) -> str:
    """
    Creates a table name with the format <tableType>_<commandId>_<contextId>_<nodeId>
    """
    if table_type not in {"table", "view", "merge"}:
        raise TypeError(f"Table type is not acceptable: {table_type} .")
    if node_id not in {"global", config.node.identifier}:
        raise TypeError(f"Node Identifier is not acceptable: {node_id}.")

    return f"{table_type}_{command_id}_{context_id}_{node_id}"


def convert_schema_to_sql_query_format(schema: TableSchema) -> str:
    """
    Converts a table's schema to a sql query.

    Parameters
    ----------
    schema : TableSchema
        The schema of a table

    Returns
    ------
    str
        The schema in a sql query formatted string
    """
    return ", ".join(
        f"{column.name} {_convert_mip2monetdb_column_type(column.data_type)}"
        for column in schema.columns
    )


<<<<<<< HEAD
@sql_injection_guard
def get_table_schema(table_name: str, table_type: str = None) -> TableSchema:
=======
@validate_identifier_names
def get_table_schema(table_name: str) -> TableSchema:
>>>>>>> 526a9eb3
    """
    Retrieves a schema for a specific table type and table name  from the monetdb.

    Parameters
    ----------
    table_name : str
        The name of the table

    Returns
    ------
    TableSchema
        A schema which is TableSchema object.
    """
    schema = MonetDB().execute_with_result(
        f"""
        SELECT columns.name, columns.type
        FROM columns
        RIGHT JOIN tables
        ON tables.id = columns.table_id
        WHERE
        tables.name = '{table_name}'
        AND
        tables.system=false
        """
    )

    if not schema:
        raise TablesNotFound([table_name])
    return TableSchema(
        [
            ColumnInfo(name, _convert_monet2mip_column_type(table_type))
            for name, table_type in schema
        ]
    )


<<<<<<< HEAD
@sql_injection_guard
def get_tables_names(table_type: str, context_id: str) -> List[str]:
=======
@validate_identifier_names
def get_table_names(table_type: str, context_id: str) -> List[str]:
>>>>>>> 526a9eb3
    """
    Retrieves a list of table names, which contain the context_id from the monetdb.

    Parameters
    ----------
    table_type : str
        The type of the table
    context_id : str
        The id of the experiment

    Returns
    ------
    List[str]
        A list of table names.
    """
    table_names = MonetDB().execute_with_result(
        f"""
        SELECT name FROM tables
        WHERE
         type = {str(_convert_mip2monet_table_type(table_type))} AND
        name LIKE '%{context_id.lower()}%' AND
        system = false"""
    )

    return [table[0] for table in table_names]


<<<<<<< HEAD
@sql_injection_guard
def get_table_data(
    table_name: str, table_type: str = None
) -> List[List[Union[str, int, float, bool]]]:
=======
@validate_identifier_names
def get_table_data(table_name: str) -> List[List[Union[str, int, float, bool]]]:
>>>>>>> 526a9eb3
    """
    Retrieves the data of a table with specific type and name  from the monetdb.

    Parameters
    ----------
    table_name : str
        The name of the table

    Returns
    ------
    List[List[Union[str, int, float, bool]]
        The data of the table.
    """

    data = MonetDB().execute_with_result(
        f"""
        SELECT {table_name}.*
        FROM {table_name}
        INNER JOIN tables ON tables.name = '{table_name}'
        WHERE tables.system=false
        """
    )

    return data


@sql_injection_guard
def clean_up(context_id: str):
    """
    Deletes all tables of any type with name that contain a specific
    context_id from the DB.

    Parameters
    ----------
    context_id : str
        The id of the experiment
    """
    # TODO We also need to cleanup the udfs with the specific context_id
    for table_type in ("merge", "remote", "view", "normal"):
        _delete_table_by_type_and_context_id(table_type, context_id)


def _convert_monet2mip_table_type(monet_table_type: int) -> str:
    """
    Converts MonetDB's table types to MIP Engine's table types
    """
    type_mapping = {
        0: "normal",
        1: "view",
        3: "merge",
        5: "remote",
    }

    if monet_table_type not in type_mapping.keys():
        raise ValueError(
            f"Type {monet_table_type} cannot be converted to MIP Engine's table types."
        )

    return type_mapping.get(monet_table_type)


def _convert_mip2monet_table_type(table_type: str) -> int:
    """
    Converts MIP Engine's table types to MonetDB's table types
    """
    type_mapping = {
        "normal": 0,
        "view": 1,
        "merge": 3,
        "remote": 5,
    }

    if table_type not in type_mapping.keys():
        raise ValueError(
            f"Type {table_type} cannot be converted to monetdb table type."
        )

    return type_mapping.get(table_type)


def _convert_mip2monetdb_column_type(column_type: str) -> str:
    """
    Converts MIP Engine's int,real,text types to monetdb
    """
    type_mapping = {
        "int": "int",
        "real": "double",
        "text": f"varchar({MONETDB_VARCHAR_SIZE})",
    }

    if column_type not in type_mapping.keys():
        raise ValueError(
            f"Type {column_type} cannot be converted to monetdb column type."
        )

    return type_mapping.get(column_type)


def _convert_monet2mip_column_type(column_type: str) -> str:
    """
    Converts MonetDB's types to MIP's types
    """
    type_mapping = {
        "int": "int",
        "double": "real",
        "varchar": "text",
    }

    if column_type not in type_mapping.keys():
        raise ValueError(f"Type {column_type} cannot be converted to MIP's types.")

    return type_mapping.get(column_type)


@validate_identifier_names
def _delete_table_by_type_and_context_id(table_type: str, context_id: str):
    """
    Deletes all tables of specific type with name that contain a specific context_id from the monetdb.

    Parameters
    ----------
    table_type : str
        The type of the table
    context_id : str
        The id of the experiment
    """
    table_names_and_types = MonetDB().execute_with_result(
        f"""
        SELECT name, type FROM tables
        WHERE name LIKE '%{context_id.lower()}%'
        AND tables.type = {str(_convert_mip2monet_table_type(table_type))}
        AND system = false
        """
    )
    for name, table_type in table_names_and_types:
        if table_type == _convert_mip2monet_table_type("view"):
            MonetDB().execute(f"DROP VIEW {name}")
        else:
            MonetDB().execute(f"DROP TABLE {name}")<|MERGE_RESOLUTION|>--- conflicted
+++ resolved
@@ -2,15 +2,11 @@
 from typing import Union
 
 from mipengine import config
+from mipengine.common.node_tasks_DTOs import ColumnInfo
 from mipengine.common.node_exceptions import TablesNotFound
-from mipengine.common.node_tasks_DTOs import ColumnInfo
 from mipengine.common.node_tasks_DTOs import TableSchema
-<<<<<<< HEAD
 from mipengine.common.sql_injection_guard import sql_injection_guard
-=======
-from mipengine.common.validate_identifier_names import validate_identifier_names
 from mipengine.node.monetdb_interface.monet_db_connection import MonetDB
->>>>>>> 526a9eb3
 
 MONETDB_VARCHAR_SIZE = 50
 
@@ -53,13 +49,8 @@
     )
 
 
-<<<<<<< HEAD
 @sql_injection_guard
 def get_table_schema(table_name: str, table_type: str = None) -> TableSchema:
-=======
-@validate_identifier_names
-def get_table_schema(table_name: str) -> TableSchema:
->>>>>>> 526a9eb3
     """
     Retrieves a schema for a specific table type and table name  from the monetdb.
 
@@ -96,13 +87,8 @@
     )
 
 
-<<<<<<< HEAD
-@sql_injection_guard
-def get_tables_names(table_type: str, context_id: str) -> List[str]:
-=======
-@validate_identifier_names
+@sql_injection_guard
 def get_table_names(table_type: str, context_id: str) -> List[str]:
->>>>>>> 526a9eb3
     """
     Retrieves a list of table names, which contain the context_id from the monetdb.
 
@@ -130,15 +116,8 @@
     return [table[0] for table in table_names]
 
 
-<<<<<<< HEAD
-@sql_injection_guard
-def get_table_data(
-    table_name: str, table_type: str = None
-) -> List[List[Union[str, int, float, bool]]]:
-=======
-@validate_identifier_names
+@sql_injection_guard
 def get_table_data(table_name: str) -> List[List[Union[str, int, float, bool]]]:
->>>>>>> 526a9eb3
     """
     Retrieves the data of a table with specific type and name  from the monetdb.
 
@@ -253,7 +232,6 @@
     return type_mapping.get(column_type)
 
 
-@validate_identifier_names
 def _delete_table_by_type_and_context_id(table_type: str, context_id: str):
     """
     Deletes all tables of specific type with name that contain a specific context_id from the monetdb.
