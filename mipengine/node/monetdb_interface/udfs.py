<<<<<<< HEAD
from mipengine.node.monetdb_interface.monet_db_connection import MonetDB
=======
from mipengine.node.monetdb_interface.common_actions import connection
from mipengine.node.monetdb_interface.common_actions import cursor
>>>>>>> 5b8fd69d


def run_udf(udf_creation_stmt: str,
            udf_execution_query: str,
            ):
    if udf_creation_stmt:
        MonetDB().execute(udf_creation_stmt)
    MonetDB().execute(udf_execution_query)<|MERGE_RESOLUTION|>--- conflicted
+++ resolved
@@ -1,14 +1,10 @@
-<<<<<<< HEAD
 from mipengine.node.monetdb_interface.monet_db_connection import MonetDB
-=======
-from mipengine.node.monetdb_interface.common_actions import connection
-from mipengine.node.monetdb_interface.common_actions import cursor
->>>>>>> 5b8fd69d
 
 
-def run_udf(udf_creation_stmt: str,
-            udf_execution_query: str,
-            ):
+def run_udf(
+    udf_creation_stmt: str,
+    udf_execution_query: str,
+):
     if udf_creation_stmt:
         MonetDB().execute(udf_creation_stmt)
     MonetDB().execute(udf_execution_query)