--- conflicted
+++ resolved
@@ -6,12 +6,7 @@
             udf_execution_query: str,
             ):
 
-<<<<<<< HEAD
-    print(f"(udf.py::run_udf) udf_creation_stmt->\n{udf_creation_stmt}\nudf_execution_query-> \n{udf_execution_query}")
-=======
->>>>>>> 9ac41c53
     if udf_creation_stmt:
-    	cursor.execute(udf_creation_stmt)
-
+        cursor.execute(udf_creation_stmt)
     cursor.execute(udf_execution_query)
     connection.commit()