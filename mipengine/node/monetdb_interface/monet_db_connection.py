--- conflicted
+++ resolved
@@ -37,11 +37,7 @@
     def __init__(self):
         self._connection = None
         self.refresh_connection()
-<<<<<<< HEAD
-        self.logger = logging.get_logger()
-=======
-        self._logger = logging.getLogger()
->>>>>>> 67db07cd
+        self._logger = logging.get_logger()
 
     def refresh_connection(self):
         self._connection = pymonetdb.connect(
