from typing import List

from mipengine.common.node_tasks_DTOs import TableInfo
from mipengine.common.validators import validate_sql_params
from mipengine.node.monetdb_interface.common_actions import get_table_names
from mipengine.node.monetdb_interface.common_actions import (
    convert_schema_to_sql_query_format,
)
from mipengine.node.monetdb_interface.monet_db_connection import MonetDB

DB_NAME = "db"


def get_remote_table_names(context_id: str) -> List[str]:
    return get_table_names("remote", context_id)


<<<<<<< HEAD
@validate_sql_params
def create_remote_table(table_info: TableInfo, db_socket_address: str, db_name: str):
=======
@validate_identifier_names
def create_remote_table(table_info: TableInfo, monetdb_socket_address: str):
>>>>>>> 126724d8
    columns_schema = convert_schema_to_sql_query_format(table_info.schema)
    query = f"""
        CREATE REMOTE TABLE {table_info.name}
<<<<<<< HEAD
        ( {columns_schema}) ON 'mapi:monetdb://{db_socket_address}/{db_name}'
=======
        ( {columns_schema}) on 'mapi:monetdb://{monetdb_socket_address}/{DB_NAME}'
>>>>>>> 126724d8
        WITH USER 'monetdb' PASSWORD 'monetdb'
        """
    MonetDB().execute(query)<|MERGE_RESOLUTION|>--- conflicted
+++ resolved
@@ -1,5 +1,6 @@
 from typing import List
 
+from mipengine import config
 from mipengine.common.node_tasks_DTOs import TableInfo
 from mipengine.common.validators import validate_sql_params
 from mipengine.node.monetdb_interface.common_actions import get_table_names
@@ -8,28 +9,18 @@
 )
 from mipengine.node.monetdb_interface.monet_db_connection import MonetDB
 
-DB_NAME = "db"
-
 
 def get_remote_table_names(context_id: str) -> List[str]:
     return get_table_names("remote", context_id)
 
 
-<<<<<<< HEAD
 @validate_sql_params
-def create_remote_table(table_info: TableInfo, db_socket_address: str, db_name: str):
-=======
-@validate_identifier_names
-def create_remote_table(table_info: TableInfo, monetdb_socket_address: str):
->>>>>>> 126724d8
+def create_remote_table(table_info: TableInfo, db_socket_address: str):
     columns_schema = convert_schema_to_sql_query_format(table_info.schema)
-    query = f"""
+    MonetDB().execute(
+        f"""
         CREATE REMOTE TABLE {table_info.name}
-<<<<<<< HEAD
-        ( {columns_schema}) ON 'mapi:monetdb://{db_socket_address}/{db_name}'
-=======
-        ( {columns_schema}) on 'mapi:monetdb://{monetdb_socket_address}/{DB_NAME}'
->>>>>>> 126724d8
+        ( {columns_schema}) ON 'mapi:monetdb://{db_socket_address}/{config.monetdb.database}'
         WITH USER 'monetdb' PASSWORD 'monetdb'
         """
-    MonetDB().execute(query)+    )