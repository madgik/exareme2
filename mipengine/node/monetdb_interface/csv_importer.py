import csv
import os
from argparse import ArgumentParser
from pathlib import Path
from typing import Dict
from typing import List

from sqlalchemy import Boolean
from sqlalchemy import Column
from sqlalchemy import Float
from sqlalchemy import Integer
from sqlalchemy import MetaData
from sqlalchemy import String
from sqlalchemy import Table
from sqlalchemy import create_engine
from sqlalchemy import null
from sqlalchemy.exc import OperationalError

from mipengine.common.common_data_elements import CommonDataElement
from mipengine.common.common_data_elements import common_data_elements

AMOUNT_OF_ROWS_TO_INSERT_INTO_SQL_PER_CALL = 100


def create_pathology_metadata_table(
    pathology: str, pathology_common_data_elements: Dict[str, CommonDataElement]
):
    metadata_table_name = pathology + "_metadata"
    metadata_table = Table(
        metadata_table_name,
        db_engine_metadata,
        Column("code", String(100), primary_key=True),
        Column("label", String(255)),
        Column("sql_type", String(10)),
        Column("categorical", Boolean),
        Column("enumerations", String(255)),
        Column("min", Integer),
        Column("max", Integer),
    )
    db_engine_metadata.drop_all(db_engine, checkfirst=True, tables=[metadata_table])
    db_engine_metadata.create_all(db_engine, tables=[metadata_table])

    for (
        common_data_element_code,
        common_data_element,
    ) in pathology_common_data_elements.items():
        # Parse the special values (Optional, Enumerations) to sql format
        if common_data_element.enumerations is not None:
<<<<<<< HEAD
            enumerations_sql_value = ", ".join(common_data_element.enumerations)
=======
            enumerations_sql_value = ', '.join([str(e) for e in common_data_element.enumerations])
>>>>>>> f006f641
        else:
            enumerations_sql_value = null()

        if common_data_element.min is not None:
            min_sql_value = common_data_element.min
        else:
            min_sql_value = null()

        if common_data_element.max is not None:
            max_sql_value = common_data_element.max
        else:
            max_sql_value = null()

        cde_values = {
            "code": common_data_element_code,
            "label": common_data_element.label,
            "sql_type": common_data_element.sql_type,
            "categorical": common_data_element.categorical,
            "enumerations": enumerations_sql_value,
            "min": min_sql_value,
            "max": max_sql_value,
        }

        insert_query = metadata_table.insert().values(cde_values)
        db_engine.execute(insert_query, cde_values)


def convert_sql_type_to_monetdb_type(sql_type: str):
    """Converts metadata sql type to monetdb sqlalchemy type
    int -> Integer
    real -> Float
    text -> String(100)
    """
    return {"int": Integer, "real": Float, "text": String(100)}[str.lower(sql_type)]


def create_pathology_data_table(
    pathology: str, pathology_common_data_elements: Dict[str, CommonDataElement]
):
    column_names = [
        cde_code for cde_code, cde in pathology_common_data_elements.items()
    ]
    column_types = [
        convert_sql_type_to_monetdb_type(cde.sql_type)
        for cde_code, cde in pathology_common_data_elements.items()
    ]
    columns = [
        Column(column_name.lower(), column_type)
        for column_name, column_type in zip(column_names, column_types)
    ]

    # The row_id column, the primary key of the table, it's not part of the metadata
    row_id_column = Column(
        "row_id",
        convert_sql_type_to_monetdb_type("int"),
        primary_key=True,
        autoincrement=True,
    )
    columns.append(row_id_column)

    data_table_name = pathology + "_data"
    data_table = Table(data_table_name, db_engine_metadata, *columns)

    db_engine_metadata.drop_all(db_engine, checkfirst=True, tables=[data_table])
    db_engine_metadata.create_all(db_engine, tables=[data_table])


def import_dataset_csv_into_data_table(
    csv_file_path: Path,
    pathology: str,
    pathology_common_data_elements: Dict[str, CommonDataElement],
):
    data_table_name = pathology + "_data"

    # Open the csv
    dataset_csv_content = open(csv_file_path, "r", encoding="utf-8")
    dataset_csv_reader = csv.reader(dataset_csv_content)

    # Validate that all columns exist
    csv_header = next(dataset_csv_reader)
    for column in csv_header:
        if column not in pathology_common_data_elements.keys():
            raise KeyError("Column " + column + " does not exist in the metadata!")

    # Create the prefix for the INSERT statement ("INSERT INTO ... ( COLUMN_A, ... )
    insert_query_columns = ",".join(csv_header)
    insert_query_prefix = (
        f"INSERT INTO {data_table_name} ({insert_query_columns}) VALUES "
    )

    # Insert data
    row_counter = 0
    bulk_insert_query_values = "("
    for row in dataset_csv_reader:
        row_counter += 1

        for (value, column) in zip(row, csv_header):
            # Validate the value enumerations
<<<<<<< HEAD
            column_enumerations = pathology_common_data_elements[column].enumerations
            if column_enumerations and value and value not in column_enumerations:
                raise ValueError(
                    f"Value {value} in column {column} does not "
                    f"have one of the allowed enumerations: {column_enumerations}"
                )
=======
            # column_enumerations = pathology_common_data_elements[column].enumerations
            # # print(f"column_enumerations-> {column_enumerations}")
            # if column_enumerations and value and value not in column_enumerations:
            #     breakpoint()
            #     if value not in [str(c) for c in column_enumerations]:
            #         breakpoint()
            #         raise ValueError(f"Value {value} in column {column} does not "
            #                          f"have one of the allowed enumerations: {column_enumerations}")
>>>>>>> f006f641

            # Validate the value, min limit
            column_min_value = pathology_common_data_elements[column].min
            if column_min_value and value and value < column_min_value:
                raise ValueError(
                    f"Value {value} in column {column} should be less than {column_min_value}"
                )

            # Validate the value, max limit
            column_max_value = pathology_common_data_elements[column].max
            if column_max_value and value and value > column_max_value:
                raise ValueError(
                    f"Value {value} in column {column} should be greater than {column_max_value}"
                )

            # Add the value to the insert query
            if value.strip() == "":
                bulk_insert_query_values += "null, "
            elif pathology_common_data_elements[column].sql_type == "text":
                bulk_insert_query_values += "'" + value.strip() + "', "
            else:
                bulk_insert_query_values += value.strip() + ", "

        # Execute insert query every AMOUNT_OF_ROWS_TO_INSERT_INTO_SQL_PER_CALL rows
        if row_counter % AMOUNT_OF_ROWS_TO_INSERT_INTO_SQL_PER_CALL == 0:
            bulk_insert_query_values = bulk_insert_query_values[:-2]
            bulk_insert_query_values += ");"

            try:
                db_engine.execute(insert_query_prefix + bulk_insert_query_values)
            except OperationalError:
                find_error_on_bulk_insert_query(
                    data_table_name,
                    bulk_insert_query_values,
                    csv_header,
                    pathology_common_data_elements,
                    csv_file_path,
                )
                raise ValueError("Error inserting the CSV to the database.")

            bulk_insert_query_values = "("
        else:
            bulk_insert_query_values = bulk_insert_query_values[:-2]
            bulk_insert_query_values += "),("

    # Insertion of the last rows
    if row_counter % AMOUNT_OF_ROWS_TO_INSERT_INTO_SQL_PER_CALL != 0:
        bulk_insert_query_values = bulk_insert_query_values[:-3]
        bulk_insert_query_values += ");"

        try:
            db_engine.execute(insert_query_prefix + bulk_insert_query_values)
        except OperationalError:
            find_error_on_bulk_insert_query(
                data_table_name,
                bulk_insert_query_values,
                csv_header,
                pathology_common_data_elements,
                csv_file_path,
            )


def find_error_on_bulk_insert_query(
    data_table_name: str,
    bulk_insert_query: str,
    csv_header: List[str],
    pathology_common_data_elements: Dict[str, CommonDataElement],
    csv_file_path: Path,
):
    # Removing the first and last parenthesis
    bulk_insert_query = bulk_insert_query[1:-2]
    # Removing the ' from character values
    bulk_insert_query = bulk_insert_query.replace("'", "")
    # Call findErrorOnSqlQuery for each row in the bulk query
    for row in bulk_insert_query.split("),("):
        find_error_on_sql_query(
            data_table_name,
            row.split(","),
            csv_header,
            pathology_common_data_elements,
            csv_file_path,
        )
    raise ValueError(
        f"""Error inserting into the database,
        while inserting csv: {csv_file_path} 
        """
    )


def find_error_on_sql_query(
    data_table_name: str,
    row_values: List[str],
    csv_header: List[str],
    pathology_common_data_elements: Dict[str, CommonDataElement],
    csv_file_path: Path,
):
    # Insert the code column into the database
    # and then update it for each row to find where the problem is
    if csv_header[0] != "subjectcode":
        raise ValueError(
            f"""Error inserting into the database, 
                the csv: {csv_file_path} , 
                subjectcode is not the first column.
                """
        )

    subject_code = row_values[0]
    insert_query = (
        f"INSERT INTO {data_table_name} (subjectcode) VALUES ('{subject_code}')"
    )
    db_engine.execute(insert_query)

    for (value, column) in zip(row_values[1:], csv_header[1:]):
        if pathology_common_data_elements[column].sql_type == "text":
            update_query = (
                f"UPDATE {data_table_name} SET {column} = '{value.strip()}' "
                f"WHERE subjectcode = '{subject_code}'"
            )
        elif value.strip() == "":
            update_query = f"UPDATE {data_table_name} SET {column} = null WHERE subjectcode = '{subject_code}'"
        else:
            update_query = (
                f"UPDATE {data_table_name} SET {column} = {value.strip()} "
                f"WHERE subjectcode = '{subject_code}'"
            )

        try:
            db_engine.execute(update_query)
        except OperationalError:
            raise ValueError(
                f"""Error inserting into the database. 
                Could not insert value: '{value.strip()}', 
                into column: '{column}', 
                at row with subjectcode: {subject_code}, 
                while inserting csv: {csv_file_path} 
                """
            )


parser = ArgumentParser()
parser.add_argument(
    "-folder",
    "--pathologies_folder_path",
    required=True,
    help="The folder with the pathologies data.",
)
parser.add_argument(
    "-spec",
    "--specific_pathologies",
    required=False,
    help="Specific pathologies to parse.",
)
parser.add_argument(
    "-user", "--monetdb_username", required=True, help="MonetDB username."
)
parser.add_argument(
    "-pass", "--monetdb_password", required=True, help="MonetDB password."
)
parser.add_argument("-url", "--monetdb_url", required=True, help="MonetDB url.")
parser.add_argument("-farm", "--monetdb_farm", required=True, help="MonetDB farm.")

args = parser.parse_args()
data_path = args.pathologies_folder_path
pathologies_to_parse = args.specific_pathologies
monetdb_username = args.monetdb_username
monetdb_password = args.monetdb_password
monetdb_url = args.monetdb_url
monetdb_farm = args.monetdb_farm

db_engine_metadata = MetaData()
db_engine = create_engine(
    f"monetdb://{monetdb_username}:{monetdb_password}@" f"{monetdb_url}/{monetdb_farm}:"
)

data_abs_path = os.path.abspath(data_path)
pathology_names = next(os.walk(data_abs_path))[1]

if pathologies_to_parse is not None:
    pathologies_to_convert = pathologies_to_parse.split(",")
    pathology_names = [
        pathology_name
        for pathology_name in pathology_names
        if pathology_name in pathologies_to_convert
    ]
print("Importing CSVs for pathologies: " + ",".join(pathology_names))

# Import all pathologies
for pathology_name in pathology_names:
    create_pathology_metadata_table(
        pathology_name, common_data_elements.pathologies[pathology_name]
    )

    create_pathology_data_table(
        pathology_name, common_data_elements.pathologies[pathology_name]
    )

    # Import each csv of the pathology
    pathology_folder_path = Path(os.path.join(data_abs_path, pathology_name))
    for csv_path in pathology_folder_path.glob("*.csv"):
        print(f"Importing CSV: {csv_path}")
        import_dataset_csv_into_data_table(
            csv_path, pathology_name, common_data_elements.pathologies[pathology_name]
        )<|MERGE_RESOLUTION|>--- conflicted
+++ resolved
@@ -22,35 +22,25 @@
 AMOUNT_OF_ROWS_TO_INSERT_INTO_SQL_PER_CALL = 100
 
 
-def create_pathology_metadata_table(
-    pathology: str, pathology_common_data_elements: Dict[str, CommonDataElement]
-):
+def create_pathology_metadata_table(pathology: str,
+                                    pathology_common_data_elements: Dict[str, CommonDataElement]):
     metadata_table_name = pathology + "_metadata"
-    metadata_table = Table(
-        metadata_table_name,
-        db_engine_metadata,
-        Column("code", String(100), primary_key=True),
-        Column("label", String(255)),
-        Column("sql_type", String(10)),
-        Column("categorical", Boolean),
-        Column("enumerations", String(255)),
-        Column("min", Integer),
-        Column("max", Integer),
-    )
+    metadata_table = Table(metadata_table_name, db_engine_metadata,
+                           Column('code', String(100), primary_key=True),
+                           Column('label', String(255)),
+                           Column('sql_type', String(10)),
+                           Column('categorical', Boolean),
+                           Column('enumerations', String(255)),
+                           Column('min', Integer),
+                           Column('max', Integer),
+                           )
     db_engine_metadata.drop_all(db_engine, checkfirst=True, tables=[metadata_table])
     db_engine_metadata.create_all(db_engine, tables=[metadata_table])
 
-    for (
-        common_data_element_code,
-        common_data_element,
-    ) in pathology_common_data_elements.items():
+    for common_data_element_code, common_data_element in pathology_common_data_elements.items():
         # Parse the special values (Optional, Enumerations) to sql format
         if common_data_element.enumerations is not None:
-<<<<<<< HEAD
-            enumerations_sql_value = ", ".join(common_data_element.enumerations)
-=======
             enumerations_sql_value = ', '.join([str(e) for e in common_data_element.enumerations])
->>>>>>> f006f641
         else:
             enumerations_sql_value = null()
 
@@ -71,7 +61,7 @@
             "categorical": common_data_element.categorical,
             "enumerations": enumerations_sql_value,
             "min": min_sql_value,
-            "max": max_sql_value,
+            "max": max_sql_value
         }
 
         insert_query = metadata_table.insert().values(cde_values)
@@ -79,50 +69,44 @@
 
 
 def convert_sql_type_to_monetdb_type(sql_type: str):
-    """Converts metadata sql type to monetdb sqlalchemy type
+    """ Converts metadata sql type to monetdb sqlalchemy type
     int -> Integer
     real -> Float
     text -> String(100)
     """
-    return {"int": Integer, "real": Float, "text": String(100)}[str.lower(sql_type)]
-
-
-def create_pathology_data_table(
-    pathology: str, pathology_common_data_elements: Dict[str, CommonDataElement]
-):
-    column_names = [
-        cde_code for cde_code, cde in pathology_common_data_elements.items()
-    ]
-    column_types = [
-        convert_sql_type_to_monetdb_type(cde.sql_type)
-        for cde_code, cde in pathology_common_data_elements.items()
-    ]
-    columns = [
-        Column(column_name.lower(), column_type)
-        for column_name, column_type in zip(column_names, column_types)
-    ]
+    return {
+        "int": Integer,
+        "real": Float,
+        "text": String(100)
+    }[str.lower(sql_type)]
+
+
+def create_pathology_data_table(pathology: str,
+                                pathology_common_data_elements: Dict[str, CommonDataElement]):
+    column_names = [cde_code for cde_code, cde in pathology_common_data_elements.items()]
+    column_types = [convert_sql_type_to_monetdb_type(cde.sql_type)
+                    for cde_code, cde in pathology_common_data_elements.items()]
+    columns = [Column(column_name.lower(), column_type)
+               for column_name, column_type in zip(column_names, column_types)]
 
     # The row_id column, the primary key of the table, it's not part of the metadata
-    row_id_column = Column(
-        "row_id",
-        convert_sql_type_to_monetdb_type("int"),
-        primary_key=True,
-        autoincrement=True,
-    )
+    row_id_column = Column('row_id',
+                           convert_sql_type_to_monetdb_type("int"),
+                           primary_key=True,
+                           autoincrement=True)
     columns.append(row_id_column)
 
     data_table_name = pathology + "_data"
-    data_table = Table(data_table_name, db_engine_metadata, *columns)
+    data_table = Table(data_table_name, db_engine_metadata,
+                       *columns)
 
     db_engine_metadata.drop_all(db_engine, checkfirst=True, tables=[data_table])
     db_engine_metadata.create_all(db_engine, tables=[data_table])
 
 
-def import_dataset_csv_into_data_table(
-    csv_file_path: Path,
-    pathology: str,
-    pathology_common_data_elements: Dict[str, CommonDataElement],
-):
+def import_dataset_csv_into_data_table(csv_file_path: Path,
+                                       pathology: str,
+                                       pathology_common_data_elements: Dict[str, CommonDataElement]):
     data_table_name = pathology + "_data"
 
     # Open the csv
@@ -133,13 +117,11 @@
     csv_header = next(dataset_csv_reader)
     for column in csv_header:
         if column not in pathology_common_data_elements.keys():
-            raise KeyError("Column " + column + " does not exist in the metadata!")
+            raise KeyError('Column ' + column + ' does not exist in the metadata!')
 
     # Create the prefix for the INSERT statement ("INSERT INTO ... ( COLUMN_A, ... )
-    insert_query_columns = ",".join(csv_header)
-    insert_query_prefix = (
-        f"INSERT INTO {data_table_name} ({insert_query_columns}) VALUES "
-    )
+    insert_query_columns = ','.join(csv_header)
+    insert_query_prefix = f"INSERT INTO {data_table_name} ({insert_query_columns}) VALUES "
 
     # Insert data
     row_counter = 0
@@ -149,14 +131,6 @@
 
         for (value, column) in zip(row, csv_header):
             # Validate the value enumerations
-<<<<<<< HEAD
-            column_enumerations = pathology_common_data_elements[column].enumerations
-            if column_enumerations and value and value not in column_enumerations:
-                raise ValueError(
-                    f"Value {value} in column {column} does not "
-                    f"have one of the allowed enumerations: {column_enumerations}"
-                )
-=======
             # column_enumerations = pathology_common_data_elements[column].enumerations
             # # print(f"column_enumerations-> {column_enumerations}")
             # if column_enumerations and value and value not in column_enumerations:
@@ -165,26 +139,21 @@
             #         breakpoint()
             #         raise ValueError(f"Value {value} in column {column} does not "
             #                          f"have one of the allowed enumerations: {column_enumerations}")
->>>>>>> f006f641
 
             # Validate the value, min limit
             column_min_value = pathology_common_data_elements[column].min
             if column_min_value and value and value < column_min_value:
-                raise ValueError(
-                    f"Value {value} in column {column} should be less than {column_min_value}"
-                )
+                raise ValueError(f"Value {value} in column {column} should be less than {column_min_value}")
 
             # Validate the value, max limit
             column_max_value = pathology_common_data_elements[column].max
             if column_max_value and value and value > column_max_value:
-                raise ValueError(
-                    f"Value {value} in column {column} should be greater than {column_max_value}"
-                )
+                raise ValueError(f"Value {value} in column {column} should be greater than {column_max_value}")
 
             # Add the value to the insert query
-            if value.strip() == "":
-                bulk_insert_query_values += "null, "
-            elif pathology_common_data_elements[column].sql_type == "text":
+            if value.strip() == '':
+                bulk_insert_query_values += 'null, '
+            elif pathology_common_data_elements[column].sql_type == 'text':
                 bulk_insert_query_values += "'" + value.strip() + "', "
             else:
                 bulk_insert_query_values += value.strip() + ", "
@@ -192,62 +161,54 @@
         # Execute insert query every AMOUNT_OF_ROWS_TO_INSERT_INTO_SQL_PER_CALL rows
         if row_counter % AMOUNT_OF_ROWS_TO_INSERT_INTO_SQL_PER_CALL == 0:
             bulk_insert_query_values = bulk_insert_query_values[:-2]
-            bulk_insert_query_values += ");"
+            bulk_insert_query_values += ');'
 
             try:
                 db_engine.execute(insert_query_prefix + bulk_insert_query_values)
             except OperationalError:
-                find_error_on_bulk_insert_query(
-                    data_table_name,
-                    bulk_insert_query_values,
-                    csv_header,
-                    pathology_common_data_elements,
-                    csv_file_path,
-                )
+                find_error_on_bulk_insert_query(data_table_name,
+                                                bulk_insert_query_values,
+                                                csv_header,
+                                                pathology_common_data_elements,
+                                                csv_file_path)
                 raise ValueError("Error inserting the CSV to the database.")
 
             bulk_insert_query_values = "("
         else:
             bulk_insert_query_values = bulk_insert_query_values[:-2]
-            bulk_insert_query_values += "),("
+            bulk_insert_query_values += '),('
 
     # Insertion of the last rows
     if row_counter % AMOUNT_OF_ROWS_TO_INSERT_INTO_SQL_PER_CALL != 0:
         bulk_insert_query_values = bulk_insert_query_values[:-3]
-        bulk_insert_query_values += ");"
+        bulk_insert_query_values += ');'
 
         try:
             db_engine.execute(insert_query_prefix + bulk_insert_query_values)
         except OperationalError:
-            find_error_on_bulk_insert_query(
-                data_table_name,
-                bulk_insert_query_values,
-                csv_header,
-                pathology_common_data_elements,
-                csv_file_path,
-            )
-
-
-def find_error_on_bulk_insert_query(
-    data_table_name: str,
-    bulk_insert_query: str,
-    csv_header: List[str],
-    pathology_common_data_elements: Dict[str, CommonDataElement],
-    csv_file_path: Path,
-):
+            find_error_on_bulk_insert_query(data_table_name,
+                                            bulk_insert_query_values,
+                                            csv_header,
+                                            pathology_common_data_elements,
+                                            csv_file_path)
+
+
+def find_error_on_bulk_insert_query(data_table_name: str,
+                                    bulk_insert_query: str,
+                                    csv_header: List[str],
+                                    pathology_common_data_elements: Dict[str, CommonDataElement],
+                                    csv_file_path: Path):
     # Removing the first and last parenthesis
     bulk_insert_query = bulk_insert_query[1:-2]
     # Removing the ' from character values
-    bulk_insert_query = bulk_insert_query.replace("'", "")
+    bulk_insert_query = bulk_insert_query.replace("\'", "")
     # Call findErrorOnSqlQuery for each row in the bulk query
-    for row in bulk_insert_query.split("),("):
-        find_error_on_sql_query(
-            data_table_name,
-            row.split(","),
-            csv_header,
-            pathology_common_data_elements,
-            csv_file_path,
-        )
+    for row in bulk_insert_query.split('),('):
+        find_error_on_sql_query(data_table_name,
+                                row.split(','),
+                                csv_header,
+                                pathology_common_data_elements,
+                                csv_file_path)
     raise ValueError(
         f"""Error inserting into the database,
         while inserting csv: {csv_file_path} 
@@ -255,16 +216,14 @@
     )
 
 
-def find_error_on_sql_query(
-    data_table_name: str,
-    row_values: List[str],
-    csv_header: List[str],
-    pathology_common_data_elements: Dict[str, CommonDataElement],
-    csv_file_path: Path,
-):
+def find_error_on_sql_query(data_table_name: str,
+                            row_values: List[str],
+                            csv_header: List[str],
+                            pathology_common_data_elements: Dict[str, CommonDataElement],
+                            csv_file_path: Path):
     # Insert the code column into the database
     # and then update it for each row to find where the problem is
-    if csv_header[0] != "subjectcode":
+    if csv_header[0] != 'subjectcode':
         raise ValueError(
             f"""Error inserting into the database, 
                 the csv: {csv_file_path} , 
@@ -273,24 +232,18 @@
         )
 
     subject_code = row_values[0]
-    insert_query = (
-        f"INSERT INTO {data_table_name} (subjectcode) VALUES ('{subject_code}')"
-    )
+    insert_query = f"INSERT INTO {data_table_name} (subjectcode) VALUES ('{subject_code}')"
     db_engine.execute(insert_query)
 
     for (value, column) in zip(row_values[1:], csv_header[1:]):
-        if pathology_common_data_elements[column].sql_type == "text":
-            update_query = (
-                f"UPDATE {data_table_name} SET {column} = '{value.strip()}' "
-                f"WHERE subjectcode = '{subject_code}'"
-            )
-        elif value.strip() == "":
+        if pathology_common_data_elements[column].sql_type == 'text':
+            update_query = f"UPDATE {data_table_name} SET {column} = '{value.strip()}' " \
+                           f"WHERE subjectcode = '{subject_code}'"
+        elif value.strip() == '':
             update_query = f"UPDATE {data_table_name} SET {column} = null WHERE subjectcode = '{subject_code}'"
         else:
-            update_query = (
-                f"UPDATE {data_table_name} SET {column} = {value.strip()} "
-                f"WHERE subjectcode = '{subject_code}'"
-            )
+            update_query = f"UPDATE {data_table_name} SET {column} = {value.strip()} " \
+                           f"WHERE subjectcode = '{subject_code}'"
 
         try:
             db_engine.execute(update_query)
@@ -306,26 +259,18 @@
 
 
 parser = ArgumentParser()
-parser.add_argument(
-    "-folder",
-    "--pathologies_folder_path",
-    required=True,
-    help="The folder with the pathologies data.",
-)
-parser.add_argument(
-    "-spec",
-    "--specific_pathologies",
-    required=False,
-    help="Specific pathologies to parse.",
-)
-parser.add_argument(
-    "-user", "--monetdb_username", required=True, help="MonetDB username."
-)
-parser.add_argument(
-    "-pass", "--monetdb_password", required=True, help="MonetDB password."
-)
-parser.add_argument("-url", "--monetdb_url", required=True, help="MonetDB url.")
-parser.add_argument("-farm", "--monetdb_farm", required=True, help="MonetDB farm.")
+parser.add_argument('-folder', '--pathologies_folder_path', required=True,
+                    help='The folder with the pathologies data.')
+parser.add_argument('-spec', '--specific_pathologies', required=False,
+                    help='Specific pathologies to parse.')
+parser.add_argument('-user', '--monetdb_username', required=True,
+                    help='MonetDB username.')
+parser.add_argument('-pass', '--monetdb_password', required=True,
+                    help='MonetDB password.')
+parser.add_argument('-url', '--monetdb_url', required=True,
+                    help='MonetDB url.')
+parser.add_argument('-farm', '--monetdb_farm', required=True,
+                    help='MonetDB farm.')
 
 args = parser.parse_args()
 data_path = args.pathologies_folder_path
@@ -336,36 +281,29 @@
 monetdb_farm = args.monetdb_farm
 
 db_engine_metadata = MetaData()
-db_engine = create_engine(
-    f"monetdb://{monetdb_username}:{monetdb_password}@" f"{monetdb_url}/{monetdb_farm}:"
-)
+db_engine = create_engine(f'monetdb://{monetdb_username}:{monetdb_password}@'
+                          f'{monetdb_url}/{monetdb_farm}:')
 
 data_abs_path = os.path.abspath(data_path)
 pathology_names = next(os.walk(data_abs_path))[1]
 
 if pathologies_to_parse is not None:
     pathologies_to_convert = pathologies_to_parse.split(",")
-    pathology_names = [
-        pathology_name
-        for pathology_name in pathology_names
-        if pathology_name in pathologies_to_convert
-    ]
+    pathology_names = [pathology_name for pathology_name in pathology_names if pathology_name in pathologies_to_convert]
 print("Importing CSVs for pathologies: " + ",".join(pathology_names))
 
 # Import all pathologies
 for pathology_name in pathology_names:
-    create_pathology_metadata_table(
-        pathology_name, common_data_elements.pathologies[pathology_name]
-    )
-
-    create_pathology_data_table(
-        pathology_name, common_data_elements.pathologies[pathology_name]
-    )
+    create_pathology_metadata_table(pathology_name,
+                                    common_data_elements.pathologies[pathology_name])
+
+    create_pathology_data_table(pathology_name,
+                                common_data_elements.pathologies[pathology_name])
 
     # Import each csv of the pathology
     pathology_folder_path = Path(os.path.join(data_abs_path, pathology_name))
-    for csv_path in pathology_folder_path.glob("*.csv"):
+    for csv_path in pathology_folder_path.glob('*.csv'):
         print(f"Importing CSV: {csv_path}")
-        import_dataset_csv_into_data_table(
-            csv_path, pathology_name, common_data_elements.pathologies[pathology_name]
-        )+        import_dataset_csv_into_data_table(csv_path,
+                                           pathology_name,
+                                           common_data_elements.pathologies[pathology_name])