--- conflicted
+++ resolved
@@ -1,28 +1,21 @@
 from typing import List
 
 import pymonetdb
+
 from mipengine.common.node_exceptions import IncompatibleSchemasMergeException
 from mipengine.common.node_exceptions import IncompatibleTableTypes
-from mipengine.common.node_exceptions import TableCannotBeFound
+from mipengine.common.node_exceptions import TablesNotFound
+from mipengine.common.node_tasks_DTOs import TableInfo
 from mipengine.common.validate_identifier_names import validate_identifier_names
 from mipengine.node.monetdb_interface import common_actions
-<<<<<<< HEAD
-from mipengine.node.monetdb_interface.common_actions import convert_schema_to_sql_query_format
-=======
-from mipengine.node.monetdb_interface.common_actions import connection
-from mipengine.node.monetdb_interface.common_actions import convert_schema_to_sql_query_format
-from mipengine.node.monetdb_interface.common_actions import cursor
->>>>>>> 5b8fd69d
-from mipengine.common.node_tasks_DTOs import TableInfo
+from mipengine.node.monetdb_interface.common_actions import (
+    convert_schema_to_sql_query_format,
+)
 from mipengine.node.monetdb_interface.monet_db_connection import MonetDB
 
 
 def get_merge_tables_names(context_id: str) -> List[str]:
-<<<<<<< HEAD
     return common_actions.get_table_names("merge", context_id)
-=======
-    return common_actions.get_tables_names("merge", context_id)
->>>>>>> 5b8fd69d
 
 
 @validate_identifier_names
@@ -34,38 +27,38 @@
 @validate_identifier_names
 def get_non_existing_tables(table_names: List[str]) -> List[str]:
     names_clause = str(table_names)[1:-1]
-    existing_tables = MonetDB().execute_with_result(f"SELECT name FROM tables WHERE name IN ({names_clause})")
+    existing_tables = MonetDB().execute_with_result(
+        f"SELECT name FROM tables WHERE name IN ({names_clause})"
+    )
     existing_table_names = [table[0] for table in existing_tables]
     return [name for name in table_names if name not in existing_table_names]
 
 
 @validate_identifier_names
-<<<<<<< HEAD
 def add_to_merge_table(merge_table_name: str, table_names: List[str]):
     non_existing_tables = get_non_existing_tables(table_names)
-    table_infos = [TableInfo(name, common_actions.get_table_schema(name)) for name in table_names]
-=======
-def add_to_merge_table(merge_table_name: str, tables_names: List[str]):
-    non_existing_tables = get_non_existing_tables(tables_names)
-    table_infos = [TableInfo(name, common_actions.get_table_schema(name)) for name in tables_names]
->>>>>>> 5b8fd69d
+    table_infos = [
+        TableInfo(name, common_actions.get_table_schema(name)) for name in table_names
+    ]
 
     try:
         for name in table_names:
-            MonetDB().execute(f"ALTER TABLE {merge_table_name} ADD TABLE {name.lower()}")
+            MonetDB().execute(
+                f"ALTER TABLE {merge_table_name} ADD TABLE {name.lower()}"
+            )
 
     except pymonetdb.exceptions.OperationalError as exc:
-        if str(exc).startswith('3F000'):
+        if str(exc).startswith("3F000"):
             raise IncompatibleSchemasMergeException(table_infos)
-        elif str(exc).startswith('42S02'):
-            raise TableCannotBeFound(non_existing_tables)
+        elif str(exc).startswith("42S02"):
+            raise TablesNotFound(non_existing_tables)
         else:
             raise exc
 
 
 @validate_identifier_names
 def validate_tables_can_be_merged(tables_names: List[str]):
-    table_names = ','.join(f"'{table}'" for table in tables_names)
+    table_names = ",".join(f"'{table}'" for table in tables_names)
 
     distinct_table_types = MonetDB().execute_with_result(
         f"""
@@ -74,7 +67,8 @@
         WHERE
         system = false
         AND
-        name in ({table_names})""")
+        name in ({table_names})"""
+    )
 
     if len(distinct_table_types) != 1:
         raise IncompatibleTableTypes(distinct_table_types)