from typing import List

from celery import shared_task

from mipengine import config
from mipengine.common.node_tasks_DTOs import TableInfo
from mipengine.node.monetdb_interface import remote_tables


@shared_task
def get_remote_tables(context_id: str) -> List[str]:
    """
    Parameters
    ----------
    context_id : str
    The id of the experiment

    Returns
    ------
    List[str]
        A list of remote table names
    """
    return remote_tables.get_remote_table_names(context_id)


@shared_task
<<<<<<< HEAD
def create_remote_table(table_info_json: str, db_socket_address: str):
=======
def create_remote_table(table_info_json: str, monetdb_socket_address: str):
>>>>>>> 126724d8
    """
    Parameters
    ----------
    table_info_json : str(TableInfo)
        A TableInfo object in a jsonified format
    db_socket_address : str
        The db_socket_address of the monetdb that we want to create the remote table from.
    """
    table_info = TableInfo.from_json(table_info_json)
    remote_tables.create_remote_table(
<<<<<<< HEAD
        table_info=table_info,
        db_socket_address=db_socket_address,
        db_name=config.monetdb.database,
=======
        table_info=table_info, monetdb_socket_address=monetdb_socket_address
>>>>>>> 126724d8
    )<|MERGE_RESOLUTION|>--- conflicted
+++ resolved
@@ -2,7 +2,6 @@
 
 from celery import shared_task
 
-from mipengine import config
 from mipengine.common.node_tasks_DTOs import TableInfo
 from mipengine.node.monetdb_interface import remote_tables
 
@@ -24,11 +23,7 @@
 
 
 @shared_task
-<<<<<<< HEAD
 def create_remote_table(table_info_json: str, db_socket_address: str):
-=======
-def create_remote_table(table_info_json: str, monetdb_socket_address: str):
->>>>>>> 126724d8
     """
     Parameters
     ----------
@@ -39,11 +34,6 @@
     """
     table_info = TableInfo.from_json(table_info_json)
     remote_tables.create_remote_table(
-<<<<<<< HEAD
         table_info=table_info,
         db_socket_address=db_socket_address,
-        db_name=config.monetdb.database,
-=======
-        table_info=table_info, monetdb_socket_address=monetdb_socket_address
->>>>>>> 126724d8
     )