--- conflicted
+++ resolved
@@ -6,13 +6,10 @@
 from mipengine.node.monetdb_interface import remote_tables
 
 
-<<<<<<< HEAD
-# TODO: the database name has to come from somwhere outside this module. Not from the controller, controller should not know that
+# TODO: the database name has to come from somewhere outside this module. Not from the controller, controller should not know that
 DB_NAME = "db"
 
 
-=======
->>>>>>> 526a9eb3
 @shared_task
 def get_remote_tables(context_id: str) -> List[str]:
     """
@@ -40,10 +37,6 @@
         The url of the monetdb that we want to create the remote table from.
     """
     table_info = TableInfo.from_json(table_info_json)
-<<<<<<< HEAD
     remote_tables.create_remote_table(
         table_info=table_info, db_location=url, db_name=DB_NAME
-    )
-=======
-    remote_tables.create_remote_table(table_info=table_info, url=url)
->>>>>>> 526a9eb3
+    )