from typing import List

from celery import shared_task
from tasks.tables import TableData
from tasks.tables import TableInfo


@shared_task
def get_remote_tables() -> List[TableInfo]:
    pass


<<<<<<< HEAD
@shared_task
def create_remote_table(table_name: str):
    pass


@shared_task
def get_remote_table(remote_table_name: str) -> TableData:
    pass
=======
        Returns
        ------
        str(List[str])
            A list of remote table names in a jsonified format
    """
    return json.dumps(remote_tables.get_remote_tables_names(context_id))


@shared_task
def create_remote_table(table_info_json: str, url: str):
    """
        Parameters
        ----------
        table_info_json : str(TableInfo)
            A TableInfo object in a jsonified format
        url : str
            The url of the monetdb that we want to create the remote table from.
    """
    table_info = TableInfo.from_json(table_info_json)
    remote_tables.create_remote_table(table_info, url)
>>>>>>> 476ba654
<|MERGE_RESOLUTION|>--- conflicted
+++ resolved
@@ -1,25 +1,19 @@
-from typing import List
+import json
 
 from celery import shared_task
-from tasks.tables import TableData
-from tasks.tables import TableInfo
+
+from mipengine.node.monetdb_interface import remote_tables
+from mipengine.node.tasks.data_classes import TableInfo
 
 
 @shared_task
-def get_remote_tables() -> List[TableInfo]:
-    pass
+def get_remote_tables(context_id: str) -> str:
+    """
+        Parameters
+        ----------
+        context_id : str
+        The id of the experiment
 
-
-<<<<<<< HEAD
-@shared_task
-def create_remote_table(table_name: str):
-    pass
-
-
-@shared_task
-def get_remote_table(remote_table_name: str) -> TableData:
-    pass
-=======
         Returns
         ------
         str(List[str])
@@ -39,5 +33,4 @@
             The url of the monetdb that we want to create the remote table from.
     """
     table_info = TableInfo.from_json(table_info_json)
-    remote_tables.create_remote_table(table_info, url)
->>>>>>> 476ba654
+    remote_tables.create_remote_table(table_info, url)