--- conflicted
+++ resolved
@@ -45,13 +45,9 @@
     """
     validate_tables_can_be_merged(table_names)
     schema = common_actions.get_table_schema(table_names[0])
-<<<<<<< HEAD
-    merge_table_name = create_table_name("merge", command_id, context_id, config["node"]["identifier"])
-=======
     merge_table_name = create_table_name(
         "merge", command_id, context_id, config["node"]["identifier"]
     )
->>>>>>> 5b8fd69d
     table_info = TableInfo(merge_table_name.lower(), schema)
     merge_tables.create_merge_table(table_info)
     merge_tables.add_to_merge_table(merge_table_name, table_names)
