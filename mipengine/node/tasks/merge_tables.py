--- conflicted
+++ resolved
@@ -1,30 +1,6 @@
-from typing import List
+import json
+from celery import shared_task
 
-from celery import shared_task
-from tasks.tables import TableData
-from tasks.tables import TableInfo
-
-
-@shared_task
-def get_merge_tables() -> List[TableInfo]:
-    pass
-
-<<<<<<< HEAD
-
-@shared_task
-def create_merge_table(schema: str):
-    pass
-
-
-@shared_task
-def get_merge_table(merge_table_name: str) -> TableData:
-    pass
-
-
-@shared_task
-def update_merge_table(merge_table_name: str):
-    pass
-=======
 from mipengine.node.monetdb_interface import common
 from mipengine.node.monetdb_interface import merge_tables
 from mipengine.node.monetdb_interface.common import config
@@ -74,5 +50,4 @@
     table_info = TableInfo(merge_table_name.lower(), schema)
     merge_tables.create_merge_table(table_info)
     merge_tables.add_to_merge_table(merge_table_name, partition_table_names)
-    return merge_table_name.lower()
->>>>>>> 476ba654
+    return merge_table_name.lower()