from typing import Dict
from typing import List
from typing import Tuple

from celery import shared_task

from mipengine import import_algorithm_modules
from mipengine.node import config as node_config
from mipengine.node.logging import log_method_call
from mipengine.node.monetdb_interface import udfs
from mipengine.node.monetdb_interface.common_actions import create_table_name
from mipengine.node.monetdb_interface.common_actions import get_table_schema
from mipengine.node.monetdb_interface.common_actions import get_table_type
from mipengine.node_tasks_DTOs import TableInfo
from mipengine.node_tasks_DTOs import TableType
from mipengine.node_tasks_DTOs import UDFArgument
from mipengine.node_tasks_DTOs import UDFArgumentKind
from mipengine.udfgen import generate_udf_queries
from mipengine.udfgen.udfgenerator import udf as udf_registry


import_algorithm_modules()


@shared_task
<<<<<<< HEAD
def get_udf(func_name: str) -> str:
    return str(udf_registry.registry[func_name])
=======
@log_method_call
def get_udfs(algorithm_name: str) -> List[str]:
    return [
        inspect.getsource(udf)
        for udf_name, udf in UDF_REGISTRY.items()
        if udf_name.startswith(algorithm_name)
    ]
>>>>>>> ef54d9a2


# TODO Verify time limit when udf tests are fixed
@shared_task(
    soft_time_limit=node_config.celery.run_udf_soft_time_limit,
    time_limit=node_config.celery.run_udf_time_limit,
)
@log_method_call
def run_udf(
    command_id: str,
    context_id: str,
    func_name: str,
    positional_args_json: List[str],
    keyword_args_json: Dict[str, str],
) -> List[str]:
    """
    Creates the UDF, if provided, and adds it in the database.
    Then it runs the select statement with the input provided.

    Parameters
    ----------
        command_id: str
            The command identifier, common among all nodes for this action.
        context_id: str
            The experiment identifier, common among all experiment related actions.
        func_name: str
            Name of function from which to generate UDF.
        positional_args_json: list[str(UDFArgument)]
            Positional arguments of the udf call.
        keyword_args_json: dict[str, str(UDFArgument)]
            Keyword arguments of the udf call.

    Returns
    -------
        List[str]
            The names of the tables where the udf execution results are in.
    """

    positional_args = [UDFArgument.parse_raw(arg) for arg in positional_args_json]

    keyword_args = {
        key: UDFArgument.parse_raw(arg) for key, arg in keyword_args_json.items()
    }

    udf_statements, result_table_names = _generate_udf_statements(
        command_id, context_id, func_name, positional_args, keyword_args
    )

    udfs.run_udf(udf_statements)

    return result_table_names


@shared_task
@log_method_call
def get_run_udf_query(
    command_id: str,
    context_id: str,
    func_name: str,
    positional_args_json: List[str],
    keyword_args_json: Dict[str, str],
) -> List[str]:
    """
    Fetches the sql statements that represent the execution of the udf.

    Parameters
    ----------
        command_id: str
            The command identifier, common among all nodes for this action.
        context_id: str
            The experiment identifier, common among all experiment related actions.
        func_name: str
            Name of function from which to generate UDF.
        positional_args_json: list[str(UDFArgument)]
            Positional arguments of the udf call.
        keyword_args_json: dict[str, str(UDFArgument)]
            Keyword arguments of the udf call.

    Returns
    -------
        List[str]
            A list of the statements that would be executed in the DB.

    """

    positional_args = [UDFArgument.parse_raw(arg) for arg in positional_args_json]

    keyword_args = {
        key: UDFArgument.parse_raw(arg) for key, arg in keyword_args_json.items()
    }

    udf_statements, _ = _generate_udf_statements(
        command_id, context_id, func_name, positional_args, keyword_args
    )

    return udf_statements


def _create_udf_name(func_name: str, command_id: str, context_id: str) -> str:
    """
    Creates a udf name with the format <func_name>_<commandId>_<contextId>
    """
    # TODO Monetdb UDF name cannot be larger than 63 character
    return f"{func_name}_{command_id}_{context_id}"


def _convert_udf2udfgen_arg(udf_argument: UDFArgument):
    if udf_argument.kind == UDFArgumentKind.LITERAL:
        return udf_argument.value
    elif udf_argument.kind == UDFArgumentKind.TABLE:
        return TableInfo(
            name=udf_argument.value,
            schema_=get_table_schema(udf_argument.value),
            type_=get_table_type(udf_argument.value),
        )
    else:
        argument_kinds = ",".join([str(k) for k in UDFArgumentKind])
        raise ValueError(
            f"A udf argument can have one of the following types {argument_kinds}'."
        )


def _convert_udf2udfgen_args(
    positional_args: List[UDFArgument],
    keyword_args: Dict[str, UDFArgument],
):
    generator_pos_args = [
        _convert_udf2udfgen_arg(pos_arg) for pos_arg in positional_args
    ]

    generator_kw_args = {
        key: _convert_udf2udfgen_arg(argument) for key, argument in keyword_args.items()
    }

    return generator_pos_args, generator_kw_args


def _generate_udf_statements(
    command_id: str,
    context_id: str,
    func_name: str,
    positional_args: List[UDFArgument],
    keyword_args: Dict[str, UDFArgument],
) -> Tuple[List[str], List[str]]:
    allowed_func_name = func_name.replace(".", "_")  # A dot is not an allowed character
    udf_name = _create_udf_name(allowed_func_name, command_id, context_id)

    gen_pos_args, gen_kw_args = _convert_udf2udfgen_args(positional_args, keyword_args)

    udf_execution_queries = generate_udf_queries(func_name, gen_pos_args, gen_kw_args)

    result_tables = []
    output_table_names = {}
    for sequence, output_table in enumerate(udf_execution_queries.output_tables):
        table_name = create_table_name(
            table_type=TableType.NORMAL,
            node_id=node_config.identifier,
            context_id=context_id,
            command_id=command_id,
            subcommand_id=str(sequence),
        )
        output_table_names[output_table.tablename_placeholder] = table_name
        result_tables.append(table_name)

    templates_mapping = {
        "udf_name": udf_name,
        "node_id": node_config.identifier,
    }
    templates_mapping.update(output_table_names)

    udf_statements = []
    for output_table in udf_execution_queries.output_tables:
        udf_statements.append(output_table.drop_query.substitute(**templates_mapping))
        udf_statements.append(output_table.create_query.substitute(**templates_mapping))
    if udf_execution_queries.udf_definition_query:
        udf_statements.append(
            udf_execution_queries.udf_definition_query.substitute(**templates_mapping)
        )
    udf_statements.append(
        udf_execution_queries.udf_select_query.substitute(**templates_mapping)
    )

    return udf_statements, result_tables<|MERGE_RESOLUTION|>--- conflicted
+++ resolved
@@ -23,18 +23,9 @@
 
 
 @shared_task
-<<<<<<< HEAD
+@log_method_call
 def get_udf(func_name: str) -> str:
     return str(udf_registry.registry[func_name])
-=======
-@log_method_call
-def get_udfs(algorithm_name: str) -> List[str]:
-    return [
-        inspect.getsource(udf)
-        for udf_name, udf in UDF_REGISTRY.items()
-        if udf_name.startswith(algorithm_name)
-    ]
->>>>>>> ef54d9a2
 
 
 # TODO Verify time limit when udf tests are fixed
