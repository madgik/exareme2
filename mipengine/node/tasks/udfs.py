import inspect
from typing import Dict
from typing import List
from typing import Tuple

from celery import shared_task

from mipengine.algorithms import UDF_REGISTRY
from mipengine.algorithms import logistic_regression
from mipengine.algorithms import demo  # TODO Split the actual and testing algorithms
from mipengine.common.node_tasks_DTOs import UDFArgument
from mipengine.common.validate_identifier_names import validate_identifier_names
from mipengine.node.config.config_parser import config
from mipengine.node.monetdb_interface import udfs
from mipengine.node.monetdb_interface.common_actions import create_table_name
from mipengine.node.monetdb_interface.common_actions import get_table_schema
from mipengine.node.udfgen import ColumnInfo
from mipengine.node.udfgen import TableInfo
from mipengine.node.udfgen import generate_udf_application_queries


@shared_task
def get_udfs(algorithm_name: str) -> List[str]:
    return [
        inspect.getsource(udf)
        for udf_name, udf in UDF_REGISTRY.items()
        if udf_name.startswith(algorithm_name)
    ]


@shared_task
def run_udf(
    command_id: str,
    context_id: str,
    func_name: str,
    positional_args_json: List[str],
    keyword_args_json: Dict[str, str],
) -> str:
    """
    Creates the UDF, if provided, and adds it in the database.
    Then it runs the select statement with the input provided.

    Parameters
    ----------
        command_id: str
            The command identifier, common among all nodes for this action.
        context_id: str
            The experiment identifier, common among all experiment related actions.
        func_name: str
            Name of function from which to generate UDF.
        positional_args_json: list[str(UDFArgument)]
            Positional arguments of the udf call.
        keyword_args_json: dict[str, str(UDFArgument)]
            Keyword arguments of the udf call.

    Returns
    -------
        str
            The name of the table where the udf execution results are in.
    """

    result_table_name = create_table_name(
        "table", command_id, context_id, config["node"]["identifier"]
    )

    positional_args = [UDFArgument.from_json(arg) for arg in positional_args_json]

<<<<<<< HEAD
    # TODO: need a check which of he two,  positional_args or keyword_args is available and use that, not both
    keyword_args = {}#{key: UDFArgument.from_json(arg)
                    # for key, arg in keyword_args_json.items()}
=======
    keyword_args = {
        key: UDFArgument.from_json(arg) for key, arg in keyword_args_json.items()
    }
>>>>>>> 9ac41c53

    udf_creation_stmt, udf_execution_stmt = _generate_udf_statements(
        command_id, context_id, func_name, positional_args, keyword_args
    )

    udfs.run_udf(udf_creation_stmt, udf_execution_stmt)

    return result_table_name


@shared_task
def get_run_udf_query(
    command_id: str,
    context_id: str,
    func_name: str,
    positional_args_json: List[str],
    keyword_args_json: Dict[str, str],
) -> Tuple[str, str]:
    """
    Returns the sql statements that represent the execution of the udf.

    Parameters
    ----------
        command_id: str
            The command identifier, common among all nodes for this action.
        context_id: str
            The experiment identifier, common among all experiment related actions.
        func_name: str
            Name of function from which to generate UDF.
        positional_args_json: list[str(UDFArgument)]
            Positional arguments of the udf call.
        keyword_args_json: dict[str, str(UDFArgument)]
            Keyword arguments of the udf call.

    Returns
    -------
        str
            The name of the table where the udf execution results are in.
    """

    positional_args = [UDFArgument.from_json(arg) for arg in positional_args_json]

    keyword_args = {
        key: UDFArgument.from_json(arg) for key, arg in keyword_args_json.items()
    }

    return _generate_udf_statements(
        command_id, context_id, func_name, positional_args, keyword_args
    )


@validate_identifier_names
def _create_udf_name(func_name: str, command_id: str, context_id: str) -> str:
    """
    Creates a udf name with the format <func_name>_<commandId>_<contextId>
    """
    return f"{func_name}_{command_id}_{context_id}"


def _convert_udf2udfgen_arg(udf_argument: UDFArgument):
    if udf_argument.type == "literal":
        return udf_argument.value
    elif udf_argument.type == "table":
        name = udf_argument.value
        schema = get_table_schema(udf_argument.value)
        udf_generator_schema = [
            ColumnInfo(column.name, column.data_type) for column in schema.columns
        ]
        return TableInfo(name, udf_generator_schema)
    else:
        raise ValueError(
            "A udf argument can have one of the following types 'literal','table'."
        )


def _convert_udf2udfgen_args(
    positional_args: List[UDFArgument],
    keyword_args: Dict[str, UDFArgument],
):
    generator_pos_args = [
        _convert_udf2udfgen_arg(pos_arg) for pos_arg in positional_args
    ]

    generator_kw_args = {
        key: _convert_udf2udfgen_arg(argument)
        for key, argument in keyword_args.items()
    }

    return generator_pos_args, generator_kw_args


def _generate_udf_statements(
    command_id: str,
    context_id: str,
    func_name: str,
    positional_args: List[UDFArgument],
    keyword_args: Dict[str, UDFArgument],
):
    gen_pos_args, gen_kw_args = _convert_udf2udfgen_args(
        positional_args, keyword_args
    )

    udf_creation_stmt, udf_execution_stmt = generate_udf_application_queries(
        func_name, gen_pos_args, gen_kw_args
    )

    allowed_func_name = func_name.replace(".", "_")  # A dot is not an allowed character
    udf_name = _create_udf_name(allowed_func_name, command_id, context_id)
    result_table_name = create_table_name(
        "table", command_id, context_id, config["node"]["identifier"]
    )

    udf_creation_stmt = udf_creation_stmt.substitute(udf_name=udf_name)
    udf_execution_stmt = udf_execution_stmt.substitute(
        table_name=result_table_name,
        udf_name=udf_name,
        node_id=config["node"]["identifier"],
    )

    return udf_creation_stmt, udf_execution_stmt<|MERGE_RESOLUTION|>--- conflicted
+++ resolved
@@ -65,15 +65,9 @@
 
     positional_args = [UDFArgument.from_json(arg) for arg in positional_args_json]
 
-<<<<<<< HEAD
-    # TODO: need a check which of he two,  positional_args or keyword_args is available and use that, not both
-    keyword_args = {}#{key: UDFArgument.from_json(arg)
-                    # for key, arg in keyword_args_json.items()}
-=======
     keyword_args = {
         key: UDFArgument.from_json(arg) for key, arg in keyword_args_json.items()
     }
->>>>>>> 9ac41c53
 
     udf_creation_stmt, udf_execution_stmt = _generate_udf_statements(
         command_id, context_id, func_name, positional_args, keyword_args
