--- conflicted
+++ resolved
@@ -23,7 +23,7 @@
 
 
 @shared_task
-<<<<<<< HEAD
+@initialise_logger
 def get_udf(func_name: str) -> str:
     return str(udf_registry.registry[func_name])
 
@@ -34,23 +34,7 @@
 #     time_limit=node_config.celery.run_udf_time_limit,
 # )
 @shared_task
-=======
 @initialise_logger
-def get_udfs(algorithm_name: str) -> List[str]:
-    return [
-        inspect.getsource(udf)
-        for udf_name, udf in UDF_REGISTRY.items()
-        if udf_name.startswith(algorithm_name)
-    ]
-
-
-# TODO Verify time limit when udf tests are fixed
-@shared_task(
-    soft_time_limit=node_config.celery.run_udf_soft_time_limit,
-    time_limit=node_config.celery.run_udf_time_limit,
-)
-@initialise_logger
->>>>>>> b1ca815a
 def run_udf(
     command_id: str,
     context_id: str,
