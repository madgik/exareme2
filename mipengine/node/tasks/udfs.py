--- conflicted
+++ resolved
@@ -2,21 +2,7 @@
 from typing import List, Dict, TypeVar, Any, Tuple
 
 from celery import shared_task
-from tasks.tables import TableInfo
 
-<<<<<<< HEAD
-
-class Parameter:
-    def __init__(self, name, value):
-        self.name: str = name
-        self.value = value
-
-
-class UDFInfo:
-    def __init__(self, name, header):
-        self.name: str = name
-        self.header: str = header
-=======
 from mipengine.algorithms import UDF_REGISTRY
 from mipengine.common.node_tasks_DTOs import UDFArgument
 from mipengine.common.validate_identifier_names import validate_identifier_names
@@ -49,7 +35,6 @@
 
 Literal = Any
 UDFGeneratorArgument = TypeVar("UDFGeneratorArgument", TableInfo, Literal)
->>>>>>> 5c0d52ea
 
 
 @shared_task
