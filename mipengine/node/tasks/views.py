--- conflicted
+++ resolved
@@ -2,8 +2,8 @@
 
 from celery import shared_task
 
+from mipengine import config
 from mipengine.node.monetdb_interface import views
-from mipengine.node.monetdb_interface.common_actions import config
 from mipengine.node.monetdb_interface.common_actions import create_table_name
 
 
@@ -20,55 +20,18 @@
     List[str]
         A list of view names
     """
-    return views.get_view_names(context_id)
+    return views.get_views_names(context_id)
 
 
 @shared_task
-<<<<<<< HEAD
-def create_view(context_id: str,
-                command_id: str,
-                pathology: str,
-                datasets: List[str],
-                columns: List[str],
-                filters: str = None
-                ) -> str:
-    """
-        Parameters
-        ----------
-        context_id : str
-            The id of the experiment
-        command_id : str
-            The id of the command that the view
-        pathology : str
-            The pathology data table on which the view will be created
-        datasets : List[str]
-            A list of dataset names
-        columns : List[str]
-            A list of column names
-        filters : dict
-            A Jquery filters object
-
-        Returns
-        ------
-        str
-            The name of the created view in lower case
-    """
-    view_name = create_table_name("view", command_id, context_id, config["node"]["identifier"])
-    views.create_view(view_name=view_name,
-                      pathology=pathology,
-                      datasets=datasets,
-                      columns=columns,
-                      filters=filters)
-=======
 def create_view(
     context_id: str,
     command_id: str,
     pathology: str,
     datasets: List[str],
     columns: List[str],
-    filters_json: str,
+    filters: str = None,
 ) -> str:
-    # TODO We need to add the filters
     """
     Parameters
     ----------
@@ -82,7 +45,7 @@
         A list of dataset names
     columns : List[str]
         A list of column names
-    filters_json : str(dict)
+    filters : dict
         A Jquery filters object
 
     Returns
@@ -94,7 +57,10 @@
         "view", command_id, context_id, config.node.identifier
     )
     views.create_view(
-        view_name=view_name, pathology=pathology, datasets=datasets, columns=columns
+        view_name=view_name,
+        pathology=pathology,
+        datasets=datasets,
+        columns=columns,
+        filters=filters,
     )
->>>>>>> 1b239b6b
     return view_name.lower()