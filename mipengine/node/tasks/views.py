from typing import List

from celery import shared_task

from mipengine.node.monetdb_interface import views
from mipengine.node import config as node_config
from mipengine.node import DATA_TABLE_PRIMARY_KEY

from mipengine.node.monetdb_interface.common_actions import create_table_name


@shared_task
def get_views(context_id: str) -> List[str]:
    """
    Parameters
    ----------
    context_id : str
        The id of the experiment

    Returns
    ------
    List[str]
        A list of view names
    """
    return views.get_view_names(context_id)


@shared_task
def create_pathology_view(
<<<<<<< HEAD
        context_id: str,
        command_id: str,
        pathology: str,
        datasets: List[str],
        columns: List[str],
        filters: str = None,
=======
    context_id: str,
    command_id: str,
    pathology: str,
    datasets: List[str],
    columns: List[str],
    filters_json: str,
>>>>>>> 6de80b4f
) -> str:
    """
    Creates a MIP specific view of a pathology with specific columns, filters and datasets to the DB.

    Parameters
    ----------
    context_id : str
        The id of the experiment
    command_id : str
        The id of the command that the view
    pathology : str
        The pathology data table on which the view will be created
    datasets : List[str]
        A list of dataset names
    columns : List[str]
        A list of column names
    filters : dict
        A Jquery filters object

    Returns
    ------
    str
        The name of the created view
    """
    view_name = create_table_name(
        "view", command_id, context_id, node_config.identifier
    )
    columns.insert(0, DATA_TABLE_PRIMARY_KEY)
<<<<<<< HEAD

    filter_with_datasets = update_filters_with_datasets(filters, datasets)

=======
>>>>>>> 6de80b4f
    views.create_view(
        view_name=view_name,
        table_name=f"{pathology}_data",
        columns=columns,
<<<<<<< HEAD
        filters=filter_with_datasets,
    )
    return view_name


@shared_task
def create_view(
        context_id: str,
        command_id: str,
        table_name: str,
        columns: List[str],
        filters: dict,
) -> str:
    """
    Creates a view of a table with specific columns and filters to the DB.

    Parameters
    ----------
    context_id : str
        The id of the experiment
    command_id : str
        The id of the command that the view
    table_name : str
        The name of the table
    columns : List[str]
        A list of column names
    filters : dict
        A Jquery filters in a dict

    Returns
    ------
    str
        The name of the created view
    """
    view_name = create_table_name(
        "view", command_id, context_id, node_config.identifier
    )
    views.create_view(
        view_name=view_name,
        table_name=table_name,
        columns=columns,
        filters=filters,
    )
    return view_name


def update_filters_with_datasets(filters, datasets):
    rules = [
        {
            "id": "dataset",
            "field": "dataset",
            "type": "string",
            "input": "text",
            "operator": "in",
            "value": datasets,
        }]

    if filters is not None:
        rules.append(filters)
    return {
        "condition": "AND",
        "rules": rules,
        "valid": True,
    }
=======
        datasets=datasets,
    )
    return view_name


@shared_task
def create_view(
    context_id: str,
    command_id: str,
    table_name: str,
    columns: List[str],
    filters_json: str,
) -> str:
    """
    Creates a view of a table with specific columns and filters to the DB.

    Parameters
    ----------
    context_id : str
        The id of the experiment
    command_id : str
        The id of the command that the view
    table_name : str
        The name of the table
    columns : List[str]
        A list of column names
    filters_json : str(dict)
        A Jquery filters object

    Returns
    ------
    str
        The name of the created view
    """
    view_name = create_table_name(
        "view", command_id, context_id, node_config.identifier
    )
    views.create_view(view_name=view_name, table_name=table_name, columns=columns)
    return view_name
>>>>>>> 6de80b4f
<|MERGE_RESOLUTION|>--- conflicted
+++ resolved
@@ -27,21 +27,12 @@
 
 @shared_task
 def create_pathology_view(
-<<<<<<< HEAD
         context_id: str,
         command_id: str,
         pathology: str,
         datasets: List[str],
         columns: List[str],
         filters: str = None,
-=======
-    context_id: str,
-    command_id: str,
-    pathology: str,
-    datasets: List[str],
-    columns: List[str],
-    filters_json: str,
->>>>>>> 6de80b4f
 ) -> str:
     """
     Creates a MIP specific view of a pathology with specific columns, filters and datasets to the DB.
@@ -70,17 +61,13 @@
         "view", command_id, context_id, node_config.identifier
     )
     columns.insert(0, DATA_TABLE_PRIMARY_KEY)
-<<<<<<< HEAD
 
     filter_with_datasets = update_filters_with_datasets(filters, datasets)
 
-=======
->>>>>>> 6de80b4f
     views.create_view(
         view_name=view_name,
         table_name=f"{pathology}_data",
         columns=columns,
-<<<<<<< HEAD
         filters=filter_with_datasets,
     )
     return view_name
@@ -128,6 +115,11 @@
 
 
 def update_filters_with_datasets(filters, datasets):
+    """
+    In the case of pathology views datasets will be provided.
+    This function will handle and update the given filter to include the datasets(in the filters) in a proper jQuery format.
+    The datasets will be handled here to avoid mip specific implementations in the monetdb_interface.
+    """
     rules = [
         {
             "id": "dataset",
@@ -144,45 +136,4 @@
         "condition": "AND",
         "rules": rules,
         "valid": True,
-    }
-=======
-        datasets=datasets,
-    )
-    return view_name
-
-
-@shared_task
-def create_view(
-    context_id: str,
-    command_id: str,
-    table_name: str,
-    columns: List[str],
-    filters_json: str,
-) -> str:
-    """
-    Creates a view of a table with specific columns and filters to the DB.
-
-    Parameters
-    ----------
-    context_id : str
-        The id of the experiment
-    command_id : str
-        The id of the command that the view
-    table_name : str
-        The name of the table
-    columns : List[str]
-        A list of column names
-    filters_json : str(dict)
-        A Jquery filters object
-
-    Returns
-    ------
-    str
-        The name of the created view
-    """
-    view_name = create_table_name(
-        "view", command_id, context_id, node_config.identifier
-    )
-    views.create_view(view_name=view_name, table_name=table_name, columns=columns)
-    return view_name
->>>>>>> 6de80b4f
+    }