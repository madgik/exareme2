--- conflicted
+++ resolved
@@ -26,9 +26,6 @@
     logger.setLevel(node_config.log_level)
     logger.propagate = False
 
-<<<<<<< HEAD
-from mipengine.node import config as node_config
-=======
     return logger
 
 
@@ -50,55 +47,10 @@
             context_id = args[context_id_index]
         else:
             context_id = None
->>>>>>> a845cde8
 
         _init_logger(context_id)
         return func(*args, **kwargs)
 
-<<<<<<< HEAD
-def init_logger(ctx_id=None):
-    logger = logging.getLogger("node")
-    if ctx_id == None:
-        formatter = logging.Formatter(f"%(message)s")
-    else:
-        formatter = logging.Formatter(
-            f"%(asctime)s - %(levelname)s - NODE - ctx_id: {ctx_id} - {node_config.role} - {node_config.identifier} - %(name)s - %(message)s"
-        )
-
-    # StreamHandler
-    sh = logging.StreamHandler()
-    sh.setFormatter(formatter)
-    for hdlr in logger.handlers[:]:  # remove all old handlers
-        logger.removeHandler(hdlr)
-    logger.addHandler(sh)
-    logger.setLevel(node_config.log_level)
-
-    return logger
-
-
-def get_logger():
-    return logging.getLogger("node")
-
-
-def log_add_ctx_id(func):
-    @wraps(func)
-    def wrapper(*args, **kwargs):
-        arglist = inspect.getfullargspec(func)
-        if kwargs.get("context_id"):
-            ctx_id = kwargs.get("context_id")
-        elif "context_id" in arglist.args:
-            # finds the index of context_id arg in list of args from inspect
-            # and finds values in args list
-            ctx_idIndex = arglist.args.index("context_id")
-            ctx_id = args[ctx_idIndex]
-        else:
-            ctx_id = None
-
-        init_logger(ctx_id)
-        func(*args, **kwargs)
-
-=======
->>>>>>> a845cde8
     return wrapper
 
 
