--- conflicted
+++ resolved
@@ -3,12 +3,10 @@
 
 
 def validate_identifier_names(func):
-    @wraps(func)
+    wraps(func)
+
     def wrapper(*args, **kwargs):
         all_args = list(args) + list(kwargs.values())
-<<<<<<< HEAD
-        validate_argument(all_args)
-=======
         for arg in all_args:
             if type(arg) == str:
                 if (
@@ -25,26 +23,9 @@
                         and not has_proper_url_format(item)
                     ):
                         raise ValueError(f"Not allowed character in argument: {item}")
->>>>>>> 126724d8
         return func(*args, **kwargs)
 
     return wrapper
-
-
-def validate_argument(argument):
-    for arg in argument:
-        if type(arg) == str:
-            if arg.isidentifier():
-                continue
-            elif arg.isalnum():
-                continue
-            elif has_proper_url_format(arg):
-                continue
-            raise ValueError(f"Not allowed character in argument: {arg}")
-        elif type(arg) == list:
-            validate_argument(arg)
-        elif type(arg) == dict:
-            validate_argument(arg)
 
 
 def has_proper_url_format(url: str):
@@ -57,12 +38,5 @@
         f"\.{regex_between_0_to_255}"
     )
     # The format of the URL of a REMOTE TABLE is: mapi:monetdb://<host>:<port>/<dbname>
-<<<<<<< HEAD
-    url_match = re.match(
-        f"mapi:monetdb://{ip_regex}:{regex_any_alphanumeric}/{regex_any_alphanumeric}$",
-        url,
-    )
-=======
     url_match = re.match(f"{ip_regex}:{regex_any_alphanumeric}$", url)
->>>>>>> 126724d8
     return url_match is not None