{
  "globalNode": {
    "nodeId": "globalnode",
<<<<<<< HEAD
    "rabbitmqURL": "192.168.124.129:5670",
    "monetdbHostname": "192.168.124.129",
=======
    "rabbitmqURL": "192.168.63.129:5670",
    "monetdbHostname": "192.168.63.129",
>>>>>>> 39909d74
    "monetdbPort": "50000"
  },
  "localNodes": [
    {
      "nodeId": "localnode1",
<<<<<<< HEAD
      "rabbitmqURL": "192.168.124.129:5671",
      "monetdbHostname": "192.168.124.129",
=======
      "rabbitmqURL": "192.168.63.129:5671",
      "monetdbHostname": "192.168.63.129",
>>>>>>> 39909d74
      "monetdbPort": "50001",
      "data": {
        "pathologies": [
          {
            "name": "dementia",
            "datasets": [
              "edsd",
              "ppmi",
              "desd-synthdata",
              "fake_longitudinal"
            ]
          },
          {
            "name": "mentalhealth",
            "datasets": [
              "demo"
            ]
          },
          {
            "name": "tbi",
            "datasets": [
              "tbi_demo2"
            ]
          }
        ]
      }
    },
    {
      "nodeId": "localnode2",
<<<<<<< HEAD
      "rabbitmqURL": "192.168.124.129:5672",
      "monetdbHostname": "192.168.124.129",
=======
      "rabbitmqURL": "192.168.63.129:5672",
      "monetdbHostname": "192.168.63.129",
>>>>>>> 39909d74
      "monetdbPort": "50002",
      "data": {
        "pathologies": [
          {
            "name": "dementia",
            "datasets": [
              "edsd",
              "ppmi",
              "desd-synthdata",
              "fake_longitudinal"
            ]
          },
          {
            "name": "mentalhealth",
            "datasets": [
              "demo"
            ]
          },
          {
            "name": "tbi",
            "datasets": [
              "dummy_tbi"
            ]
          }
        ]
      }
    }
  ]
}<|MERGE_RESOLUTION|>--- conflicted
+++ resolved
@@ -1,25 +1,15 @@
 {
   "globalNode": {
     "nodeId": "globalnode",
-<<<<<<< HEAD
     "rabbitmqURL": "192.168.124.129:5670",
     "monetdbHostname": "192.168.124.129",
-=======
-    "rabbitmqURL": "192.168.63.129:5670",
-    "monetdbHostname": "192.168.63.129",
->>>>>>> 39909d74
     "monetdbPort": "50000"
   },
   "localNodes": [
     {
       "nodeId": "localnode1",
-<<<<<<< HEAD
       "rabbitmqURL": "192.168.124.129:5671",
       "monetdbHostname": "192.168.124.129",
-=======
-      "rabbitmqURL": "192.168.63.129:5671",
-      "monetdbHostname": "192.168.63.129",
->>>>>>> 39909d74
       "monetdbPort": "50001",
       "data": {
         "pathologies": [
@@ -49,13 +39,8 @@
     },
     {
       "nodeId": "localnode2",
-<<<<<<< HEAD
       "rabbitmqURL": "192.168.124.129:5672",
       "monetdbHostname": "192.168.124.129",
-=======
-      "rabbitmqURL": "192.168.63.129:5672",
-      "monetdbHostname": "192.168.63.129",
->>>>>>> 39909d74
       "monetdbPort": "50002",
       "data": {
         "pathologies": [
