from typing import List


class TablesNotFound(Exception):
    """
    Exception raised for errors while retrieving a table from a database.

    Attributes:
        tables -- tables which caused the error
        message -- explanation of the error
    """

    def __init__(self, tables: List[str]):
        self.tables = tables
        self.message = f"The following tables were not found : {tables}"
        super().__init__(self.message)


class IncompatibleSchemasMergeException(Exception):
    """Exception raised for errors while trying to merge tables with incompatible schemas.

    Attributes:
        table -- table which caused the error
        message -- explanation of the error
    """

    def __init__(self, table_names: List[str]):
        self.table_names = table_names
        self.message = (
            f"Tables to be added don't match MERGE TABLE schema : {table_names}"
        )
        super().__init__(self.message)


class IncompatibleTableTypes(Exception):
    """Exception raised for errors while trying to merge tables with incompatible table types.

    Attributes:
        table_types --  the types of the table which caused the error
        message -- explanation of the error
    """

    def __init__(self, table_types: set):
        self.table_types = table_types
        self.message = f"Tables have more than one distinct types : {self.table_types}"
        super().__init__(self.message)


class InvalidNodeId(Exception):
    """Exception raised while checking the validity of a node id.

    Attributes:
        node_id --  the id of the node which caused the error
        message -- explanation of the error
    """

    def __init__(self, node_id: str):
        self.node_id = node_id
        self.message = f"Invalid node id .Node id is : {self.node_id}. Node id should be alphanumeric."
        super().__init__(self.message)


<<<<<<< HEAD
class ContextIDNotFound(Exception):
    """Exception raised while checking the presence of context_id in task's arguments.

    Attributes:
        message -- explanation of the error
    """

    def __init__(self):
        self.message = f"Context id is missing from task's arguments."
        super().__init__(self.message)
=======
class SMPCUsageError(Exception):
    pass


class SMPCCommunicationError(Exception):
    pass


class SMPCComputationError(Exception):
    pass
>>>>>>> cdbdcc72
<|MERGE_RESOLUTION|>--- conflicted
+++ resolved
@@ -60,18 +60,6 @@
         super().__init__(self.message)
 
 
-<<<<<<< HEAD
-class ContextIDNotFound(Exception):
-    """Exception raised while checking the presence of context_id in task's arguments.
-
-    Attributes:
-        message -- explanation of the error
-    """
-
-    def __init__(self):
-        self.message = f"Context id is missing from task's arguments."
-        super().__init__(self.message)
-=======
 class SMPCUsageError(Exception):
     pass
 
@@ -82,4 +70,15 @@
 
 class SMPCComputationError(Exception):
     pass
->>>>>>> cdbdcc72
+
+
+class ContextIDNotFound(Exception):
+    """Exception raised while checking the presence of context_id in task's arguments.
+
+    Attributes:
+        message -- explanation of the error
+    """
+
+    def __init__(self):
+        self.message = f"Context id is missing from task's arguments."
+        super().__init__(self.message)