--- conflicted
+++ resolved
@@ -1,4 +1,5 @@
-<<<<<<< HEAD
+import logging
+import os
 import re
 from functools import partial
 from functools import reduce
@@ -6,18 +7,6 @@
 from typing import List
 from typing import Tuple
 from typing import Type
-
-import numpy as np
-import pandas as pd
-=======
-import logging
-import os
-import re
-from functools import partial
-from functools import reduce
-from typing import List
-from typing import Tuple
-from typing import Union
 
 import numpy as np
 import pandas as pd
@@ -41,7 +30,6 @@
     logger.addHandler(sh)
     logger.setLevel(log_level)
     return logger
->>>>>>> f556ceaa
 
 
 def as_tensor_table(array: np.ndarray):
@@ -166,7 +154,8 @@
             )
         if transfer[key]["operation"] != operation:
             raise ValueError(
-                f"All secure transfer keys should have the same 'operation' value. '{operation}' != {transfer[key]['operation']}"
+                f"All secure transfer keys should have the same 'operation' value. "
+                f"'{operation}' != {transfer[key]['operation']}"
             )
         result = _calc_values(result, transfer[key]["data"], operation)
     return result
@@ -192,7 +181,8 @@
     for value in [value1, value2]:
         if type(value) not in allowed_types:
             raise TypeError(
-                f"Secure transfer data must have one of the following types: {allowed_types}. Type provided: {type(value)}"
+                f"Secure transfer data must have one of the following types: "
+                f"{allowed_types}. Type provided: {type(value)}"
             )
     if (isinstance(value1, list) or isinstance(value2, list)) and (
         type(value1) != type(value2)
