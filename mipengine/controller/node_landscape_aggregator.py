--- conflicted
+++ resolved
@@ -1,10 +1,7 @@
 import threading
 import time
 import traceback
-<<<<<<< HEAD
 from collections import Counter
-=======
->>>>>>> 94007cd4
 from typing import Dict
 from typing import List
 from typing import Tuple
@@ -136,11 +133,7 @@
     def __init__(self):
         self._registries = _NLARegistries(
             node_registry=NodeRegistry(nodes={}),
-<<<<<<< HEAD
             data_model_registry=DataModelRegistry(data_models={}, dataset_location={}),
-=======
-            data_model_registry=DataModelRegistry(data_models={}, datasets_location={}),
->>>>>>> 94007cd4
         )
 
         self._keep_updating = True
@@ -193,22 +186,14 @@
                     aggregated_datasets=aggregated_datasets,
                 )
 
-<<<<<<< HEAD
                 dataset_locations = _get_dataset_locations_of_compatible_data_models(
-=======
-                datasets_locations = _get_dataset_locations_of_compatible_data_models(
->>>>>>> 94007cd4
                     compatible_data_models, dataset_locations
                 )
 
                 nodes = {node_info.id: node_info for node_info in nodes_info}
 
                 self.set_new_registy_values(
-<<<<<<< HEAD
                     nodes, compatible_data_models, dataset_locations
-=======
-                    nodes, compatible_data_models, datasets_locations
->>>>>>> 94007cd4
                 )
 
                 logger.debug(
@@ -239,39 +224,22 @@
             self._keep_updating = False
             self._update_loop_thread.join()
 
-<<<<<<< HEAD
     def set_new_registy_values(self, nodes, data_models, dataset_location):
-        log_node_changes(logger, self._registries.node_registry.nodes, nodes)
-        log_data_model_changes(
-=======
-    def set_new_registy_values(self, nodes, data_models, datasets_location):
         _log_node_changes(logger, self._registries.node_registry.nodes, nodes)
         _log_data_model_changes(
->>>>>>> 94007cd4
             logger,
             self._registries.data_model_registry.data_models,
             data_models,
         )
-<<<<<<< HEAD
-        log_dataset_changes(
+        _log_dataset_changes(
             logger,
             self._registries.data_model_registry.dataset_location,
             dataset_location,
-=======
-        _log_dataset_changes(
-            logger,
-            self._registries.data_model_registry.datasets_location,
-            datasets_location,
->>>>>>> 94007cd4
         )
         _node_registry = NodeRegistry(nodes=nodes)
         _data_model_registry = DataModelRegistry(
             data_models=data_models,
-<<<<<<< HEAD
             dataset_location=dataset_location,
-=======
-            datasets_location=datasets_location,
->>>>>>> 94007cd4
         )
 
         self._registries = _NLARegistries(
@@ -296,13 +264,8 @@
     def get_cdes_per_data_model(self) -> Dict[str, CommonDataElements]:
         return self._registries.data_model_registry.data_models
 
-<<<<<<< HEAD
-    def get_dataset_location(self) -> Dict[str, Dict[str, List[str]]]:
+    def get_dataset_location(self) -> Dict[str, Dict[str, str]]:
         return self._registries.data_model_registry.dataset_location
-=======
-    def get_datasets_location(self) -> Dict[str, Dict[str, List[str]]]:
-        return self._registries.data_model_registry.datasets_location
->>>>>>> 94007cd4
 
     def get_all_available_datasets_per_data_model(self) -> Dict[str, List[str]]:
         return (
@@ -341,7 +304,6 @@
             datasets_per_node[node_info.id] = datasets_per_data_model
 
     return datasets_per_node
-<<<<<<< HEAD
 
 
 def remove_duplicated_datasets(datasets_per_node):
@@ -361,8 +323,6 @@
                 for dataset_name, dataset_label in datasets.items()
                 if dataset_name not in duplicated
             }
-=======
->>>>>>> 94007cd4
 
 
 def _gather_all_dataset_info(
@@ -395,15 +355,7 @@
 
             for dataset in datasets:
                 current_labels[dataset] = datasets[dataset]
-<<<<<<< HEAD
                 current_datasets[dataset] = node_id
-=======
-
-                if dataset in current_datasets:
-                    current_datasets[dataset].append(node_id)
-                else:
-                    current_datasets[dataset] = [node_id]
->>>>>>> 94007cd4
 
             aggregated_datasets[data_model] = current_labels
             dataset_locations[data_model] = current_datasets
@@ -491,11 +443,7 @@
             data_models[data_model].values["dataset"] = new_dataset_cde
 
 
-<<<<<<< HEAD
-def log_node_changes(_logger, old_nodes, new_nodes):
-=======
 def _log_node_changes(_logger, old_nodes, new_nodes):
->>>>>>> 94007cd4
     added_nodes = set(new_nodes.keys()) - set(old_nodes.keys())
     for node in added_nodes:
         log_node_joined_federation(_logger, node)
@@ -505,11 +453,7 @@
         log_node_left_federation(_logger, node)
 
 
-<<<<<<< HEAD
-def log_data_model_changes(_logger, old_data_models, new_data_models):
-=======
 def _log_data_model_changes(_logger, old_data_models, new_data_models):
->>>>>>> 94007cd4
     added_data_models = new_data_models.keys() - old_data_models.keys()
     for data_model in added_data_models:
         log_datamodel_added(data_model, _logger)
@@ -519,11 +463,7 @@
         log_datamodel_removed(data_model, _logger)
 
 
-<<<<<<< HEAD
-def log_dataset_changes(
-=======
 def _log_dataset_changes(
->>>>>>> 94007cd4
     _logger, old_datasets_per_data_model, new_datasets_per_data_model
 ):
     _log_datasets_added(
