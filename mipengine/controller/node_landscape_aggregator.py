--- conflicted
+++ resolved
@@ -66,21 +66,15 @@
     celery_app = get_node_celery_app(node_socket_addr)
     task_signature = celery_app.signature(GET_NODE_DATASETS_PER_DATA_MODEL_SIGNATURE)
 
-<<<<<<< HEAD
     try:
-        datasets_per_data_model = await _task_to_async(
-            task_signature, connection=celery_app.broker_connection()
-        )(request_id=NODE_LANDSCAPE_AGGREGATOR_REQUEST_ID)
+        datasets_per_data_model = await _task_to_async(task_signature, app=celery_app)(
+            request_id=NODE_LANDSCAPE_AGGREGATOR_REQUEST_ID
+        )
     except Exception as exc:
         logger.error(
             f"Error at 'get_node_datasets_per_data_model' in node '{node_socket_addr}': {type(exc)}:{exc}"
         )
         datasets_per_data_model = {}
-=======
-    result = await _task_to_async(task_signature, app=celery_app)(
-        request_id=NODE_LANDSCAPE_AGGREGATOR_REQUEST_ID
-    )
->>>>>>> 00e3e560
 
     return datasets_per_data_model
 
@@ -186,17 +180,12 @@
                 self._node_registry.nodes = {
                     node_info.id: node_info for node_info in nodes_info
                 }
-<<<<<<< HEAD
-                self._data_model_registry.data_models = data_models
+
+                self._data_model_registry.data_models = compatible_data_models
                 self._data_model_registry.datasets_location = datasets_locations
                 self._logger.debug(
                     f"Nodes:{[node for node in self._node_registry.nodes]}"
                 )
-=======
-                self._data_model_registry.data_models = compatible_data_models
-                self._data_model_registry.datasets_location = datasets_locations
-                logger.debug(f"Nodes:{[node for node in self._node_registry.nodes]}")
->>>>>>> 00e3e560
             except Exception as exc:
                 self._logger.error(
                     f"Node Landscape Aggregator exception: {type(exc)}:{exc}"
@@ -353,7 +342,8 @@
         for node, cdes in cdes_from_all_nodes[1:]:
             if not first_cdes == cdes:
                 logger.info(
-                    f"Node '{first_node}' and node '{node}' on data model '{data_model}' have incompatibility on the following cdes: {first_cdes} and {cdes}"
+                    f"Node '{first_node}' and node '{node}' on data model '{data_model}' have incompatibility on the "
+                    f"following cdes: {first_cdes} and {cdes} "
                 )
                 break
         else:
