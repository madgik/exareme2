import asyncio
import logging
import random
from datetime import datetime
from typing import Dict
from typing import List

from pydantic import BaseModel

from mipengine.controller import config as controller_config
from mipengine.controller import controller_logger as ctrl_logger
from mipengine.controller.algorithm_execution_DTOs import AlgorithmExecutionDTO
from mipengine.controller.algorithm_execution_DTOs import NodesTasksHandlersDTO
from mipengine.controller.algorithm_executor import AlgorithmExecutor
from mipengine.controller.api.algorithm_request_dto import AlgorithmRequestDTO
from mipengine.controller.api.validator import validate_algorithm_request
from mipengine.controller.cleaner import Cleaner
from mipengine.controller.node_landscape_aggregator import NodeLandscapeAggregator
from mipengine.controller.node_tasks_handler_celery import NodeTasksHandlerCelery
from mipengine.node_info_DTOs import NodeInfo
from mipengine.node_tasks_DTOs import CommonDataElements


class _NodeInfoDTO(BaseModel):
    node_id: str
    queue_address: str
    db_address: str
    tasks_timeout: int
    smpc_tasks_timeout: int

    class Config:
        allow_mutation = False


class Controller:
    def __init__(self):
        self._node_landscape_aggregator = NodeLandscapeAggregator()
        self._controller_logger = ctrl_logger.get_background_service_logger()
        self._cleaner = Cleaner(
            node_landscape_aggregator=self._node_landscape_aggregator
        )

    def start_cleanup_loop(self):
        self._controller_logger.info("starting cleanup_loop")
        self._cleaner.keep_cleaning_up = True
        task = asyncio.create_task(self._cleaner.cleanup_loop())
        self._controller_logger.info("started clean_up loop")
        return task

    def stop_cleanup_loop(self):
        self._cleaner.keep_cleaning_up = False

    async def exec_algorithm(
        self,
        request_id: str,
        algorithm_name: str,
        algorithm_request_dto: AlgorithmRequestDTO,
    ):
        context_id = get_a_uniqueid()
        algo_execution_logger = ctrl_logger.get_request_logger(request_id=request_id)
        algo_execution_logger.info(
            f"Experiment with request id '{request_id}' started, "
            f"with algorithm '{algorithm_name}', "
            f"touching datasets '{','.join(algorithm_request_dto.inputdata.datasets)}', "
            f"with parameters '{algorithm_request_dto.json()}'."
        )

        data_model = algorithm_request_dto.inputdata.data_model
        datasets = algorithm_request_dto.inputdata.datasets

        node_tasks_handlers = self._get_nodes_tasks_handlers(
            data_model=data_model, datasets=datasets
        )

        algo_execution_node_ids = [
            node_tasks_handlers.global_node_tasks_handler.node_id
        ]
        for local_node_task_handler in node_tasks_handlers.local_nodes_tasks_handlers:
            algo_execution_node_ids.append(local_node_task_handler.node_id)

        self._cleaner.add_contextid_for_cleanup(context_id, algo_execution_node_ids)

        datasets_per_local_node: Dict[str, List[str]] = {
            task_handler.node_id: self._node_landscape_aggregator.get_node_specific_datasets(
                task_handler.node_id, data_model, datasets
            )
            for task_handler in node_tasks_handlers.local_nodes_tasks_handlers
        }

        try:
            algorithm_result = await self._exec_algorithm_with_task_handlers(
                request_id=request_id,
                context_id=context_id,
                algorithm_name=algorithm_name,
                algorithm_request_dto=algorithm_request_dto,
                tasks_handlers=node_tasks_handlers,
                datasets_per_local_node=datasets_per_local_node,
                logger=algo_execution_logger,
            )
        finally:
            self._cleaner.release_contextid_for_cleanup(context_id=context_id)

            node_tasks_handlers.global_node_tasks_handler.close()
            for handler in node_tasks_handlers.local_nodes_tasks_handlers:
                handler.close()

        return algorithm_result

    async def _exec_algorithm_with_task_handlers(
        self,
        request_id: str,
        context_id: str,
        algorithm_name: str,
        algorithm_request_dto: AlgorithmRequestDTO,
        tasks_handlers: NodesTasksHandlersDTO,
        datasets_per_local_node: Dict[str, List[str]],
        logger: logging.Logger,
    ) -> str:
        algorithm_execution_dto = AlgorithmExecutionDTO(
            request_id=request_id,
            context_id=context_id,
            algorithm_name=algorithm_name,
            data_model=algorithm_request_dto.inputdata.data_model,
            datasets_per_local_node=datasets_per_local_node,
            x_vars=algorithm_request_dto.inputdata.x,
            y_vars=algorithm_request_dto.inputdata.y,
            var_filters=algorithm_request_dto.inputdata.filters,
            algo_parameters=algorithm_request_dto.parameters,
            algo_flags=algorithm_request_dto.flags,
        )
        algorithm_executor = AlgorithmExecutor(
            algorithm_execution_dto,
            tasks_handlers,
            self._node_landscape_aggregator.get_cdes(
                algorithm_execution_dto.data_model
            ),
        )

        loop = asyncio.get_running_loop()

        logger.info(f"starts executing->  {algorithm_name=}")
        # TODO: AlgorithmExecutor is not yet implemented with asyncio. This is a
        # temporary solution for not blocking the calling function
        algorithm_result = await loop.run_in_executor(None, algorithm_executor.run)
        logger.info(f"finished execution->  {algorithm_name=}")
        logger.info(f"algorithm result-> {algorithm_result.json()=}")

        return algorithm_result.json()

    def validate_algorithm_execution_request(
        self, algorithm_name: str, algorithm_request_dto: AlgorithmRequestDTO
    ):
        available_datasets_per_data_model = (
            self.get_all_available_datasets_per_data_model()
        )

        validate_algorithm_request(
            algorithm_name=algorithm_name,
            algorithm_request_dto=algorithm_request_dto,
            available_datasets_per_data_model=available_datasets_per_data_model,
        )

    def start_node_landscape_aggregator(self):
        self._controller_logger.info("starting node landscape aggregator")
        self._node_landscape_aggregator.start()
        self._controller_logger.info("started node landscape aggregator")

    def stop_node_landscape_aggregator(self):
        self._node_landscape_aggregator.stop()

    def get_datasets_location(self) -> Dict[str, Dict[str, List[str]]]:
        return self._node_landscape_aggregator.get_datasets_location()

    def get_cdes_per_data_model(self) -> Dict[str, CommonDataElements]:
        return self._node_landscape_aggregator.get_cdes_per_data_model()

    def get_all_available_data_models(self) -> List[str]:
        return list(self._node_landscape_aggregator.get_cdes_per_data_model().keys())

    def get_all_available_datasets_per_data_model(self) -> Dict[str, List[str]]:
        return (
            self._node_landscape_aggregator.get_all_available_datasets_per_data_model()
        )

    def get_all_local_nodes(self) -> Dict[str, NodeInfo]:
        return self._node_landscape_aggregator.get_all_local_nodes()

    def get_global_node(self) -> NodeInfo:
        return self._node_landscape_aggregator.get_global_node()

    def _get_nodes_tasks_handlers(
        self, data_model: str, datasets: List[str]
    ) -> NodesTasksHandlersDTO:
        global_node = self._node_landscape_aggregator.get_global_node()
        global_node_tasks_handler = _create_node_task_handler(
            _NodeInfoDTO(
                node_id=global_node.id,
                queue_address=":".join([str(global_node.ip), str(global_node.port)]),
                db_address=":".join([str(global_node.db_ip), str(global_node.db_port)]),
                tasks_timeout=controller_config.rabbitmq.celery_tasks_timeout,
                smpc_tasks_timeout=controller_config.rabbitmq.celery_smpc_tasks_timeout,
            )
        )

        # Get only the relevant nodes from the node registry
        local_nodes_info = self._get_nodes_info_by_dataset(
            data_model=data_model, datasets=datasets
        )
        local_nodes_tasks_handlers = [
            _create_node_task_handler(node_info) for node_info in local_nodes_info
        ]

        return NodesTasksHandlersDTO(
            global_node_tasks_handler=global_node_tasks_handler,
            local_nodes_tasks_handlers=local_nodes_tasks_handlers,
        )

    def _get_node_info_by_id(self, node_id: str) -> _NodeInfoDTO:
<<<<<<< HEAD
        global_nodes = self._node_registry.get_all_global_nodes()
        local_nodes = self._node_registry.get_all_local_nodes()

        for node in global_nodes + local_nodes:
            if node.id == node_id:
                return _NodeInfoDTO(
                    node_id=node.id,
                    queue_address=":".join([str(node.ip), str(node.port)]),
                    db_address=":".join([str(node.db_ip), str(node.db_port)]),
                    tasks_timeout=controller_config.rabbitmq.celery_tasks_timeout,
                    smpc_tasks_timeout=controller_config.rabbitmq.celery_smpc_tasks_timeout,
                )
=======
        node = self._node_landscape_aggregator.get_node_info(node_id)
        return _NodeInfoDTO(
            node_id=node.id,
            queue_address=":".join([str(node.ip), str(node.port)]),
            db_address=":".join([str(node.db_ip), str(node.db_port)]),
            tasks_timeout=controller_config.rabbitmq.celery_tasks_timeout,
        )
>>>>>>> 5a380cd8

    def _get_nodes_info_by_dataset(
        self, data_model: str, datasets: List[str]
    ) -> List[_NodeInfoDTO]:
        local_node_ids = (
            self._node_landscape_aggregator.get_node_ids_with_any_of_datasets(
                data_model=data_model,
                datasets=datasets,
            )
        )
        local_nodes_info = [
            self._node_landscape_aggregator.get_node_info(node_id)
            for node_id in local_node_ids
        ]
        nodes_info = []
        for local_node in local_nodes_info:
            nodes_info.append(
                _NodeInfoDTO(
                    node_id=local_node.id,
                    queue_address=":".join([str(local_node.ip), str(local_node.port)]),
                    db_address=":".join(
                        [str(local_node.db_ip), str(local_node.db_port)]
                    ),
                    tasks_timeout=controller_config.rabbitmq.celery_tasks_timeout,
                    smpc_tasks_timeout=controller_config.rabbitmq.celery_smpc_tasks_timeout,
                )
            )

        return nodes_info


def _create_node_task_handler(node_info: _NodeInfoDTO) -> NodeTasksHandlerCelery:
    return NodeTasksHandlerCelery(
        node_id=node_info.node_id,
        node_queue_addr=node_info.queue_address,
        node_db_addr=node_info.db_address,
        tasks_timeout=node_info.tasks_timeout,
        smpc_tasks_timeout=node_info.smpc_tasks_timeout,
    )


def get_a_uniqueid() -> str:
    uid = datetime.now().microsecond + (random.randrange(1, 100 + 1) * 100000)
    return f"{uid}"<|MERGE_RESOLUTION|>--- conflicted
+++ resolved
@@ -216,28 +216,14 @@
         )
 
     def _get_node_info_by_id(self, node_id: str) -> _NodeInfoDTO:
-<<<<<<< HEAD
-        global_nodes = self._node_registry.get_all_global_nodes()
-        local_nodes = self._node_registry.get_all_local_nodes()
-
-        for node in global_nodes + local_nodes:
-            if node.id == node_id:
-                return _NodeInfoDTO(
-                    node_id=node.id,
-                    queue_address=":".join([str(node.ip), str(node.port)]),
-                    db_address=":".join([str(node.db_ip), str(node.db_port)]),
-                    tasks_timeout=controller_config.rabbitmq.celery_tasks_timeout,
-                    smpc_tasks_timeout=controller_config.rabbitmq.celery_smpc_tasks_timeout,
-                )
-=======
         node = self._node_landscape_aggregator.get_node_info(node_id)
         return _NodeInfoDTO(
             node_id=node.id,
             queue_address=":".join([str(node.ip), str(node.port)]),
             db_address=":".join([str(node.db_ip), str(node.db_port)]),
             tasks_timeout=controller_config.rabbitmq.celery_tasks_timeout,
-        )
->>>>>>> 5a380cd8
+            smpc_tasks_timeout=controller_config.rabbitmq.celery_smpc_tasks_timeout,
+        )
 
     def _get_nodes_info_by_dataset(
         self, data_model: str, datasets: List[str]
