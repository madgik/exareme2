import asyncio
import concurrent
import traceback
<<<<<<< HEAD
from abc import ABC
from abc import abstractmethod
from dataclasses import dataclass
from logging import Logger
=======
from dataclasses import dataclass
>>>>>>> f86331b7
from typing import Dict
from typing import List
from typing import Optional

from mipengine import algorithm_classes
from mipengine import algorithm_data_loaders
from mipengine.algorithms.algorithm import AlgorithmDataLoader
from mipengine.algorithms.algorithm import InitializationParams as AlgorithmInitParams
from mipengine.algorithms.algorithm import Variables
from mipengine.algorithms.longitudinal_transformer import (
    DataLoader as LongitudinalTransformerRunnerDataLoader,
)
from mipengine.algorithms.longitudinal_transformer import (
    InitializationParams as LongitudinalTransformerRunnerInitParams,
)
from mipengine.algorithms.longitudinal_transformer import LongitudinalTransformerRunner
from mipengine.controller import algorithms_specifications
from mipengine.controller import controller_logger as ctrl_logger
from mipengine.controller.algorithm_execution_engine import AlgorithmExecutionEngine
from mipengine.controller.algorithm_execution_engine import (
    AlgorithmExecutionEngineSingleLocalNode,
)
from mipengine.controller.algorithm_execution_engine import CommandIdGenerator
from mipengine.controller.algorithm_execution_engine import (
    InitializationParams as EngineInitParams,
)
from mipengine.controller.algorithm_execution_engine import Nodes
from mipengine.controller.algorithm_execution_engine_tasks_handler import (
    INodeAlgorithmTasksHandler,
)
from mipengine.controller.algorithm_execution_engine_tasks_handler import (
    NodeAlgorithmTasksHandler,
)
from mipengine.controller.algorithm_flow_data_objects import LocalNodesTable
from mipengine.controller.api.algorithm_request_dto import AlgorithmRequestDTO
from mipengine.controller.api.validator import validate_algorithm_request
from mipengine.controller.celery_app import CeleryConnectionError
from mipengine.controller.celery_app import CeleryTaskTimeoutException
from mipengine.controller.cleaner import Cleaner
from mipengine.controller.federation_info_logs import log_experiment_execution
from mipengine.controller.node_landscape_aggregator import DatasetsLocations
from mipengine.controller.node_landscape_aggregator import NodeLandscapeAggregator
from mipengine.controller.nodes import GlobalNode
from mipengine.controller.nodes import LocalNode
from mipengine.controller.uid_generator import UIDGenerator
from mipengine.exceptions import InsufficientDataError
from mipengine.node_info_DTOs import NodeInfo
from mipengine.node_tasks_DTOs import TableInfo


@dataclass(frozen=True)
class NodesTasksHandlers:
    global_node_tasks_handler: Optional[INodeAlgorithmTasksHandler]
    local_nodes_tasks_handlers: List[INodeAlgorithmTasksHandler]


@dataclass(frozen=True)
<<<<<<< HEAD
=======
class _NodeInfoDTO:
    node_id: str
    queue_address: str
    db_address: str
    tasks_timeout: int
    run_udf_task_timeout: int


@dataclass(frozen=True)
>>>>>>> f86331b7
class InitializationParams:
    smpc_enabled: bool
    smpc_optional: bool
    celery_tasks_timeout: int
    celery_run_udf_task_timeout: int


class NodeUnresponsiveException(Exception):
    def __init__(self):
        message = (
            "One of the nodes participating in the algorithm execution "
            "stopped responding"
        )
        super().__init__(message)
        self.message = message


class NodeTaskTimeoutException(Exception):
    def __init__(self):
        message = (
            f"One of the tasks in the algorithm execution took longer to finish than "
            f"the timeout.This could be caused by a high load or by an experiment with "
            f"too much data. Please try again or increase the timeout."
        )
        super().__init__(message)
        self.message = message


<<<<<<< HEAD
class DataModelViews:
    def __init__(self, local_node_tables: List[LocalNodesTable]):
        self._views = local_node_tables

    def to_list(self):
        return self._views

    def get_list_of_nodes(self) -> List[LocalNode]:
        """
        LocalNodesTable is representation of a table across multiple nodes. A DataModelView
        consists a collection of LocalNodesTables that might exist on different set
        of nodes or even on overlapping set of nodes. This method returns a list of all
        the nodes in the collection of LocalNodesTables without duplicates
        """
        nodes = set()
        for local_nodes_table in self._views:
            nodes.update(local_nodes_table.nodes_tables_info.keys())
        if not nodes:
            raise InsufficientDataError(
                "None of the nodes has enough data to execute the algorithm."
            )
        return list(nodes)


class DataModelViewsCreator:
    """
    DataModelViewsCreator implements the functionality of creating the "data model views"
    on each local node database
    """

    def __init__(
        self,
        local_nodes: List[LocalNode],
        variable_groups: List[List[str]],
        var_filters: list,
        dropna: bool,
        check_min_rows: bool,
        command_id: int,
    ):
        """
        Parameters
        ----------
        local_nodes: List[LocalNode]
            The list of LocalNodes on which the "data model views" will be created(if
            there is "sufficient data")
        variable_groups: List[List[str]]
            The variable groups
        var_filters: list
            The filtering parameters
        dropna: bool
            A boolean flag denoting if the 'Not Available' values will be kept in the
            "data model views" or not
        check_min_rows: bool
            A boolean flag denoting if a "minimum row count threshol" will be in palce
            or not
        command_id: int
            A unique id
        """
        self._local_nodes = local_nodes
        self._variable_groups = variable_groups
        self._var_filters = var_filters
        self._dropna = dropna
        self._check_min_rows = check_min_rows
        self._command_id = command_id

        self._data_model_views = None

    @property
    def data_model_views(self):
        return self._data_model_views

    def create_data_model_views(
        self,
    ) -> DataModelViews:
        """
        Creates the "data model views", for each variable group provided,
=======
@dataclass(frozen=True)
class DataModelViewsCreatorInitParams:
    nodes_datasets: Dict[LocalNode, List[str]]
    data_model: str
    datasets: List[str]
    variable_groups: List[List[str]]
    var_filters: list
    dropna: bool
    check_min_rows: bool
    command_id: int


class DataModelViewsCreator:
    def __init__(self, init_params: DataModelViewsCreatorInitParams):
        self._nodes_datasets = init_params.nodes_datasets
        # self._nodeids=list(self._nodes_datasets.keys())
        self._data_model = init_params.data_model
        self._datasets = init_params.datasets
        self._variable_groups = init_params.variable_groups
        self._var_filters = init_params.var_filters
        self._dropna = init_params.dropna
        self._check_min_rows = init_params.check_min_rows
        self._command_id = init_params.command_id

    def create_data_model_views(
        self,
    ) -> List[LocalNodesTable]:
        """
        Creates the data model views, for each variable group provided,
>>>>>>> f86331b7
        using also the algorithm request arguments (data_model, datasets, filters).

        Returns
        ------
        List[LocalNodesTable]
        A (LocalNodesTable) view for each variable_group provided.
        """

<<<<<<< HEAD
        if self._data_model_views:
            return

        views_per_localnode = {}
        for node in self._local_nodes:
            try:
                data_model_views = node.create_data_model_views(
                    command_id=self._command_id,
=======
        views_per_localnode = {}
        for node in self._nodes_datasets.keys():
            datasets = [
                datasets
                for datasets in self._datasets
                if datasets in self._nodes_datasets[node]
            ]
            try:
                data_model_views = node.create_data_model_views(
                    command_id=self._command_id,
                    data_model=self._data_model,
                    datasets=datasets,
>>>>>>> f86331b7
                    columns_per_view=self._variable_groups,
                    filters=self._var_filters,
                    dropna=self._dropna,
                    check_min_rows=self._check_min_rows,
                )
            except InsufficientDataError:
                continue
            views_per_localnode[node] = data_model_views

        if not views_per_localnode:
            raise InsufficientDataError(
<<<<<<< HEAD
                "None of the nodes has enough data to execute request: {LocalNodes:"
                "Datasets}-> "
                f"{ {node.node_id:node.datasets for node in self._local_nodes} } "
                f"{self._variable_groups=} {self._var_filters=} {self._dropna=} "
                f"{self._check_min_rows=}"
            )

        self._data_model_views = DataModelViews(
            _data_model_views_to_localnodestables(views_per_localnode)
        )


class NodesFederation:
    """
    When a NodesFederation object is instantiated, with respect to the algorithm execution
    request parameters(data model, datasets), it takes care of finding which nodes of
    the federation contain the relevant data. Then, calling the create_data_model_views
    method will create the appropriate view tables in the nodes databases and return a
    DataModelViews object.
    """

    def __init__(
        self,
        request_id: str,
        context_id: str,
        data_model: str,
        datasets: List[str],
        var_filters: dict,
        node_landscape_aggregator: NodeLandscapeAggregator,
        celery_tasks_timeout: int,
        celery_run_udf_task_timeout: int,
        command_id_generator: CommandIdGenerator,
        logger: Logger,
    ):
        """
        Parameters
        ----------
        request_id: str
            The requests id that will uniquely idεntify the whole execution process,
            from request to result
        context_id: str
            The requests id that will uniquely idεntify the whole execution process,
            from request to result
        data_model: str
            The data model requested
        datasets: List[str]
            The datasets requested
        var_filters: dict
            The filtering parameters
        node_landscape_aggregator: NodeLandscapeAggregator
            The NodeLandscapeAggregator object that keeps track of the nodes currently
            connected to the system
        celery_tasks_timeout: int
            The timeout, in seconds, for the tasks to be processed by the nodes in the system
        celery_run_udf_task_timeout: int
            The timeout, in seconds, for the task executing a udf by the nodes in the system
        command_id_generator: CommandIdGenerator
            Each node task(command) is assigned a unique id, a CommandIdGenerator takes care
            of generating unique ids
        logger: Logger
            A logger
        """
        self._command_id_generator = command_id_generator

        self._request_id = request_id
        self._context_id = context_id
        self._data_model = data_model
        self._datasets = datasets
        self._var_filters = var_filters

        self._node_landscape_aggregator = node_landscape_aggregator

        self._celery_tasks_timeout = celery_tasks_timeout
        self._celery_run_udf_task_timeout = celery_run_udf_task_timeout

        self._nodes = self._create_nodes()

        self._logger = logger

    def _get_nodeids_for_requested_datasets(self) -> List[str]:
        return self._node_landscape_aggregator.get_node_ids_with_any_of_datasets(
            data_model=self._data_model, datasets=self._datasets
        )

    def _get_nodeinfo_for_requested_datasets(
        self,
    ) -> List[NodeInfo]:
        nodeids = self._node_landscape_aggregator.get_node_ids_with_any_of_datasets(
            data_model=self._data_model, datasets=self._datasets
        )
        return [
            self._node_landscape_aggregator.get_node_info(nodeid) for nodeid in nodeids
        ]

    def _get_globalnodeinfo(self) -> NodeInfo:
        return self._node_landscape_aggregator.get_global_node()

    @property
    def nodes(self) -> Nodes:
        """
        Returns the nodes (local nodes and global node) that have been selected based
        on whether they contain data belonging to the "data model" and "datasets" passed
        during the instantioation of the NodesFederation.
        NOTE: If method "create_data_model_views" has been called and the check_min_rows
        flag is set to True, the nodes returned by this method might be further filtered
        down because after applying the variables' filters and the dropna flag, on the
        specific variable groups, some of the local nodes might not contain "sufficient data".
        """
        return self._nodes

    @property
    def node_ids(self):
        local_node_ids = [node.node_id for node in self._nodes.local_nodes]

        node_ids = []
        if self._nodes.global_node:
            node_ids = [self._nodes.global_node.node_id] + local_node_ids
        else:
            node_ids = local_node_ids

        return node_ids

    def create_data_model_views(
        self, variable_groups: List[List[str]], dropna: bool, check_min_rows: bool
    ) -> DataModelViews:
        """
        Createw the appropriate view tables in the nodes databases(what is called
        "data model views") and return a DataModelViews object..
        """
        data_model_views_creator = DataModelViewsCreator(
            local_nodes=self._nodes.local_nodes,
            variable_groups=variable_groups,
            var_filters=self._var_filters,
            dropna=dropna,
            check_min_rows=check_min_rows,
            command_id=self._command_id_generator.get_next_command_id(),
        )
        data_model_views_creator.create_data_model_views()

        # NOTE after creating the "data model views" some of the local nodes in the
        # original list, passed to the DataModelviewscreator, can be filtered out of the
        # execution if they do not contain "suffucient data"
        local_nodes_filtered = (
            data_model_views_creator.data_model_views.get_list_of_nodes()
        )

        self._logger.debug(
            f"{local_nodes_filtered=} after creating the data model views"
        )

        self._nodes = Nodes(
            global_node=self._nodes.global_node,
            local_nodes=local_nodes_filtered,
        )
        return data_model_views_creator.data_model_views

    def get_global_node_info(self) -> NodeInfo:
        return self._node_landscape_aggregator.get_global_node()

    def _create_nodes(self) -> Nodes:
        """
        create Nodes containing only the relevant datasets
        """
        # Local Nodes
        localnodesinfo = self._get_nodeinfo_for_requested_datasets()
        tasks_handlers = [
            _create_node_tasks_handler(
                nodeinfo=nodeinfo,
                tasks_timeout=self._celery_tasks_timeout,
                run_udf_task_timeout=self._celery_run_udf_task_timeout,
            )
            for nodeinfo in localnodesinfo
        ]

        nodeids = self._get_nodeids_for_requested_datasets()
        nodeids_datasets = self._get_datasets_of_nodeids(
            nodeids, self._data_model, self._datasets
        )

        localnodes = _create_local_nodes(
            request_id=self._request_id,
            context_id=self._context_id,
            data_model=self._data_model,
            nodeids_datasets=nodeids_datasets,
            nodes_tasks_handlers=tasks_handlers,
        )

        # Global Node
        globalnodeinfo = self._get_globalnodeinfo()
        tasks_handler = _create_node_tasks_handler(
            nodeinfo=globalnodeinfo,
            tasks_timeout=self._celery_tasks_timeout,
            run_udf_task_timeout=self._celery_run_udf_task_timeout,
        )
        globalnode = _create_global_node(
            request_id=self._request_id,
            context_id=self._context_id,
            node_tasks_handler=tasks_handler,
        )

        nodes = Nodes(global_node=globalnode, local_nodes=localnodes)

        return nodes

    def _get_datasets_of_nodeids(
        self, nodeids: List[str], data_model: str, datasets: List[str]
    ) -> Dict[str, List[str]]:
        """
        Returns a dictionary with Node as keys and a subset or the datasets as values
        """
        datasets_per_local_node = {
            nodeid: self._node_landscape_aggregator.get_node_specific_datasets(
                nodeid,
                data_model,
                datasets,
            )
            for nodeid in nodeids
        }
        return datasets_per_local_node

    def _create_nodes_tasks_handlers(self) -> NodesTasksHandlers:
        local_nodes_info = self._get_nodes_info()
        local_nodes_tasks_handlers = [
            NodeAlgorithmTasksHandler(
                node_id=node_info.id,
                node_queue_addr=str(nodeinfo.ip) + ":" + str(nodeinfo.port),
                node_db_addr=str(nodeinfo.db_ip) + ":" + str(nodeinfo.db_port),
                tasks_timeout=self._celery_tasks_timeout,
                run_udf_task_timeout=self._celery_run_udf_task_timeout,
            )
            for node_info in local_nodes_info
        ]

        global_node_tasks_handler = None
        try:
            # raises exception if there is no global node...
            global_node = self._node_landscape_aggregator.get_global_node()

            global_node_tasks_handler = NodeAlgorithmTasksHandler(
                node_id=global_node.id,
                node_queue_addr=":".join([str(global_node.ip), str(global_node.port)]),
                node_db_addr=":".join(
                    [str(global_node.db_ip), str(global_node.db_port)]
                ),
                tasks_timeout=self._celery_tasks_timeout,
                run_udf_task_timeout=self._celery_run_udf_task_timeout,
            )
        except Exception:
            # means there is no global node, single local node execution...
            pass

        return NodesTasksHandlers(
            global_node_tasks_handler=global_node_tasks_handler,
            local_nodes_tasks_handlers=local_nodes_tasks_handlers,
        )

    def _get_nodes_info(self) -> List[NodeInfo]:
        local_node_ids = (
            self._node_landscape_aggregator.get_node_ids_with_any_of_datasets(
                data_model=self._data_model,
                datasets=self._datasets,
            )
        )
        local_nodes_info = [
            self._node_landscape_aggregator.get_node_info(node_id)
            for node_id in local_node_ids
        ]
        return local_nodes_info


class ExecutionStrategy(ABC):
    def __init__(
        self,
        algorithm_name: str,
        variables: Variables,
        algorithm_request_dto: AlgorithmRequestDTO,
        engine: AlgorithmExecutionEngine,
        logger: Logger,
    ):
        self._algorithm_name = algorithm_name
        self._variables = variables
        self._algorithm_data_loader = algorithm_data_loaders[algorithm_name](
            variables=variables
        )
        self._algorithm_request_dto = algorithm_request_dto
        self._engine = engine
        self._logger = logger

    @property
    def algorithm_data_loader(self):
        return self._algorithm_data_loader

    @abstractmethod
    async def run(self, data, metadata):
        pass


class LongitudinalStrategy(ExecutionStrategy):
    def __init__(
        self,
        algorithm_name: str,
        variables: Variables,
        algorithm_request_dto: AlgorithmRequestDTO,
        engine: AlgorithmExecutionEngine,
        logger: Logger,
    ):
        super().__init__(
            algorithm_name=algorithm_name,
            variables=variables,
            algorithm_request_dto=algorithm_request_dto,
            engine=engine,
            logger=logger,
        )

        self._algorithm_data_loader = LongitudinalTransformerRunnerDataLoader(
            variables=variables
        )

    async def run(self, data, metadata):
        init_params = LongitudinalTransformerRunnerInitParams(
            datasets=self._algorithm_request_dto.inputdata.datasets,
            var_filters=self._algorithm_request_dto.inputdata.filters,
            algorithm_parameters=self._algorithm_request_dto.parameters,
        )
        longitudinal_transformer = LongitudinalTransformerRunner(
            initialization_params=init_params,
            data_loader=self._algorithm_data_loader,
            engine=self._engine,
        )

        longitudinal_transform_result = await _algorithm_run_in_event_loop(
            algorithm=longitudinal_transformer,
            data_model_views=data,
            metadata=metadata,
        )
        data_transformed = longitudinal_transform_result.data
        metadata = longitudinal_transform_result.metadata

        X = data_transformed[0]
        y = data_transformed[1]
        alg_vars = Variables(x=X.columns, y=y.columns)
        algorithm_data_loader = algorithm_data_loaders[self._algorithm_name](
            variables=alg_vars
        )

        new_data_model_views = DataModelViews(data_transformed)

        algorithm_executor = AlgorithmExecutor(
            engine=self._engine,
            algorithm_data_loader=algorithm_data_loader,
            algorithm_name=self._algorithm_name,
            datasets=self._algorithm_request_dto.inputdata.datasets,
            filters=self._algorithm_request_dto.inputdata.filters,
            params=self._algorithm_request_dto.parameters,
            logger=self._logger,
        )

        algorithm_result = await algorithm_executor.run(
            data=new_data_model_views, metadata=metadata
        )
        return algorithm_result


class SingleAlgorithmStrategy(ExecutionStrategy):
    def __init__(
        self,
        algorithm_name: str,
        variables: Variables,
        algorithm_request_dto: AlgorithmRequestDTO,
        engine: AlgorithmExecutionEngine,
        logger: Logger,
    ):
        super().__init__(
            algorithm_name=algorithm_name,
            variables=variables,
            algorithm_request_dto=algorithm_request_dto,
            engine=engine,
            logger=logger,
        )

    async def run(self, data, metadata):
        algorithm_executor = AlgorithmExecutor(
            engine=self._engine,
            algorithm_data_loader=self._algorithm_data_loader,
            algorithm_name=self._algorithm_name,
            datasets=self._algorithm_request_dto.inputdata.datasets,
            filters=self._algorithm_request_dto.inputdata.filters,
            params=self._algorithm_request_dto.parameters,
            logger=self._logger,
        )

        algorithm_result = await algorithm_executor.run(data=data, metadata=metadata)
        return algorithm_result


class AlgorithmExecutor:
    def __init__(
        self,
        engine: AlgorithmExecutionEngine,
        algorithm_data_loader: AlgorithmDataLoader,
        algorithm_name: str,
        datasets: List[str],
        filters: dict,
        params: dict,
        logger: Logger,
    ):
        self._engine = engine

        self._algorithm_data_loader = algorithm_data_loader

        self._algorithm_name = algorithm_name
        self._datasets = datasets
        self._filters = filters
        self._params = params

        self._logger = logger

    async def run(self, data, metadata):
        # Instantiate Algorithm object
        init_params = AlgorithmInitParams(
            algorithm_name=self._algorithm_name,
            var_filters=self._filters,
            algorithm_parameters=self._params,
            datasets=self._datasets,
        )
        algorithm = algorithm_classes[self._algorithm_name](
            initialization_params=init_params,
            data_loader=self._algorithm_data_loader,
            engine=self._engine,
        )

        log_experiment_execution(
            logger=self._logger,
            request_id=self._engine._local_nodes[0].request_id,
            context_id=self._engine._local_nodes[0].context_id,
            algorithm_name=self._algorithm_name,
            datasets=self._datasets,
            algorithm_parameters=self._params,
            local_node_ids=[node.node_id for node in self._engine._local_nodes],
        )

        # Call Algorithm.run inside event loop
        try:
            algorithm_result = await _algorithm_run_in_event_loop(
                algorithm=algorithm,
                data_model_views=data,
                metadata=metadata,
            )
        except CeleryConnectionError as exc:
            self._logger.error(f"ErrorType: '{type(exc)}' and message: '{exc}'")
            raise NodeUnresponsiveException()
        except CeleryTaskTimeoutException as exc:
            self._logger.error(f"ErrorType: '{type(exc)}' and message: '{exc}'")
            raise NodeTaskTimeoutException()
        except Exception as exc:
            self._logger.error(traceback.format_exc())
            raise exc

        return algorithm_result.json()
=======
                f"None of the nodes has enough data to execute request: "
                f"Nodes={[node.node_id for node in self._nodes_datasets.keys()]} "
                f"{self._data_model=} {self._datasets=} {self._variable_groups=} "
                f"{self._var_filters=} {self._dropna=} {self._check_min_rows=}"
            )

        return _data_model_views_to_localnodestables(views_per_localnode)
>>>>>>> f86331b7


class Controller:
    def __init__(
        self,
        initialization_params: InitializationParams,
        cleaner: Cleaner,
        node_landscape_aggregator: NodeLandscapeAggregator,
    ):
        self._controller_logger = ctrl_logger.get_background_service_logger()

        self._smpc_enabled = initialization_params.smpc_enabled
        self._smpc_optional = initialization_params.smpc_optional
        self._celery_tasks_timeout = initialization_params.celery_tasks_timeout
        self._celery_run_udf_task_timeout = (
            initialization_params.celery_run_udf_task_timeout
        )

        self._cleaner = cleaner
        self._node_landscape_aggregator = node_landscape_aggregator

    def start_cleanup_loop(self):
        self._controller_logger.info("(Controller) Cleaner starting ...")
        self._cleaner.start()
        self._controller_logger.info("(Controller) Cleaner started.")

    def stop_cleanup_loop(self):
        self._cleaner.stop()

    def start_node_landscape_aggregator(self):
        self._controller_logger.info(
            "(Controller) NodeLandscapeAggregator starting ..."
        )
        self._node_landscape_aggregator.start()
        self._controller_logger.info("(Controller) NodeLandscapeAggregator started.")

    def stop_node_landscape_aggregator(self):
        self._node_landscape_aggregator.stop()

    async def exec_algorithm(
        self,
        algorithm_name: str,
        algorithm_request_dto: AlgorithmRequestDTO,
    ) -> str:
<<<<<<< HEAD
        command_id_generator = CommandIdGenerator()

        request_id = algorithm_request_dto.request_id
        logger = ctrl_logger.get_request_logger(request_id=request_id)
        context_id = UIDGenerator().get_a_uid()
=======
        context_id = UIDGenerator().get_a_uid()
        logger = ctrl_logger.get_request_logger(
            request_id=algorithm_request_dto.request_id
        )

>>>>>>> f86331b7
        data_model = algorithm_request_dto.inputdata.data_model
        datasets = algorithm_request_dto.inputdata.datasets
        var_filters = algorithm_request_dto.inputdata.filters

<<<<<<< HEAD
        # Instantiate a NodesFederation will keep track of the local nodes relevant to
        # the execution based on the request parameters
        nodes_federation = NodesFederation(
            request_id=request_id,
=======
        if algorithm_request_dto.flags and algorithm_request_dto.flags.get(
            "longitudinal"
        ):
            longitudinal_specs = LongitudinalTransformerRunner.get_specification()
            longitudinal_algorithms = longitudinal_specs.compatible_algorithms
            if algorithm_name not in longitudinal_algorithms:
                msg = f"The algorithm provided '{algorithm_name}' is not compatible "
                msg += "with the 'longitudinal' flag."
                raise ValueError(msg)

        # instantiate nodes
        nodes = self._create_nodes(
            request_id=algorithm_request_dto.request_id,
>>>>>>> f86331b7
            context_id=context_id,
            data_model=data_model,
            datasets=datasets,
            var_filters=var_filters,
            node_landscape_aggregator=self._node_landscape_aggregator,
            celery_tasks_timeout=self._celery_tasks_timeout,
            celery_run_udf_task_timeout=self._celery_run_udf_task_timeout,
            command_id_generator=command_id_generator,
            logger=logger,
        )

        # add the identifier of the execution(context_id), along with the relevant local
        # node ids, to the cleaner so that whatever database artifacts are created during
        # the execution get dropped at the end of the execution, when not needed anymore
        self._cleaner.add_contextid_for_cleanup(context_id, nodes_federation.node_ids)

        # get metadata
        variable_names = (algorithm_request_dto.inputdata.x or []) + (
            algorithm_request_dto.inputdata.y or []
        )
        metadata = self._node_landscape_aggregator.get_metadata(
            data_model=data_model, variable_names=variable_names
        )

<<<<<<< HEAD
        # instantiate a algorithm execution engine
=======
        command_id_generator = CommandIdGenerator()

        variables = Variables(
            x=sanitize_request_variable(algorithm_request_dto.inputdata.x),
            y=sanitize_request_variable(algorithm_request_dto.inputdata.y),
        )

        # LONGITUDINAL specific
        if algorithm_request_dto.flags and algorithm_request_dto.flags.get(
            "longitudinal"
        ):
            data_loader = LongitudinalTransformerRunnerDataLoader(variables=variables)
        else:
            data_loader = algorithm_data_loaders[algorithm_name](variables=variables)

        nodes_datasets = self._get_subset_of_nodes_containing_datasets(
            nodes=nodes.local_nodes,
            data_model=data_model,
            datasets=datasets,
        )
        init_params = DataModelViewsCreatorInitParams(
            nodes_datasets=nodes_datasets,
            data_model=data_model,
            datasets=datasets,
            variable_groups=data_loader.get_variable_groups(),
            var_filters=algorithm_request_dto.inputdata.filters,
            dropna=data_loader.get_dropna(),
            check_min_rows=data_loader.get_check_min_rows(),
            command_id=command_id_generator.get_next_command_id(),  # should pass cmnd gen...
        )
        # create data model views
        data_model_views_creator = DataModelViewsCreator(init_params)
        data_model_views = data_model_views_creator.create_data_model_views()

        local_nodes_filtered = _get_nodes(data_model_views)

        logger.debug(f"{local_nodes_filtered=} after creating data model views")

        nodes = Nodes(global_node=nodes.global_node, local_nodes=local_nodes_filtered)

        # instantiate algorithm execution engine
>>>>>>> f86331b7
        engine_init_params = EngineInitParams(
            smpc_enabled=self._smpc_enabled,
            smpc_optional=self._smpc_optional,
            request_id=algorithm_request_dto.request_id,
            context_id=context_id,
            algo_flags=algorithm_request_dto.flags,
        )
        engine = _create_algorithm_execution_engine(
            engine_init_params=engine_init_params,
            command_id_generator=command_id_generator,
            nodes=nodes_federation.nodes,
        )

<<<<<<< HEAD
        variables = Variables(
            x=sanitize_request_variable(algorithm_request_dto.inputdata.x),
            y=sanitize_request_variable(algorithm_request_dto.inputdata.y),
=======
        # LONGITUDINAL specific
        if algorithm_request_dto.flags and algorithm_request_dto.flags.get(
            "longitudinal"
        ):
            longitudinal_transform_init_params = (
                LongitudinalTransformerRunnerInitParams(
                    var_filters=algorithm_request_dto.inputdata.filters,
                    algorithm_parameters=algorithm_request_dto.parameters,
                    datasets=algorithm_request_dto.inputdata.datasets,
                )
            )
            longitudinal_transformer = LongitudinalTransformerRunner(
                initialization_params=longitudinal_transform_init_params,
                data_loader=data_loader,
                engine=engine,
            )

            longitudinal_transform_result = await self._algorithm_run_in_event_loop(
                algorithm=longitudinal_transformer,
                data_model_views=data_model_views,
                metadata=metadata,
            )

            data_transformed = longitudinal_transform_result.data
            metadata = longitudinal_transform_result.metadata

            data_model_views = data_transformed

            X = data_transformed[0]
            y = data_transformed[1]
            alg_vars = Variables(x=X.columns, y=y.columns)
            data_loader = algorithm_data_loaders[algorithm_name](variables=alg_vars)

        # instantiate algorithm
        init_params = AlgorithmInitParams(
            algorithm_name=algorithm_name,
            var_filters=algorithm_request_dto.inputdata.filters,
            algorithm_parameters=algorithm_request_dto.parameters,
            datasets=algorithm_request_dto.inputdata.datasets,
        )
        algorithm = algorithm_classes[algorithm_name](
            initialization_params=init_params,
            data_loader=data_loader,
            engine=engine,
        )

        log_experiment_execution(
            logger=logger,
            request_id=algorithm_request_dto.request_id,
            context_id=context_id,
            algorithm_name=algorithm_name,
            datasets=algorithm_request_dto.inputdata.datasets,
            algorithm_parameters=algorithm_request_dto.json(),
            local_node_ids=local_nodes_ids,
>>>>>>> f86331b7
        )

        # Instantiate ExecutionStrategy
        execution_strategy = None
        if algorithm_request_dto.flags and algorithm_request_dto.flags.get(
            "longitudinal"
        ):
            execution_strategy = LongitudinalStrategy(
                algorithm_name=algorithm_name,
                variables=variables,
                algorithm_request_dto=algorithm_request_dto,
                engine=engine,
                logger=logger,
            )
<<<<<<< HEAD
        else:
            execution_strategy = SingleAlgorithmStrategy(
                algorithm_name=algorithm_name,
                variables=variables,
                algorithm_request_dto=algorithm_request_dto,
                engine=engine,
                logger=logger,
            )

        # Create the "data model views" in the relevant nodes
        data_model_views = nodes_federation.create_data_model_views(
            variable_groups=execution_strategy.algorithm_data_loader.get_variable_groups(),
            dropna=execution_strategy.algorithm_data_loader.get_dropna(),
            check_min_rows=execution_strategy.algorithm_data_loader.get_check_min_rows(),
=======
        except CeleryConnectionError as exc:
            logger.error(f"ErrorType: '{type(exc)}' and message: '{exc}'")
            raise NodeUnresponsiveException()
        except CeleryTaskTimeoutException as exc:
            logger.error(f"ErrorType: '{type(exc)}' and message: '{exc}'")
            raise NodeTaskTimeoutException()
        except Exception as exc:
            logger.error(traceback.format_exc())
            raise exc

        finally:
            if not self._cleaner.cleanup_context_id(context_id=context_id):
                self._cleaner.release_context_id(context_id=context_id)

        logger.info(
            f"Finished execution->  {algorithm_name=} with {algorithm_request_dto.request_id=}"
        )
        logger.debug(
            f"Algorithm {algorithm_request_dto.request_id=} result-> {algorithm_result.json()=}"
>>>>>>> f86331b7
        )

        # Execute the algorithm
        algorithm_result = await execution_strategy.run(
            data=data_model_views, metadata=metadata
        )

        logger.info(f"Finished execution->  {algorithm_name=} with {request_id=}")
        logger.debug(f"Algorithm {request_id=} result-> {algorithm_result=}")

        # Cleanup artifacts created in the nodes' databases during the execution
        if not self._cleaner.cleanup_context_id(context_id=context_id):
            # if the cleanup did not succeed, set the current "context_id" as released
            # so that the Cleaner retries later
            self._cleaner.release_context_id(context_id=context_id)

        return algorithm_result

    def _get_subset_of_nodes_containing_datasets(self, nodes, data_model, datasets):
        datasets_per_local_node = {
            node: self._node_landscape_aggregator.get_node_specific_datasets(
                node.node_id,
                data_model,
                datasets,
            )
            for node in nodes
        }
        return datasets_per_local_node

    def validate_algorithm_execution_request(
        self, algorithm_name: str, algorithm_request_dto: AlgorithmRequestDTO
    ):
        # if the request is for a longitudinal type of dataset(s), check the requested
        # algorithm is compatible with longitudinal datasets
        if algorithm_request_dto.flags and algorithm_request_dto.flags.get(
            "longitudinal"
        ):
            longitudinal_specs = LongitudinalTransformerRunner.get_specification()
            longitudinal_algorithms = longitudinal_specs.compatible_algorithms
            if algorithm_name not in longitudinal_algorithms:
                msg = f"The algorithm provided '{algorithm_name}' is not compatible "
                msg += "with the 'longitudinal' flag."
                raise ValueError(msg)

        available_datasets_per_data_model = (
            self.get_all_available_datasets_per_data_model()
        )
        validate_algorithm_request(
            algorithm_name=algorithm_name,
            algorithm_request_dto=algorithm_request_dto,
            available_datasets_per_data_model=available_datasets_per_data_model,
            algorithms_specs=algorithms_specifications,
            node_landscape_aggregator=self._node_landscape_aggregator,
            smpc_enabled=self._smpc_enabled,
            smpc_optional=self._smpc_optional,
        )

    def get_datasets_locations(self) -> DatasetsLocations:
        return self._node_landscape_aggregator.get_datasets_locations()

    def get_cdes_per_data_model(self) -> dict:
        return {
            data_model: {
                column: metadata.dict() for column, metadata in cdes.values.items()
            }
            for data_model, cdes in self._node_landscape_aggregator.get_cdes_per_data_model().data_models_cdes.items()
        }

    def get_data_models_attributes(self) -> Dict[str, Dict]:
        return {
            data_model: data_model_metadata.dict()
            for data_model, data_model_metadata in self._node_landscape_aggregator.get_data_models_attributes().items()
        }

    def get_all_available_data_models(self) -> List[str]:
        return list(
            self._node_landscape_aggregator.get_cdes_per_data_model().data_models_cdes.keys()
        )

    def get_all_available_datasets_per_data_model(self) -> Dict[str, List[str]]:
        return (
            self._node_landscape_aggregator.get_all_available_datasets_per_data_model()
        )

    # def get_all_local_nodes(self) -> List[NodeInfo]:
    #     return self._node_landscape_aggregator.get_all_local_nodes()

    # def get_global_node(self) -> NodeInfo:
    #     return self._node_landscape_aggregator.get_global_node()

    # def _get_node_info_by_id(self, node_id: str) -> _NodeInfoDTO:
    #     node = self._node_landscape_aggregator.get_node_info(node_id)

    #     return _NodeInfoDTO(
    #         node_id=node.id,
    #         queue_address=":".join([str(node.ip), str(node.port)]),
    #         db_address=":".join([str(node.db_ip), str(node.db_port)]),
    #         tasks_timeout=self._celery_tasks_timeout,
    #         run_udf_task_timeout=self._celery_run_udf_task_timeout,
    #     )

<<<<<<< HEAD

def _create_node_tasks_handler(
    nodeinfo: NodeInfo, tasks_timeout: int, run_udf_task_timeout: int
):
    return NodeAlgorithmTasksHandler(
        node_id=nodeinfo.id,
        node_queue_addr=str(nodeinfo.ip) + ":" + str(nodeinfo.port),
        node_db_addr=str(nodeinfo.db_ip) + ":" + str(nodeinfo.db_port),
        tasks_timeout=tasks_timeout,
        run_udf_task_timeout=run_udf_task_timeout,
    )
=======
    def _get_nodes_info_by_dataset(
        self, data_model: str, datasets: List[str]
    ) -> List[_NodeInfoDTO]:
        local_node_ids = (
            self._node_landscape_aggregator.get_node_ids_with_any_of_datasets(
                data_model=data_model,
                datasets=datasets,
            )
        )
        local_nodes_info = [
            self._node_landscape_aggregator.get_node_info(node_id)
            for node_id in local_node_ids
        ]
        nodes_info = []
        for local_node in local_nodes_info:
            nodes_info.append(
                _NodeInfoDTO(
                    node_id=local_node.id,
                    queue_address=":".join([str(local_node.ip), str(local_node.port)]),
                    db_address=":".join(
                        [str(local_node.db_ip), str(local_node.db_port)]
                    ),
                    tasks_timeout=self._celery_tasks_timeout,
                    run_udf_task_timeout=self._celery_run_udf_task_timeout,
                )
            )

        return nodes_info

    def _create_nodes_tasks_handlers(
        self, data_model: str, datasets: List[str]
    ) -> NodesTasksHandlers:
        # Get only the relevant nodes
        local_nodes_info = self._get_nodes_info_by_dataset(
            data_model=data_model, datasets=datasets
        )
        local_nodes_tasks_handlers = [
            NodeAlgorithmTasksHandler(
                node_id=node_info.node_id,
                node_queue_addr=node_info.queue_address,
                node_db_addr=node_info.db_address,
                tasks_timeout=node_info.tasks_timeout,
                run_udf_task_timeout=node_info.run_udf_task_timeout,
            )
            for node_info in local_nodes_info
        ]

        global_node_tasks_handler = None
        try:
            # raises exception if there is no global node...
            global_node = self._node_landscape_aggregator.get_global_node()

            global_node_tasks_handler = NodeAlgorithmTasksHandler(
                node_id=global_node.id,
                node_queue_addr=":".join([str(global_node.ip), str(global_node.port)]),
                node_db_addr=":".join(
                    [str(global_node.db_ip), str(global_node.db_port)]
                ),
                tasks_timeout=self._celery_tasks_timeout,
                run_udf_task_timeout=self._celery_run_udf_task_timeout,
            )

            # global node should not be optional, it was nevertheless made optional
            # https://github.com/madgik/MIP-Engine/pull/269
        except Exception:
            pass

        return NodesTasksHandlers(
            global_node_tasks_handler=global_node_tasks_handler,
            local_nodes_tasks_handlers=local_nodes_tasks_handlers,
        )

    def _create_nodes(self, request_id, context_id, data_model, datasets):
        node_tasks_handlers = self._create_nodes_tasks_handlers(
            data_model=data_model, datasets=datasets
        )

        # global node should not be optional, it was nevertheless made optional
        # https://github.com/madgik/MIP-Engine/pull/269
        global_node_tasks_handler = node_tasks_handlers.global_node_tasks_handler
        global_node = (
            _create_global_node(request_id, context_id, global_node_tasks_handler)
            if global_node_tasks_handler
            else None
        )

        nodes = Nodes(
            global_node=global_node,
            local_nodes=_create_local_nodes(
                request_id, context_id, node_tasks_handlers.local_nodes_tasks_handlers
            ),
        )

        return nodes


def _get_nodes(local_nodes_tables: List[LocalNodesTable]) -> List[LocalNode]:
    valid_nodes = set()
    for local_node_table in local_nodes_tables:
        valid_nodes.update(local_node_table.nodes_tables_info.keys())
    if not valid_nodes:
        raise InsufficientDataError(
            "None of the nodes has enough data to execute the algorithm."
        )
    return list(valid_nodes)
>>>>>>> f86331b7


def _create_local_nodes(
    request_id: str,
    context_id: str,
    data_model: str,
    nodeids_datasets: Dict[str, List[str]],
    nodes_tasks_handlers: List[INodeAlgorithmTasksHandler],
):
    local_nodes = []
    for node_tasks_handler in nodes_tasks_handlers:
        node_id = node_tasks_handler.node_id
        node = LocalNode(
            request_id=request_id,
            context_id=context_id,
            data_model=data_model,
            datasets=nodeids_datasets[node_id],
            node_tasks_handler=node_tasks_handler,
        )
        local_nodes.append(node)

    return local_nodes


def _create_global_node(request_id, context_id, node_tasks_handler):
    global_node: GlobalNode = GlobalNode(
        request_id=request_id,
        context_id=context_id,
        node_tasks_handler=node_tasks_handler,
    )
    return global_node


def _data_model_views_to_localnodestables(
    views_per_localnode: Dict[LocalNode, List[TableInfo]]
) -> List[LocalNodesTable]:
<<<<<<< HEAD
=======

>>>>>>> f86331b7
    number_of_tables = _validate_number_of_views(views_per_localnode)

    local_nodes_tables = [
        LocalNodesTable(
            {node: tables[i] for node, tables in views_per_localnode.items()}
        )
        for i in range(number_of_tables)
    ]

    return local_nodes_tables


def _validate_number_of_views(views_per_localnode: dict):
    number_of_tables = [len(tables) for tables in views_per_localnode.values()]
    number_of_tables_equal = len(set(number_of_tables)) == 1

    if not number_of_tables_equal:
        raise ValueError(
<<<<<<< HEAD
            "The number of views does is not equal for all nodes"
            f" {views_per_localnode=}"
=======
            f"The number of views does is not equal for all nodes {views_per_localnode=}"
>>>>>>> f86331b7
        )
    return number_of_tables[0]


def _create_algorithm_execution_engine(
    engine_init_params: EngineInitParams,
    command_id_generator: CommandIdGenerator,
    nodes: Nodes,
):
    if len(nodes.local_nodes) < 2:
        return AlgorithmExecutionEngineSingleLocalNode(
            initialization_params=engine_init_params,
            command_id_generator=command_id_generator,
            nodes=nodes,
        )
    else:
        return AlgorithmExecutionEngine(
            initialization_params=engine_init_params,
            command_id_generator=command_id_generator,
            nodes=nodes,
        )


def sanitize_request_variable(variable: list):
    if variable:
        return variable
    else:
        return []


_thread_pool_executor = concurrent.futures.ThreadPoolExecutor()


# TODO add types
# TODO change func name, transformer runs through that as well
async def _algorithm_run_in_event_loop(algorithm, data_model_views, metadata):
    # By calling blocking method Algorithm.run() inside run_in_executor(),
    # Algorithm.run() will execute in a separate thread of the threadpool and at
    # the same time yield control to the executor event loop, through await
    loop = asyncio.get_event_loop()
    algorithm_result = await loop.run_in_executor(
        _thread_pool_executor,
        algorithm.run,
        data_model_views.to_list(),
        metadata,
    )
    return algorithm_result<|MERGE_RESOLUTION|>--- conflicted
+++ resolved
@@ -1,14 +1,10 @@
 import asyncio
 import concurrent
 import traceback
-<<<<<<< HEAD
 from abc import ABC
 from abc import abstractmethod
 from dataclasses import dataclass
 from logging import Logger
-=======
-from dataclasses import dataclass
->>>>>>> f86331b7
 from typing import Dict
 from typing import List
 from typing import Optional
@@ -66,18 +62,6 @@
 
 
 @dataclass(frozen=True)
-<<<<<<< HEAD
-=======
-class _NodeInfoDTO:
-    node_id: str
-    queue_address: str
-    db_address: str
-    tasks_timeout: int
-    run_udf_task_timeout: int
-
-
-@dataclass(frozen=True)
->>>>>>> f86331b7
 class InitializationParams:
     smpc_enabled: bool
     smpc_optional: bool
@@ -106,7 +90,6 @@
         self.message = message
 
 
-<<<<<<< HEAD
 class DataModelViews:
     def __init__(self, local_node_tables: List[LocalNodesTable]):
         self._views = local_node_tables
@@ -183,37 +166,6 @@
     ) -> DataModelViews:
         """
         Creates the "data model views", for each variable group provided,
-=======
-@dataclass(frozen=True)
-class DataModelViewsCreatorInitParams:
-    nodes_datasets: Dict[LocalNode, List[str]]
-    data_model: str
-    datasets: List[str]
-    variable_groups: List[List[str]]
-    var_filters: list
-    dropna: bool
-    check_min_rows: bool
-    command_id: int
-
-
-class DataModelViewsCreator:
-    def __init__(self, init_params: DataModelViewsCreatorInitParams):
-        self._nodes_datasets = init_params.nodes_datasets
-        # self._nodeids=list(self._nodes_datasets.keys())
-        self._data_model = init_params.data_model
-        self._datasets = init_params.datasets
-        self._variable_groups = init_params.variable_groups
-        self._var_filters = init_params.var_filters
-        self._dropna = init_params.dropna
-        self._check_min_rows = init_params.check_min_rows
-        self._command_id = init_params.command_id
-
-    def create_data_model_views(
-        self,
-    ) -> List[LocalNodesTable]:
-        """
-        Creates the data model views, for each variable group provided,
->>>>>>> f86331b7
         using also the algorithm request arguments (data_model, datasets, filters).
 
         Returns
@@ -222,7 +174,6 @@
         A (LocalNodesTable) view for each variable_group provided.
         """
 
-<<<<<<< HEAD
         if self._data_model_views:
             return
 
@@ -231,20 +182,6 @@
             try:
                 data_model_views = node.create_data_model_views(
                     command_id=self._command_id,
-=======
-        views_per_localnode = {}
-        for node in self._nodes_datasets.keys():
-            datasets = [
-                datasets
-                for datasets in self._datasets
-                if datasets in self._nodes_datasets[node]
-            ]
-            try:
-                data_model_views = node.create_data_model_views(
-                    command_id=self._command_id,
-                    data_model=self._data_model,
-                    datasets=datasets,
->>>>>>> f86331b7
                     columns_per_view=self._variable_groups,
                     filters=self._var_filters,
                     dropna=self._dropna,
@@ -256,7 +193,6 @@
 
         if not views_per_localnode:
             raise InsufficientDataError(
-<<<<<<< HEAD
                 "None of the nodes has enough data to execute request: {LocalNodes:"
                 "Datasets}-> "
                 f"{ {node.node_id:node.datasets for node in self._local_nodes} } "
@@ -716,15 +652,6 @@
             raise exc
 
         return algorithm_result.json()
-=======
-                f"None of the nodes has enough data to execute request: "
-                f"Nodes={[node.node_id for node in self._nodes_datasets.keys()]} "
-                f"{self._data_model=} {self._datasets=} {self._variable_groups=} "
-                f"{self._var_filters=} {self._dropna=} {self._check_min_rows=}"
-            )
-
-        return _data_model_views_to_localnodestables(views_per_localnode)
->>>>>>> f86331b7
 
 
 class Controller:
@@ -769,43 +696,19 @@
         algorithm_name: str,
         algorithm_request_dto: AlgorithmRequestDTO,
     ) -> str:
-<<<<<<< HEAD
         command_id_generator = CommandIdGenerator()
 
         request_id = algorithm_request_dto.request_id
         logger = ctrl_logger.get_request_logger(request_id=request_id)
         context_id = UIDGenerator().get_a_uid()
-=======
-        context_id = UIDGenerator().get_a_uid()
-        logger = ctrl_logger.get_request_logger(
-            request_id=algorithm_request_dto.request_id
-        )
-
->>>>>>> f86331b7
         data_model = algorithm_request_dto.inputdata.data_model
         datasets = algorithm_request_dto.inputdata.datasets
         var_filters = algorithm_request_dto.inputdata.filters
 
-<<<<<<< HEAD
         # Instantiate a NodesFederation will keep track of the local nodes relevant to
         # the execution based on the request parameters
         nodes_federation = NodesFederation(
             request_id=request_id,
-=======
-        if algorithm_request_dto.flags and algorithm_request_dto.flags.get(
-            "longitudinal"
-        ):
-            longitudinal_specs = LongitudinalTransformerRunner.get_specification()
-            longitudinal_algorithms = longitudinal_specs.compatible_algorithms
-            if algorithm_name not in longitudinal_algorithms:
-                msg = f"The algorithm provided '{algorithm_name}' is not compatible "
-                msg += "with the 'longitudinal' flag."
-                raise ValueError(msg)
-
-        # instantiate nodes
-        nodes = self._create_nodes(
-            request_id=algorithm_request_dto.request_id,
->>>>>>> f86331b7
             context_id=context_id,
             data_model=data_model,
             datasets=datasets,
@@ -830,51 +733,7 @@
             data_model=data_model, variable_names=variable_names
         )
 
-<<<<<<< HEAD
         # instantiate a algorithm execution engine
-=======
-        command_id_generator = CommandIdGenerator()
-
-        variables = Variables(
-            x=sanitize_request_variable(algorithm_request_dto.inputdata.x),
-            y=sanitize_request_variable(algorithm_request_dto.inputdata.y),
-        )
-
-        # LONGITUDINAL specific
-        if algorithm_request_dto.flags and algorithm_request_dto.flags.get(
-            "longitudinal"
-        ):
-            data_loader = LongitudinalTransformerRunnerDataLoader(variables=variables)
-        else:
-            data_loader = algorithm_data_loaders[algorithm_name](variables=variables)
-
-        nodes_datasets = self._get_subset_of_nodes_containing_datasets(
-            nodes=nodes.local_nodes,
-            data_model=data_model,
-            datasets=datasets,
-        )
-        init_params = DataModelViewsCreatorInitParams(
-            nodes_datasets=nodes_datasets,
-            data_model=data_model,
-            datasets=datasets,
-            variable_groups=data_loader.get_variable_groups(),
-            var_filters=algorithm_request_dto.inputdata.filters,
-            dropna=data_loader.get_dropna(),
-            check_min_rows=data_loader.get_check_min_rows(),
-            command_id=command_id_generator.get_next_command_id(),  # should pass cmnd gen...
-        )
-        # create data model views
-        data_model_views_creator = DataModelViewsCreator(init_params)
-        data_model_views = data_model_views_creator.create_data_model_views()
-
-        local_nodes_filtered = _get_nodes(data_model_views)
-
-        logger.debug(f"{local_nodes_filtered=} after creating data model views")
-
-        nodes = Nodes(global_node=nodes.global_node, local_nodes=local_nodes_filtered)
-
-        # instantiate algorithm execution engine
->>>>>>> f86331b7
         engine_init_params = EngineInitParams(
             smpc_enabled=self._smpc_enabled,
             smpc_optional=self._smpc_optional,
@@ -888,66 +747,9 @@
             nodes=nodes_federation.nodes,
         )
 
-<<<<<<< HEAD
         variables = Variables(
             x=sanitize_request_variable(algorithm_request_dto.inputdata.x),
             y=sanitize_request_variable(algorithm_request_dto.inputdata.y),
-=======
-        # LONGITUDINAL specific
-        if algorithm_request_dto.flags and algorithm_request_dto.flags.get(
-            "longitudinal"
-        ):
-            longitudinal_transform_init_params = (
-                LongitudinalTransformerRunnerInitParams(
-                    var_filters=algorithm_request_dto.inputdata.filters,
-                    algorithm_parameters=algorithm_request_dto.parameters,
-                    datasets=algorithm_request_dto.inputdata.datasets,
-                )
-            )
-            longitudinal_transformer = LongitudinalTransformerRunner(
-                initialization_params=longitudinal_transform_init_params,
-                data_loader=data_loader,
-                engine=engine,
-            )
-
-            longitudinal_transform_result = await self._algorithm_run_in_event_loop(
-                algorithm=longitudinal_transformer,
-                data_model_views=data_model_views,
-                metadata=metadata,
-            )
-
-            data_transformed = longitudinal_transform_result.data
-            metadata = longitudinal_transform_result.metadata
-
-            data_model_views = data_transformed
-
-            X = data_transformed[0]
-            y = data_transformed[1]
-            alg_vars = Variables(x=X.columns, y=y.columns)
-            data_loader = algorithm_data_loaders[algorithm_name](variables=alg_vars)
-
-        # instantiate algorithm
-        init_params = AlgorithmInitParams(
-            algorithm_name=algorithm_name,
-            var_filters=algorithm_request_dto.inputdata.filters,
-            algorithm_parameters=algorithm_request_dto.parameters,
-            datasets=algorithm_request_dto.inputdata.datasets,
-        )
-        algorithm = algorithm_classes[algorithm_name](
-            initialization_params=init_params,
-            data_loader=data_loader,
-            engine=engine,
-        )
-
-        log_experiment_execution(
-            logger=logger,
-            request_id=algorithm_request_dto.request_id,
-            context_id=context_id,
-            algorithm_name=algorithm_name,
-            datasets=algorithm_request_dto.inputdata.datasets,
-            algorithm_parameters=algorithm_request_dto.json(),
-            local_node_ids=local_nodes_ids,
->>>>>>> f86331b7
         )
 
         # Instantiate ExecutionStrategy
@@ -962,7 +764,6 @@
                 engine=engine,
                 logger=logger,
             )
-<<<<<<< HEAD
         else:
             execution_strategy = SingleAlgorithmStrategy(
                 algorithm_name=algorithm_name,
@@ -977,27 +778,6 @@
             variable_groups=execution_strategy.algorithm_data_loader.get_variable_groups(),
             dropna=execution_strategy.algorithm_data_loader.get_dropna(),
             check_min_rows=execution_strategy.algorithm_data_loader.get_check_min_rows(),
-=======
-        except CeleryConnectionError as exc:
-            logger.error(f"ErrorType: '{type(exc)}' and message: '{exc}'")
-            raise NodeUnresponsiveException()
-        except CeleryTaskTimeoutException as exc:
-            logger.error(f"ErrorType: '{type(exc)}' and message: '{exc}'")
-            raise NodeTaskTimeoutException()
-        except Exception as exc:
-            logger.error(traceback.format_exc())
-            raise exc
-
-        finally:
-            if not self._cleaner.cleanup_context_id(context_id=context_id):
-                self._cleaner.release_context_id(context_id=context_id)
-
-        logger.info(
-            f"Finished execution->  {algorithm_name=} with {algorithm_request_dto.request_id=}"
-        )
-        logger.debug(
-            f"Algorithm {algorithm_request_dto.request_id=} result-> {algorithm_result.json()=}"
->>>>>>> f86331b7
         )
 
         # Execute the algorithm
@@ -1099,7 +879,6 @@
     #         run_udf_task_timeout=self._celery_run_udf_task_timeout,
     #     )
 
-<<<<<<< HEAD
 
 def _create_node_tasks_handler(
     nodeinfo: NodeInfo, tasks_timeout: int, run_udf_task_timeout: int
@@ -1111,113 +890,6 @@
         tasks_timeout=tasks_timeout,
         run_udf_task_timeout=run_udf_task_timeout,
     )
-=======
-    def _get_nodes_info_by_dataset(
-        self, data_model: str, datasets: List[str]
-    ) -> List[_NodeInfoDTO]:
-        local_node_ids = (
-            self._node_landscape_aggregator.get_node_ids_with_any_of_datasets(
-                data_model=data_model,
-                datasets=datasets,
-            )
-        )
-        local_nodes_info = [
-            self._node_landscape_aggregator.get_node_info(node_id)
-            for node_id in local_node_ids
-        ]
-        nodes_info = []
-        for local_node in local_nodes_info:
-            nodes_info.append(
-                _NodeInfoDTO(
-                    node_id=local_node.id,
-                    queue_address=":".join([str(local_node.ip), str(local_node.port)]),
-                    db_address=":".join(
-                        [str(local_node.db_ip), str(local_node.db_port)]
-                    ),
-                    tasks_timeout=self._celery_tasks_timeout,
-                    run_udf_task_timeout=self._celery_run_udf_task_timeout,
-                )
-            )
-
-        return nodes_info
-
-    def _create_nodes_tasks_handlers(
-        self, data_model: str, datasets: List[str]
-    ) -> NodesTasksHandlers:
-        # Get only the relevant nodes
-        local_nodes_info = self._get_nodes_info_by_dataset(
-            data_model=data_model, datasets=datasets
-        )
-        local_nodes_tasks_handlers = [
-            NodeAlgorithmTasksHandler(
-                node_id=node_info.node_id,
-                node_queue_addr=node_info.queue_address,
-                node_db_addr=node_info.db_address,
-                tasks_timeout=node_info.tasks_timeout,
-                run_udf_task_timeout=node_info.run_udf_task_timeout,
-            )
-            for node_info in local_nodes_info
-        ]
-
-        global_node_tasks_handler = None
-        try:
-            # raises exception if there is no global node...
-            global_node = self._node_landscape_aggregator.get_global_node()
-
-            global_node_tasks_handler = NodeAlgorithmTasksHandler(
-                node_id=global_node.id,
-                node_queue_addr=":".join([str(global_node.ip), str(global_node.port)]),
-                node_db_addr=":".join(
-                    [str(global_node.db_ip), str(global_node.db_port)]
-                ),
-                tasks_timeout=self._celery_tasks_timeout,
-                run_udf_task_timeout=self._celery_run_udf_task_timeout,
-            )
-
-            # global node should not be optional, it was nevertheless made optional
-            # https://github.com/madgik/MIP-Engine/pull/269
-        except Exception:
-            pass
-
-        return NodesTasksHandlers(
-            global_node_tasks_handler=global_node_tasks_handler,
-            local_nodes_tasks_handlers=local_nodes_tasks_handlers,
-        )
-
-    def _create_nodes(self, request_id, context_id, data_model, datasets):
-        node_tasks_handlers = self._create_nodes_tasks_handlers(
-            data_model=data_model, datasets=datasets
-        )
-
-        # global node should not be optional, it was nevertheless made optional
-        # https://github.com/madgik/MIP-Engine/pull/269
-        global_node_tasks_handler = node_tasks_handlers.global_node_tasks_handler
-        global_node = (
-            _create_global_node(request_id, context_id, global_node_tasks_handler)
-            if global_node_tasks_handler
-            else None
-        )
-
-        nodes = Nodes(
-            global_node=global_node,
-            local_nodes=_create_local_nodes(
-                request_id, context_id, node_tasks_handlers.local_nodes_tasks_handlers
-            ),
-        )
-
-        return nodes
-
-
-def _get_nodes(local_nodes_tables: List[LocalNodesTable]) -> List[LocalNode]:
-    valid_nodes = set()
-    for local_node_table in local_nodes_tables:
-        valid_nodes.update(local_node_table.nodes_tables_info.keys())
-    if not valid_nodes:
-        raise InsufficientDataError(
-            "None of the nodes has enough data to execute the algorithm."
-        )
-    return list(valid_nodes)
->>>>>>> f86331b7
 
 
 def _create_local_nodes(
@@ -1254,10 +926,6 @@
 def _data_model_views_to_localnodestables(
     views_per_localnode: Dict[LocalNode, List[TableInfo]]
 ) -> List[LocalNodesTable]:
-<<<<<<< HEAD
-=======
-
->>>>>>> f86331b7
     number_of_tables = _validate_number_of_views(views_per_localnode)
 
     local_nodes_tables = [
@@ -1276,12 +944,8 @@
 
     if not number_of_tables_equal:
         raise ValueError(
-<<<<<<< HEAD
-            "The number of views does is not equal for all nodes"
+            "The number of views is not the same for all nodes"
             f" {views_per_localnode=}"
-=======
-            f"The number of views does is not equal for all nodes {views_per_localnode=}"
->>>>>>> f86331b7
         )
     return number_of_tables[0]
 
