import asyncio
import concurrent.futures
import datetime
import logging
import random
from typing import List

from pydantic import BaseModel

from mipengine.controller import config as controller_config
from mipengine.controller import controller_logger as ctrl_logger
from mipengine.controller.algorithm_execution_DTOs import AlgorithmExecutionDTO
from mipengine.controller.algorithm_execution_DTOs import NodesTasksHandlersDTO
from mipengine.controller.algorithm_executor import AlgorithmExecutor
from mipengine.controller.api.algorithm_request_dto import AlgorithmRequestDTO
from mipengine.controller.api.validator import validate_algorithm_request
from mipengine.controller.data_model_registry import data_model_registry
from mipengine.controller.node_landscape_aggregator import node_landscape_aggregator
from mipengine.controller.node_registry import node_registry
from mipengine.controller.node_tasks_handler_celery import NodeTasksHandlerCelery

CONTROLLER_CLEANUP_REQUEST_ID = "CONTROLLER_CLEANUP"


class _NodeInfoDTO(BaseModel):
    node_id: str
    queue_address: str
    db_address: str
    tasks_timeout: int

    class Config:
        allow_mutation = False


class Controller:
    def __init__(self):
        self._node_registry = node_registry

        self._clean_up_interval = controller_config.nodes_cleanup_interval

        self._nodes_for_cleanup = {}
        self._keep_cleaning_up = True
        self._controller_logger = ctrl_logger.get_background_service_logger()

    async def exec_algorithm(
        self,
        request_id: str,
        algorithm_name: str,
        algorithm_request_dto: AlgorithmRequestDTO,
    ):
        context_id = get_a_uniqueid()
        algo_execution_logger = ctrl_logger.get_request_logger(request_id=request_id)

        data_model = algorithm_request_dto.inputdata.data_model
        datasets = algorithm_request_dto.inputdata.datasets

        node_tasks_handlers = self._get_nodes_tasks_handlers(
            data_model=data_model, datasets=datasets
        )

        algo_execution_node_ids = [
            node_tasks_handlers.global_node_tasks_handler.node_id
        ]
        for local_node_task_handler in node_tasks_handlers.local_nodes_tasks_handlers:
            algo_execution_node_ids.append(local_node_task_handler.node_id)

        try:
            algorithm_result = await self._exec_algorithm_with_task_handlers(
                request_id=request_id,
                context_id=context_id,
                algorithm_name=algorithm_name,
                algorithm_request_dto=algorithm_request_dto,
                tasks_handlers=node_tasks_handlers,
                logger=algo_execution_logger,
            )
        finally:
            self._append_context_id_for_cleanup(
                context_id=context_id,
                node_ids=algo_execution_node_ids,
            )

        return algorithm_result

    def _append_context_id_for_cleanup(self, context_id: str, node_ids: List[str]):
        if context_id not in self._nodes_for_cleanup.keys():
            self._nodes_for_cleanup[context_id] = node_ids
        else:
            # getting in here would mean that an algorithm with the same context_id has
            # finished and is currently in the cleanup process, this indicates context_id
            # collision.
            self._controller_logger.warning(
                f"An algorithm with the same {context_id=} was previously executed and"
                f"it is still in the cleanup process. This should not happen..."
            )
            for node_id in node_ids:
                self._nodes_for_cleanup[context_id].append(node_id)

    async def start_cleanup_loop(self):
        self._controller_logger.info("starting cleanup_loop")
        self._keep_cleaning_up = True
        task = asyncio.create_task(self.cleanup_loop())
        self._controller_logger.info("started clean_up loop")
        return task

    async def stop_cleanup_loop(self):
        self._keep_cleaning_up = False

    async def cleanup_loop(self):
        while self._keep_cleaning_up:
            cleaned_up_nodes = {}
            for context_id, node_ids in self._nodes_for_cleanup.items():
                cleaned_up_nodes[context_id] = []
                for node_id in node_ids:
                    try:
                        node_info = self._get_node_info_by_id(node_id)
                        task_handler = _create_node_task_handler(node_info)
                        task_handler.clean_up(
                            request_id=CONTROLLER_CLEANUP_REQUEST_ID,
                            context_id=context_id,
                        )

                        self._controller_logger.debug(
                            f"clean_up task succeeded for {node_id=} for {context_id=}"
                        )
                        cleaned_up_nodes[context_id].append(node_id)
                    except Exception as exc:
                        self._controller_logger.debug(
                            f"clean_up task FAILED for {node_id=} "
                            f"for {context_id=}. Will retry in a while... fail "
                            f"reason: {type(exc)}:{exc}"
                        )

            for context_id, node_ids in cleaned_up_nodes.items():
                for node_id in node_ids:
                    self._nodes_for_cleanup[context_id].remove(node_id)
                if not self._nodes_for_cleanup[context_id]:
                    self._nodes_for_cleanup.pop(context_id)

            await asyncio.sleep(self._clean_up_interval)

    async def _exec_algorithm_with_task_handlers(
        self,
        request_id: str,
        context_id: str,
        algorithm_name: str,
        algorithm_request_dto: AlgorithmRequestDTO,
        tasks_handlers: NodesTasksHandlersDTO,
        logger: logging.Logger,
    ) -> str:

        # TODO: AlgorithmExecutor is not yet implemented with asyncio. This is a
        # temporary solution for not blocking the calling function
        def run_algorithm_executor_in_threadpool(
            algorithm_execution_dto: AlgorithmExecutionDTO,
            all_nodes_tasks_handlers: NodesTasksHandlersDTO,
        ):
            algorithm_executor = AlgorithmExecutor(
                algorithm_execution_dto, all_nodes_tasks_handlers
            )

            with concurrent.futures.ThreadPoolExecutor() as executor:
                future = executor.submit(algorithm_executor.run)
                result = future.result()
                return result

        algorithm_execution_dto = AlgorithmExecutionDTO(
            request_id=request_id,
            context_id=context_id,
            algorithm_name=algorithm_name,
            algorithm_request_dto=algorithm_request_dto,
        )

        loop = asyncio.get_running_loop()

        logger.info(f"starts executing->  {algorithm_name=}")

        algorithm_result = await loop.run_in_executor(
            None,
            run_algorithm_executor_in_threadpool,
            algorithm_execution_dto,
            tasks_handlers,
        )

        logger.info(f"finished execution->  {algorithm_name=}")
        logger.info(f"algorithm result-> {algorithm_result.json()=}")

        return algorithm_result.json()

    def validate_algorithm_execution_request(
        self, algorithm_name: str, algorithm_request_dto: AlgorithmRequestDTO
    ):
        available_datasets_per_data_model = (
            self.get_all_available_datasets_per_data_model()
        )
        validate_algorithm_request(
            algorithm_name=algorithm_name,
            algorithm_request_dto=algorithm_request_dto,
            available_datasets_per_data_model=available_datasets_per_data_model,
        )

<<<<<<< HEAD
    async def start_node_landscape_aggregator(self):
        asyncio.create_task(node_landscape_aggregator.update())

    async def stop_node_landscape_aggregator(self):
        node_landscape_aggregator.keep_updating = False

    def get_datasets_location(self):
        return data_model_registry.datasets_location

    def get_all_available_data_models(self):
        return data_model_registry.get_all_available_data_models()

    def get_all_available_datasets_per_data_model(self):
        return data_model_registry.get_all_available_datasets_per_data_model()
=======
    async def start_node_registry(self):
        self._controller_logger.info("starting node registry")
        self._node_registry.keep_updating = True
        asyncio.create_task(self._node_registry.update())
        self._controller_logger.info("started node registry")

    async def stop_node_registry(self):
        self._node_registry.keep_updating = False

    def get_all_datasets_per_node(self):
        datasets = {}
        for node in self._node_registry.get_all_local_nodes():
            datasets[node.id] = node.datasets_per_data_model
        return datasets

    def get_all_available_schemas(self):
        return self._node_registry.get_all_available_data_models()

    def get_all_available_datasets_per_data_model(self):
        return self._node_registry.get_all_available_datasets_per_data_model()
>>>>>>> b8d91f7f

    def get_all_local_nodes(self):
        return self._node_registry.get_all_local_nodes()

    def get_global_node(self):
        global_nodes = self._node_registry.get_all_global_nodes()
        if global_nodes:
            return global_nodes[0]

    def _get_nodes_tasks_handlers(
        self, data_model: str, datasets: List[str]
    ) -> NodesTasksHandlersDTO:
        global_node = self._node_registry.get_all_global_nodes()[0]
        global_node_tasks_handler = _create_node_task_handler(
            _NodeInfoDTO(
                node_id=global_node.id,
                queue_address=":".join([str(global_node.ip), str(global_node.port)]),
                db_address=":".join([str(global_node.db_ip), str(global_node.db_port)]),
                tasks_timeout=controller_config.rabbitmq.celery_tasks_timeout,
            )
        )

        # Get only the relevant nodes from the node registry
<<<<<<< HEAD
        global_node = node_registry.get_all_global_nodes()[0]
        local_node_ids = data_model_registry.get_nodes_with_any_of_datasets(
            data_model=data_model,
            datasets=datasets,
        )
        local_nodes = node_registry.get_nodes_by_ids(local_node_ids)
=======
        local_nodes_info = self._get_nodes_info_by_dataset(
            data_model=data_model, datasets=datasets
        )
        local_nodes_tasks_handlers = [
            _create_node_task_handler(task_handler) for task_handler in local_nodes_info
        ]
>>>>>>> b8d91f7f

        return NodesTasksHandlersDTO(
            global_node_tasks_handler=global_node_tasks_handler,
            local_nodes_tasks_handlers=local_nodes_tasks_handlers,
        )

    def _get_node_info_by_id(self, node_id: str) -> _NodeInfoDTO:
        global_nodes = self._node_registry.get_all_global_nodes()
        local_nodes = self._node_registry.get_all_local_nodes()

        for node in global_nodes + local_nodes:
            if node.id == node_id:
                return _NodeInfoDTO(
                    node_id=node.id,
                    queue_address=":".join([str(node.ip), str(node.port)]),
                    db_address=":".join([str(node.db_ip), str(node.db_port)]),
                    tasks_timeout=controller_config.rabbitmq.celery_tasks_timeout,
                )

    def _get_nodes_info_by_dataset(
        self, data_model: str, datasets: List[str]
    ) -> List[_NodeInfoDTO]:
        local_nodes = self._node_registry.get_nodes_with_any_of_datasets(
            data_model=data_model,
            datasets=datasets,
        )
        nodes_info = []
        for local_node in local_nodes:
            nodes_info.append(
                _NodeInfoDTO(
                    node_id=local_node.id,
                    queue_address=":".join([str(local_node.ip), str(local_node.port)]),
                    db_address=":".join(
                        [str(local_node.db_ip), str(local_node.db_port)]
                    ),
                    tasks_timeout=controller_config.rabbitmq.celery_tasks_timeout,
                )
            )

        return nodes_info


def _create_node_task_handler(node_info: _NodeInfoDTO) -> NodeTasksHandlerCelery:
    return NodeTasksHandlerCelery(
        node_id=node_info.node_id,
        node_queue_addr=node_info.queue_address,
        node_db_addr=node_info.db_address,
        tasks_timeout=node_info.tasks_timeout,
    )


def get_a_uniqueid() -> str:
    uid = datetime.datetime.now().microsecond + (random.randrange(1, 100 + 1) * 100000)
    return f"{uid}"<|MERGE_RESOLUTION|>--- conflicted
+++ resolved
@@ -35,6 +35,8 @@
 class Controller:
     def __init__(self):
         self._node_registry = node_registry
+        self._node_landscape_aggregator = node_landscape_aggregator
+        self._data_model_registry = data_model_registry
 
         self._clean_up_interval = controller_config.nodes_cleanup_interval
 
@@ -198,9 +200,11 @@
             available_datasets_per_data_model=available_datasets_per_data_model,
         )
 
-<<<<<<< HEAD
     async def start_node_landscape_aggregator(self):
-        asyncio.create_task(node_landscape_aggregator.update())
+        self._controller_logger.info("starting node landscape aggregator")
+        self._node_landscape_aggregator.keep_updating = True
+        asyncio.create_task(self._node_landscape_aggregator.update())
+        self._controller_logger.info("started node landscape aggregator")
 
     async def stop_node_landscape_aggregator(self):
         node_landscape_aggregator.keep_updating = False
@@ -213,28 +217,6 @@
 
     def get_all_available_datasets_per_data_model(self):
         return data_model_registry.get_all_available_datasets_per_data_model()
-=======
-    async def start_node_registry(self):
-        self._controller_logger.info("starting node registry")
-        self._node_registry.keep_updating = True
-        asyncio.create_task(self._node_registry.update())
-        self._controller_logger.info("started node registry")
-
-    async def stop_node_registry(self):
-        self._node_registry.keep_updating = False
-
-    def get_all_datasets_per_node(self):
-        datasets = {}
-        for node in self._node_registry.get_all_local_nodes():
-            datasets[node.id] = node.datasets_per_data_model
-        return datasets
-
-    def get_all_available_schemas(self):
-        return self._node_registry.get_all_available_data_models()
-
-    def get_all_available_datasets_per_data_model(self):
-        return self._node_registry.get_all_available_datasets_per_data_model()
->>>>>>> b8d91f7f
 
     def get_all_local_nodes(self):
         return self._node_registry.get_all_local_nodes()
@@ -258,21 +240,12 @@
         )
 
         # Get only the relevant nodes from the node registry
-<<<<<<< HEAD
-        global_node = node_registry.get_all_global_nodes()[0]
-        local_node_ids = data_model_registry.get_nodes_with_any_of_datasets(
-            data_model=data_model,
-            datasets=datasets,
-        )
-        local_nodes = node_registry.get_nodes_by_ids(local_node_ids)
-=======
         local_nodes_info = self._get_nodes_info_by_dataset(
             data_model=data_model, datasets=datasets
         )
         local_nodes_tasks_handlers = [
             _create_node_task_handler(task_handler) for task_handler in local_nodes_info
         ]
->>>>>>> b8d91f7f
 
         return NodesTasksHandlersDTO(
             global_node_tasks_handler=global_node_tasks_handler,
@@ -295,12 +268,13 @@
     def _get_nodes_info_by_dataset(
         self, data_model: str, datasets: List[str]
     ) -> List[_NodeInfoDTO]:
-        local_nodes = self._node_registry.get_nodes_with_any_of_datasets(
+        local_node_ids = data_model_registry.get_nodes_with_any_of_datasets(
             data_model=data_model,
             datasets=datasets,
         )
+        local_nodes_info = self._node_registry.get_nodes_by_ids(local_node_ids)
         nodes_info = []
-        for local_node in local_nodes:
+        for local_node in local_nodes_info:
             nodes_info.append(
                 _NodeInfoDTO(
                     node_id=local_node.id,
