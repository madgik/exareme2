import asyncio
import concurrent
import traceback
from typing import Dict
from typing import List
from typing import Optional
from typing import Tuple

from pydantic import BaseModel

from mipengine import algorithm_classes
from mipengine.algorithms.algorithm import InitializationParams as AlgorithmInitParams
from mipengine.algorithms.algorithm import Variables
<<<<<<< HEAD
=======
from mipengine.controller import algorithms_specifications
>>>>>>> 7cf75472
from mipengine.controller import controller_logger as ctrl_logger
from mipengine.controller.algorithm_execution_engine import AlgorithmExecutionEngine
from mipengine.controller.algorithm_execution_engine import (
    AlgorithmExecutionEngineSingleLocalNode,
)
from mipengine.controller.algorithm_execution_engine import CommandIdGenerator
from mipengine.controller.algorithm_execution_engine import (
    InitializationParams as EngineInitParams,
)
from mipengine.controller.algorithm_execution_engine import Nodes
from mipengine.controller.algorithm_execution_engine_tasks_handler import (
    INodeAlgorithmTasksHandler,
)
from mipengine.controller.algorithm_execution_engine_tasks_handler import (
    NodeAlgorithmTasksHandler,
)
from mipengine.controller.algorithm_flow_data_objects import LocalNodesTable
from mipengine.controller.api.algorithm_request_dto import AlgorithmRequestDTO
<<<<<<< HEAD
from mipengine.controller.api.validator import (
    InitializationParams as ValidatorInitializationParams,
)
from mipengine.controller.api.validator import Validator
=======
from mipengine.controller.api.validator import validate_algorithm_request
>>>>>>> 7cf75472
from mipengine.controller.celery_app import CeleryConnectionError
from mipengine.controller.celery_app import CeleryTaskTimeoutException
from mipengine.controller.cleaner import Cleaner
from mipengine.controller.federation_info_logs import log_experiment_execution
from mipengine.controller.node_landscape_aggregator import DatasetsLocations
from mipengine.controller.node_landscape_aggregator import NodeLandscapeAggregator
from mipengine.controller.nodes import GlobalNode
from mipengine.controller.nodes import LocalNode
from mipengine.controller.uid_generator import UIDGenerator
from mipengine.exceptions import InsufficientDataError
from mipengine.node_info_DTOs import NodeInfo
from mipengine.node_tasks_DTOs import TableInfo


class NodesTasksHandlers(BaseModel):
    global_node_tasks_handler: Optional[INodeAlgorithmTasksHandler]
    local_nodes_tasks_handlers: List[INodeAlgorithmTasksHandler]

    class Config:
        arbitrary_types_allowed = True
        allow_mutation = False


class _NodeInfoDTO(BaseModel):
    node_id: str
    queue_address: str
    db_address: str
    tasks_timeout: int
    run_udf_task_timeout: int

    class Config:
        allow_mutation = False


class InitializationParams(BaseModel):
    smpc_enabled: bool
    smpc_optional: bool
    celery_tasks_timeout: int
    celery_run_udf_task_timeout: int

    class Config:
        allow_mutation = False


class NodeUnresponsiveException(Exception):
<<<<<<< HEAD
    def __init__(self):
        message = (
            "One of the nodes participating in the algorithm execution "
            "stopped responding"
        )
        super().__init__(message)
        self.message = message


class NodeTaskTimeoutException(Exception):
    def __init__(self):
        message = (
=======
    def __init__(self):
        message = (
            "One of the nodes participating in the algorithm execution "
            "stopped responding"
        )
        super().__init__(message)
        self.message = message


class NodeTaskTimeoutException(Exception):
    def __init__(self):
        message = (
>>>>>>> 7cf75472
            "One of the tasks in the algorithm execution took longer to finish than the timeout."
            f"This could be caused by a high load or by an experiment with too much data. "
            f"Please try again or increase the timeout."
        )
        super().__init__(message)
        self.message = message


class Controller:
    def __init__(
        self,
        initialization_params: InitializationParams,
        cleaner: Cleaner,
        node_landscape_aggregator: NodeLandscapeAggregator,
    ):
        self._controller_logger = ctrl_logger.get_background_service_logger()

        self._smpc_enabled = initialization_params.smpc_enabled
        self._smpc_optional = initialization_params.smpc_optional
        self._celery_tasks_timeout = initialization_params.celery_tasks_timeout
        self._celery_run_udf_task_timeout = (
            initialization_params.celery_run_udf_task_timeout
        )

        self._cleaner = cleaner
        self._node_landscape_aggregator = node_landscape_aggregator

        self._thread_pool_executor = concurrent.futures.ThreadPoolExecutor()

    def start_cleanup_loop(self):
        self._controller_logger.info("(Controller) Cleaner starting ...")
        self._cleaner.start()
        self._controller_logger.info("(Controller) Cleaner started.")

    def stop_cleanup_loop(self):
        self._cleaner.stop()

    def start_node_landscape_aggregator(self):
        self._controller_logger.info(
            "(Controller) NodeLandscapeAggregator starting ..."
        )
        self._node_landscape_aggregator.start()
        self._controller_logger.info("(Controller) NodeLandscapeAggregator started.")

    def stop_node_landscape_aggregator(self):
        self._node_landscape_aggregator.stop()

    async def exec_algorithm(
        self,
        algorithm_name: str,
        algorithm_request_dto: AlgorithmRequestDTO,
    ) -> str:

        context_id = UIDGenerator().get_a_uid()
        algo_execution_logger = ctrl_logger.get_request_logger(
            request_id=algorithm_request_dto.request_id
        )

        data_model = algorithm_request_dto.inputdata.data_model
        datasets = algorithm_request_dto.inputdata.datasets

        # instantiate nodes
        nodes = self._create_nodes(
            request_id=algorithm_request_dto.request_id,
            context_id=context_id,
            data_model=data_model,
            datasets=datasets,
        )

        # add contextid and nodeids to cleaner
        local_nodes_ids = [node.node_id for node in nodes.local_nodes]

        # global node should not be optional, it was nevertheless made optional
        # https://github.com/madgik/MIP-Engine/pull/269
        if nodes.global_node:
            all_nodes_ids = [nodes.global_node.node_id] + local_nodes_ids
        else:
            all_nodes_ids = local_nodes_ids

        self._cleaner.add_contextid_for_cleanup(context_id, all_nodes_ids)
<<<<<<< HEAD

        # get metadata
        variable_names = (algorithm_request_dto.inputdata.x or []) + (
            algorithm_request_dto.inputdata.y or []
        )
        metadata = self._node_landscape_aggregator.get_metadata(
            data_model=data_model, variable_names=variable_names
        )

        # instantiate algorithm
        init_params = AlgorithmInitParams(
            algorithm_name=algorithm_name,
            variables=Variables(
                x=sanitize_request_variable(algorithm_request_dto.inputdata.x),
                y=sanitize_request_variable(algorithm_request_dto.inputdata.y),
            ),
            var_filters=algorithm_request_dto.inputdata.filters,
            algorithm_parameters=algorithm_request_dto.parameters,
            metadata=metadata,
        )
        algorithm = algorithm_classes[algorithm_name](initialization_params=init_params)

        command_id_generator = CommandIdGenerator()

=======

        # get metadata
        variable_names = (algorithm_request_dto.inputdata.x or []) + (
            algorithm_request_dto.inputdata.y or []
        )
        metadata = self._node_landscape_aggregator.get_metadata(
            data_model=data_model, variable_names=variable_names
        )

        # instantiate algorithm
        init_params = AlgorithmInitParams(
            algorithm_name=algorithm_name,
            variables=Variables(
                x=sanitize_request_variable(algorithm_request_dto.inputdata.x),
                y=sanitize_request_variable(algorithm_request_dto.inputdata.y),
            ),
            var_filters=algorithm_request_dto.inputdata.filters,
            algorithm_parameters=algorithm_request_dto.parameters,
            metadata=metadata,
        )
        algorithm = algorithm_classes[algorithm_name](initialization_params=init_params)

        command_id_generator = CommandIdGenerator()

>>>>>>> 7cf75472
        # create data model views
        data_model_views = self._create_data_model_views(
            local_nodes=nodes.local_nodes,
            datasets=datasets,
            data_model=data_model,
            variable_groups=algorithm.get_variable_groups(),
            var_filters=algorithm_request_dto.inputdata.filters,
            dropna=algorithm.get_dropna(),
            check_min_rows=algorithm.get_check_min_rows(),
            command_id=command_id_generator.get_next_command_id(),
        )
        if not data_model_views:
            raise InsufficientDataError(
                f"None of the nodes has enough data to execute "
                f"{algorithm_request_dto=}"
            )

        local_nodes_filtered = _get_data_model_views_nodes(data_model_views)
        algo_execution_logger.debug(
            f"{local_nodes_filtered=} after creating data model views"
        )

        nodes = Nodes(global_node=nodes.global_node, local_nodes=local_nodes_filtered)

        # instantiate algorithm execution engine
        engine_init_params = EngineInitParams(
            smpc_enabled=self._smpc_enabled,
            smpc_optional=self._smpc_optional,
            request_id=algorithm_request_dto.request_id,
            context_id=context_id,
            algo_flags=algorithm_request_dto.flags,
            data_model_views=data_model_views,
        )
        engine = _create_algorithm_execution_engine(
            engine_init_params=engine_init_params,
            command_id_generator=command_id_generator,
            nodes=nodes,
        )

        log_experiment_execution(
            logger=algo_execution_logger,
            request_id=algorithm_request_dto.request_id,
            context_id=context_id,
            algorithm_name=algorithm_name,
            datasets=algorithm_request_dto.inputdata.datasets,
            algorithm_parameters=algorithm_request_dto.json(),
            local_node_ids=local_nodes_ids,
        )

        # run the algorithm
        try:
            algorithm_result = await self._algorithm_run_in_event_loop(
                algorithm=algorithm, engine=engine
            )
<<<<<<< HEAD

        except CeleryConnectionError as exc:
            algo_execution_logger.error(
                f"ErrorType: '{type(exc)}' and message: '{exc}'"
            )
            raise NodeUnresponsiveException()
        except CeleryTaskTimeoutException as exc:
            algo_execution_logger.error(
                f"ErrorType: '{type(exc)}' and message: '{exc}'"
            )
            raise NodeTaskTimeoutException()
        except Exception as exc:
            algo_execution_logger.error(traceback.format_exc())
            raise exc
        finally:
            if not self._cleaner.cleanup_context_id(context_id=context_id):
                self._cleaner.release_context_id(context_id=context_id)

=======

        except CeleryConnectionError as exc:
            algo_execution_logger.error(
                f"ErrorType: '{type(exc)}' and message: '{exc}'"
            )
            raise NodeUnresponsiveException()
        except CeleryTaskTimeoutException as exc:
            algo_execution_logger.error(
                f"ErrorType: '{type(exc)}' and message: '{exc}'"
            )
            raise NodeTaskTimeoutException()
        except Exception as exc:
            algo_execution_logger.error(traceback.format_exc())
            raise exc
        finally:
            self._cleaner.release_context_id(context_id=context_id)

>>>>>>> 7cf75472
        algo_execution_logger.info(
            f"Finished execution->  {algorithm_name=} with {algorithm_request_dto.request_id=}"
        )
        algo_execution_logger.debug(
            f"Algorithm {algorithm_request_dto.request_id=} result-> {algorithm_result.json()=}"
        )
        return algorithm_result.json()

    async def _algorithm_run_in_event_loop(self, algorithm, engine):
        # By calling blocking method Algorithm.run() inside run_in_executor(),
        # Algorithm.run() will execute in a separate thread of the threadpool and at
        # the same time yield control to the executor event loop, through await
        loop = asyncio.get_event_loop()
        algorithm_result = await loop.run_in_executor(
            self._thread_pool_executor, algorithm.run, engine
        )
        return algorithm_result

    def validate_algorithm_execution_request(
        self, algorithm_name: str, algorithm_request_dto: AlgorithmRequestDTO
    ):
        available_datasets_per_data_model = (
            self.get_all_available_datasets_per_data_model()
        )
<<<<<<< HEAD
        validator_init_params = ValidatorInitializationParams(
            node_landscape_aggregator=self._node_landscape_aggregator,
            smpc_enabled=self._smpc_enabled,
            smpc_optional=self._smpc_optional,
        )
        validator = Validator(initialization_params=validator_init_params)
        validator.validate_algorithm_request(
=======
        validate_algorithm_request(
>>>>>>> 7cf75472
            algorithm_name=algorithm_name,
            algorithm_request_dto=algorithm_request_dto,
            available_datasets_per_data_model=available_datasets_per_data_model,
            algorithms_specs=algorithms_specifications,
            node_landscape_aggregator=self._node_landscape_aggregator,
            smpc_enabled=self._smpc_enabled,
            smpc_optional=self._smpc_optional,
        )

    def get_datasets_locations(self) -> DatasetsLocations:
        return self._node_landscape_aggregator.get_datasets_locations()

    def get_cdes_per_data_model(self) -> dict:
        return {
            data_model: {
                column: metadata.dict() for column, metadata in cdes.values.items()
            }
            for data_model, cdes in self._node_landscape_aggregator.get_cdes_per_data_model().data_models_cdes.items()
        }

    def get_data_models_attributes(self) -> Dict[str, Dict]:
        return {
            data_model: data_model_metadata.dict()
            for data_model, data_model_metadata in self._node_landscape_aggregator.get_data_models_attributes().items()
        }

    def get_all_available_data_models(self) -> List[str]:
        return list(
            self._node_landscape_aggregator.get_cdes_per_data_model().data_models_cdes.keys()
        )

    def get_all_available_datasets_per_data_model(self) -> Dict[str, List[str]]:
        return (
            self._node_landscape_aggregator.get_all_available_datasets_per_data_model()
        )

    def get_all_local_nodes(self) -> List[NodeInfo]:
        return self._node_landscape_aggregator.get_all_local_nodes()

    def get_global_node(self) -> NodeInfo:
        return self._node_landscape_aggregator.get_global_node()

    def _get_node_info_by_id(self, node_id: str) -> _NodeInfoDTO:
        node = self._node_landscape_aggregator.get_node_info(node_id)

        return _NodeInfoDTO(
            node_id=node.id,
            queue_address=":".join([str(node.ip), str(node.port)]),
            db_address=":".join([str(node.db_ip), str(node.db_port)]),
            tasks_timeout=self._celery_tasks_timeout,
            run_udf_task_timeout=self._celery_run_udf_task_timeout,
        )

    def _create_data_model_views(
        self,
        local_nodes: List[LocalNode],
        datasets: List[str],
        data_model: str,
        variable_groups: List[List[str]],
        var_filters: list,
        dropna: bool,
        check_min_rows: bool,
        command_id: int,
    ) -> List[LocalNodesTable]:
        """
        Creates the data model views, for each variable group provided,
        using also the algorithm request arguments (data_model, datasets, filters).

        Parameters
        ----------
        variable_groups : List[List[str]]
        A list of variable_groups. The variable group is a list of columns.
        dropna : bool
        If True the view will not contain Remove NAs from the view.
        check_min_rows : bool
        Raise an exception if there are not enough rows in the view.

        Returns
        ------
        List[LocalNodesTable]
        A (LocalNodesTable) view for each variable_group provided.
        """
        # NOTE:there is something redundant here, the nodes have already been chosen because
        # they contain the specified data_model and datasets, so getting again the
        # data model and datasets of each node is redundant
        datasets_per_local_node = {
            local_node.node_id: self._node_landscape_aggregator.get_node_specific_datasets(
                local_node.node_id,
                data_model,
                datasets,
            )
            for local_node in local_nodes
        }

        views_per_localnode = []
        for node in local_nodes:
            try:
                data_model_views = node.create_data_model_views(
                    command_id=command_id,
                    data_model=data_model,
                    datasets=datasets_per_local_node[node.node_id],
                    columns_per_view=variable_groups,
                    filters=var_filters,
                    dropna=dropna,
                    check_min_rows=check_min_rows,
                )
            except InsufficientDataError:
                continue
            views_per_localnode.append((node, data_model_views))

        if views_per_localnode:
            return _convert_views_per_localnode_to_local_nodes_tables(
                views_per_localnode
            )
        else:
            return []

    def _get_nodes_info_by_dataset(
        self, data_model: str, datasets: List[str]
    ) -> List[_NodeInfoDTO]:
        local_node_ids = (
            self._node_landscape_aggregator.get_node_ids_with_any_of_datasets(
                data_model=data_model,
                datasets=datasets,
            )
        )
        local_nodes_info = [
            self._node_landscape_aggregator.get_node_info(node_id)
            for node_id in local_node_ids
        ]
        nodes_info = []
        for local_node in local_nodes_info:
            nodes_info.append(
                _NodeInfoDTO(
                    node_id=local_node.id,
                    queue_address=":".join([str(local_node.ip), str(local_node.port)]),
                    db_address=":".join(
                        [str(local_node.db_ip), str(local_node.db_port)]
                    ),
                    tasks_timeout=self._celery_tasks_timeout,
                    run_udf_task_timeout=self._celery_run_udf_task_timeout,
                )
            )

        return nodes_info

    def _create_nodes_tasks_handlers(
        self, data_model: str, datasets: List[str]
    ) -> NodesTasksHandlers:
        # Get only the relevant nodes
        local_nodes_info = self._get_nodes_info_by_dataset(
            data_model=data_model, datasets=datasets
        )
        local_nodes_tasks_handlers = [
            NodeAlgorithmTasksHandler(
                node_id=node_info.node_id,
                node_queue_addr=node_info.queue_address,
                node_db_addr=node_info.db_address,
                tasks_timeout=node_info.tasks_timeout,
                run_udf_task_timeout=node_info.run_udf_task_timeout,
            )
            for node_info in local_nodes_info
        ]

        global_node_tasks_handler = None
        try:
            # raises exception if there is no global node...
            global_node = self._node_landscape_aggregator.get_global_node()

            global_node_tasks_handler = NodeAlgorithmTasksHandler(
                node_id=global_node.id,
                node_queue_addr=":".join([str(global_node.ip), str(global_node.port)]),
                node_db_addr=":".join(
                    [str(global_node.db_ip), str(global_node.db_port)]
                ),
                tasks_timeout=self._celery_tasks_timeout,
                run_udf_task_timeout=self._celery_run_udf_task_timeout,
            )

            # global node should not be optional, it was nevertheless made optional
            # https://github.com/madgik/MIP-Engine/pull/269
        except Exception:
            pass

        return NodesTasksHandlers(
            global_node_tasks_handler=global_node_tasks_handler,
            local_nodes_tasks_handlers=local_nodes_tasks_handlers,
        )

    def _create_nodes(self, request_id, context_id, data_model, datasets):
        node_tasks_handlers = self._create_nodes_tasks_handlers(
            data_model=data_model, datasets=datasets
        )

        # global node should not be optional, it was nevertheless made optional
        # https://github.com/madgik/MIP-Engine/pull/269
        global_node_tasks_handler = node_tasks_handlers.global_node_tasks_handler
        global_node = (
            _create_global_node(request_id, context_id, global_node_tasks_handler)
            if global_node_tasks_handler
            else None
        )

        nodes = Nodes(
            global_node=global_node,
            local_nodes=_create_local_nodes(
                request_id, context_id, node_tasks_handlers.local_nodes_tasks_handlers
            ),
        )

        return nodes


def _get_data_model_views_nodes(data_model_views):
    valid_nodes = set()
    for data_model_view in data_model_views:
        valid_nodes.update(data_model_view.nodes_tables_info.keys())
    if not valid_nodes:
        raise InsufficientDataError(
            "None of the nodes has enough data to execute the algorithm."
        )
    return valid_nodes


def _create_local_nodes(request_id, context_id, nodes_tasks_handlers):
    local_nodes: List[LocalNode] = [
        LocalNode(
            request_id=request_id,
            context_id=context_id,
            node_tasks_handler=node_tasks_handler,
        )
        for node_tasks_handler in nodes_tasks_handlers
    ]
    return local_nodes


def _create_global_node(request_id, context_id, node_tasks_handler):
    global_node: GlobalNode = GlobalNode(
        request_id=request_id,
        context_id=context_id,
        node_tasks_handler=node_tasks_handler,
    )
    return global_node


def _convert_views_per_localnode_to_local_nodes_tables(
    views_per_localnode: List[Tuple[LocalNode, List[TableInfo]]]
) -> List[LocalNodesTable]:
    """
    In the views_per_localnode the views are stored per the localnode where they exist.
    In order to create LocalNodesTable objects we need to store them according to the similar "LocalNodesTable"
    they belong to. We group together one view from each node, based on the views' order.

    Parameters
    ----------
    views_per_localnode: views grouped per the localnode where they exist.

    Returns
    ------
    One (LocalNodesTable) view for each one existing in the localnodes.
    """
    views_count = _get_amount_of_localnodes_views(views_per_localnode)

    local_nodes_tables_dicts: List[Dict[LocalNode, TableInfo]] = [
        {} for _ in range(views_count)
    ]
    for localnode, local_node_views in views_per_localnode:
        for view, local_nodes_tables in zip(local_node_views, local_nodes_tables_dicts):
            local_nodes_tables[localnode] = view
    local_nodes_tables = [
        LocalNodesTable(local_nodes_tables_dict)
        for local_nodes_tables_dict in local_nodes_tables_dicts
    ]
    return local_nodes_tables


def _get_amount_of_localnodes_views(
    views_per_localnode: List[Tuple[LocalNode, List[TableInfo]]]
) -> int:
    """
    Returns the amount of views after validating all localnodes created the same amount of views.
    """
    views_count = len(views_per_localnode[0][1])
    for local_node, local_node_views in views_per_localnode:
        if len(local_node_views) != views_count:
            raise ValueError(
                f"All views from localnodes should have the same length. "
                f"{local_node} has {len(local_node_views)} instead of {views_count}."
            )
    return views_count


def _create_algorithm_execution_engine(
    engine_init_params: EngineInitParams,
    command_id_generator: CommandIdGenerator,
    nodes: Nodes,
):
    if len(nodes.local_nodes) < 2:
        return AlgorithmExecutionEngineSingleLocalNode(
            initialization_params=engine_init_params,
            command_id_generator=command_id_generator,
            nodes=nodes,
        )
    else:
        return AlgorithmExecutionEngine(
            initialization_params=engine_init_params,
            command_id_generator=command_id_generator,
            nodes=nodes,
        )


def sanitize_request_variable(variable: list):
    if variable:
        return variable
    else:
        return []<|MERGE_RESOLUTION|>--- conflicted
+++ resolved
@@ -11,10 +11,7 @@
 from mipengine import algorithm_classes
 from mipengine.algorithms.algorithm import InitializationParams as AlgorithmInitParams
 from mipengine.algorithms.algorithm import Variables
-<<<<<<< HEAD
-=======
 from mipengine.controller import algorithms_specifications
->>>>>>> 7cf75472
 from mipengine.controller import controller_logger as ctrl_logger
 from mipengine.controller.algorithm_execution_engine import AlgorithmExecutionEngine
 from mipengine.controller.algorithm_execution_engine import (
@@ -33,14 +30,7 @@
 )
 from mipengine.controller.algorithm_flow_data_objects import LocalNodesTable
 from mipengine.controller.api.algorithm_request_dto import AlgorithmRequestDTO
-<<<<<<< HEAD
-from mipengine.controller.api.validator import (
-    InitializationParams as ValidatorInitializationParams,
-)
-from mipengine.controller.api.validator import Validator
-=======
 from mipengine.controller.api.validator import validate_algorithm_request
->>>>>>> 7cf75472
 from mipengine.controller.celery_app import CeleryConnectionError
 from mipengine.controller.celery_app import CeleryTaskTimeoutException
 from mipengine.controller.cleaner import Cleaner
@@ -86,7 +76,6 @@
 
 
 class NodeUnresponsiveException(Exception):
-<<<<<<< HEAD
     def __init__(self):
         message = (
             "One of the nodes participating in the algorithm execution "
@@ -99,20 +88,6 @@
 class NodeTaskTimeoutException(Exception):
     def __init__(self):
         message = (
-=======
-    def __init__(self):
-        message = (
-            "One of the nodes participating in the algorithm execution "
-            "stopped responding"
-        )
-        super().__init__(message)
-        self.message = message
-
-
-class NodeTaskTimeoutException(Exception):
-    def __init__(self):
-        message = (
->>>>>>> 7cf75472
             "One of the tasks in the algorithm execution took longer to finish than the timeout."
             f"This could be caused by a high load or by an experiment with too much data. "
             f"Please try again or increase the timeout."
@@ -193,7 +168,6 @@
             all_nodes_ids = local_nodes_ids
 
         self._cleaner.add_contextid_for_cleanup(context_id, all_nodes_ids)
-<<<<<<< HEAD
 
         # get metadata
         variable_names = (algorithm_request_dto.inputdata.x or []) + (
@@ -218,32 +192,6 @@
 
         command_id_generator = CommandIdGenerator()
 
-=======
-
-        # get metadata
-        variable_names = (algorithm_request_dto.inputdata.x or []) + (
-            algorithm_request_dto.inputdata.y or []
-        )
-        metadata = self._node_landscape_aggregator.get_metadata(
-            data_model=data_model, variable_names=variable_names
-        )
-
-        # instantiate algorithm
-        init_params = AlgorithmInitParams(
-            algorithm_name=algorithm_name,
-            variables=Variables(
-                x=sanitize_request_variable(algorithm_request_dto.inputdata.x),
-                y=sanitize_request_variable(algorithm_request_dto.inputdata.y),
-            ),
-            var_filters=algorithm_request_dto.inputdata.filters,
-            algorithm_parameters=algorithm_request_dto.parameters,
-            metadata=metadata,
-        )
-        algorithm = algorithm_classes[algorithm_name](initialization_params=init_params)
-
-        command_id_generator = CommandIdGenerator()
-
->>>>>>> 7cf75472
         # create data model views
         data_model_views = self._create_data_model_views(
             local_nodes=nodes.local_nodes,
@@ -298,8 +246,6 @@
             algorithm_result = await self._algorithm_run_in_event_loop(
                 algorithm=algorithm, engine=engine
             )
-<<<<<<< HEAD
-
         except CeleryConnectionError as exc:
             algo_execution_logger.error(
                 f"ErrorType: '{type(exc)}' and message: '{exc}'"
@@ -313,29 +259,11 @@
         except Exception as exc:
             algo_execution_logger.error(traceback.format_exc())
             raise exc
+
         finally:
             if not self._cleaner.cleanup_context_id(context_id=context_id):
                 self._cleaner.release_context_id(context_id=context_id)
 
-=======
-
-        except CeleryConnectionError as exc:
-            algo_execution_logger.error(
-                f"ErrorType: '{type(exc)}' and message: '{exc}'"
-            )
-            raise NodeUnresponsiveException()
-        except CeleryTaskTimeoutException as exc:
-            algo_execution_logger.error(
-                f"ErrorType: '{type(exc)}' and message: '{exc}'"
-            )
-            raise NodeTaskTimeoutException()
-        except Exception as exc:
-            algo_execution_logger.error(traceback.format_exc())
-            raise exc
-        finally:
-            self._cleaner.release_context_id(context_id=context_id)
-
->>>>>>> 7cf75472
         algo_execution_logger.info(
             f"Finished execution->  {algorithm_name=} with {algorithm_request_dto.request_id=}"
         )
@@ -360,17 +288,7 @@
         available_datasets_per_data_model = (
             self.get_all_available_datasets_per_data_model()
         )
-<<<<<<< HEAD
-        validator_init_params = ValidatorInitializationParams(
-            node_landscape_aggregator=self._node_landscape_aggregator,
-            smpc_enabled=self._smpc_enabled,
-            smpc_optional=self._smpc_optional,
-        )
-        validator = Validator(initialization_params=validator_init_params)
-        validator.validate_algorithm_request(
-=======
         validate_algorithm_request(
->>>>>>> 7cf75472
             algorithm_name=algorithm_name,
             algorithm_request_dto=algorithm_request_dto,
             available_datasets_per_data_model=available_datasets_per_data_model,
