import asyncio
import concurrent.futures
import logging
import random
from datetime import datetime
from typing import Dict
from typing import List

from pydantic import BaseModel

from mipengine.controller import config as controller_config
from mipengine.controller import controller_logger as ctrl_logger
from mipengine.controller.algorithm_execution_DTOs import AlgorithmExecutionDTO
from mipengine.controller.algorithm_execution_DTOs import NodesTasksHandlersDTO
from mipengine.controller.algorithm_executor import AlgorithmExecutor
from mipengine.controller.api.algorithm_request_dto import AlgorithmRequestDTO
from mipengine.controller.api.validator import validate_algorithm_request
<<<<<<< HEAD
from mipengine.controller.node_landscape_aggregator import node_landscape_aggregator
=======
from mipengine.controller.cleaner import Cleaner
from mipengine.controller.node_registry import node_registry
>>>>>>> ee858b73
from mipengine.controller.node_tasks_handler_celery import NodeTasksHandlerCelery


class _NodeInfoDTO(BaseModel):
    node_id: str
    queue_address: str
    db_address: str
    tasks_timeout: int

    class Config:
        allow_mutation = False


class Controller:
    def __init__(self):
<<<<<<< HEAD
        self._node_landscape_aggregator = node_landscape_aggregator
=======
        self._node_registry = node_registry
        self._controller_logger = ctrl_logger.get_background_service_logger()
        self._cleaner = Cleaner(node_registry=self._node_registry)
>>>>>>> ee858b73

    def start_cleanup_loop(self):
        self._controller_logger.info("starting cleanup_loop")
        self._cleaner.keep_cleaning_up = True
        task = asyncio.create_task(self._cleaner.cleanup_loop())
        self._controller_logger.info("started clean_up loop")
        return task

    def stop_cleanup_loop(self):
        self._cleaner.keep_cleaning_up = False

    async def exec_algorithm(
        self,
        request_id: str,
        algorithm_name: str,
        algorithm_request_dto: AlgorithmRequestDTO,
    ):
        context_id = get_a_uniqueid()
        algo_execution_logger = ctrl_logger.get_request_logger(request_id=request_id)

        data_model = algorithm_request_dto.inputdata.data_model
        datasets = algorithm_request_dto.inputdata.datasets

        node_tasks_handlers = self._get_nodes_tasks_handlers(
            data_model=data_model, datasets=datasets
        )

        algo_execution_node_ids = [
            node_tasks_handlers.global_node_tasks_handler.node_id
        ]
        for local_node_task_handler in node_tasks_handlers.local_nodes_tasks_handlers:
            algo_execution_node_ids.append(local_node_task_handler.node_id)

        self._cleaner.add_contextid_for_cleanup(context_id, algo_execution_node_ids)

        datasets_per_local_node: Dict[str, List[str]] = {
            task_handler.node_id: self._node_landscape_aggregator.get_node_specific_datasets(
                task_handler.node_id, data_model, datasets
            )
            for task_handler in node_tasks_handlers.local_nodes_tasks_handlers
        }

        try:
            algorithm_result = await self._exec_algorithm_with_task_handlers(
                request_id=request_id,
                context_id=context_id,
                algorithm_name=algorithm_name,
                algorithm_request_dto=algorithm_request_dto,
                tasks_handlers=node_tasks_handlers,
                datasets_per_local_node=datasets_per_local_node,
                logger=algo_execution_logger,
            )
        finally:
            self._cleaner.release_contextid_for_cleanup(context_id=context_id)

        return algorithm_result

<<<<<<< HEAD
    def _append_context_id_for_cleanup(self, context_id: str, node_ids: List[str]):
        if context_id not in self._nodes_for_cleanup.keys():
            self._nodes_for_cleanup[context_id] = node_ids
        else:
            # getting in here would mean that an algorithm with the same context_id has
            # finished and is currently in the cleanup process, this indicates context_id
            # collision.
            self._controller_logger.warning(
                f"An algorithm with the same {context_id=} was previously executed and"
                f"it is still in the cleanup process. This should not happen..."
            )
            for node_id in node_ids:
                self._nodes_for_cleanup[context_id].append(node_id)

    def start_cleanup_loop(self):
        self._controller_logger.info("starting cleanup_loop")
        self._keep_cleaning_up = True
        task = asyncio.create_task(self.cleanup_loop())
        self._controller_logger.info("started clean_up loop")
        return task

    def stop_cleanup_loop(self):
        self._keep_cleaning_up = False

    async def cleanup_loop(self):
        while self._keep_cleaning_up:
            cleaned_up_nodes = {}
            for context_id, node_ids in self._nodes_for_cleanup.items():
                cleaned_up_nodes[context_id] = []
                for node_id in node_ids:
                    try:
                        node_info = self._get_node_info_by_id(node_id)
                        task_handler = _create_node_task_handler(node_info)
                        task_handler.clean_up(
                            request_id=CONTROLLER_CLEANUP_REQUEST_ID,
                            context_id=context_id,
                        )

                        self._controller_logger.debug(
                            f"clean_up task succeeded for {node_id=} for {context_id=}"
                        )
                        cleaned_up_nodes[context_id].append(node_id)
                    except Exception as exc:
                        self._controller_logger.debug(
                            f"clean_up task FAILED for {node_id=} "
                            f"for {context_id=}. Will retry in a while... fail "
                            f"reason: {type(exc)}:{exc}"
                        )

            for context_id, node_ids in cleaned_up_nodes.items():
                for node_id in node_ids:
                    self._nodes_for_cleanup[context_id].remove(node_id)
                if not self._nodes_for_cleanup[context_id]:
                    self._nodes_for_cleanup.pop(context_id)

            await asyncio.sleep(self._clean_up_interval)

=======
>>>>>>> ee858b73
    async def _exec_algorithm_with_task_handlers(
        self,
        request_id: str,
        context_id: str,
        algorithm_name: str,
        algorithm_request_dto: AlgorithmRequestDTO,
        tasks_handlers: NodesTasksHandlersDTO,
        datasets_per_local_node: Dict[str, List[str]],
        logger: logging.Logger,
    ) -> str:
        algorithm_execution_dto = AlgorithmExecutionDTO(
            request_id=request_id,
            context_id=context_id,
            algorithm_name=algorithm_name,
            data_model=algorithm_request_dto.inputdata.data_model,
            datasets_per_local_node=datasets_per_local_node,
            x_vars=algorithm_request_dto.inputdata.x,
            y_vars=algorithm_request_dto.inputdata.y,
            var_filters=algorithm_request_dto.inputdata.filters,
            algo_parameters=algorithm_request_dto.parameters,
            algo_flags=algorithm_request_dto.flags,
        )
        algorithm_executor = AlgorithmExecutor(algorithm_execution_dto, tasks_handlers)

        loop = asyncio.get_running_loop()

        logger.info(f"starts executing->  {algorithm_name=}")
        # TODO: AlgorithmExecutor is not yet implemented with asyncio. This is a
        # temporary solution for not blocking the calling function
        algorithm_result = await loop.run_in_executor(None, algorithm_executor.run)
        logger.info(f"finished execution->  {algorithm_name=}")
        logger.info(f"algorithm result-> {algorithm_result.json()=}")

        return algorithm_result.json()

    def validate_algorithm_execution_request(
        self, algorithm_name: str, algorithm_request_dto: AlgorithmRequestDTO
    ):
        available_datasets_per_data_model = (
            self.get_all_available_datasets_per_data_model()
        )
        validate_algorithm_request(
            algorithm_name=algorithm_name,
            algorithm_request_dto=algorithm_request_dto,
            available_datasets_per_data_model=available_datasets_per_data_model,
        )

<<<<<<< HEAD
    def start_node_landscape_aggregator(self):
        self._controller_logger.info("starting node landscape aggregator")
        self._node_landscape_aggregator.start()
        self._controller_logger.info("started node landscape aggregator")

    def stop_node_landscape_aggregator(self):
        self._node_landscape_aggregator.stop()
=======
    def start_node_registry(self):
        self._controller_logger.info("starting node registry")
        self._node_registry.keep_updating = True
        asyncio.create_task(self._node_registry.update())
        self._controller_logger.info("started node registry")

    def stop_node_registry(self):
        self._node_registry.keep_updating = False
>>>>>>> ee858b73

    def get_datasets_location(self):
        return self._node_landscape_aggregator.datasets_location

    def get_data_models(self):
        return self._node_landscape_aggregator.get_data_models()

    def get_all_available_data_models(self):
        return list(self._node_landscape_aggregator.data_models.keys())

    def get_all_available_datasets_per_data_model(self):
        return (
            self._node_landscape_aggregator.get_all_available_datasets_per_data_model()
        )

    def get_all_local_nodes(self):
        return self._node_landscape_aggregator.get_all_local_nodes()

    def get_global_node(self):
        return self._node_landscape_aggregator.get_global_node()

    def _get_nodes_tasks_handlers(
        self, data_model: str, datasets: List[str]
    ) -> NodesTasksHandlersDTO:
        global_node = self._node_landscape_aggregator.get_global_node()
        global_node_tasks_handler = _create_node_task_handler(
            _NodeInfoDTO(
                node_id=global_node.id,
                queue_address=":".join([str(global_node.ip), str(global_node.port)]),
                db_address=":".join([str(global_node.db_ip), str(global_node.db_port)]),
                tasks_timeout=controller_config.rabbitmq.celery_tasks_timeout,
            )
        )

        # Get only the relevant nodes from the node registry
        local_nodes_info = self._get_nodes_info_by_dataset(
            data_model=data_model, datasets=datasets
        )
        local_nodes_tasks_handlers = [
            _create_node_task_handler(task_handler) for task_handler in local_nodes_info
        ]

        return NodesTasksHandlersDTO(
            global_node_tasks_handler=global_node_tasks_handler,
            local_nodes_tasks_handlers=local_nodes_tasks_handlers,
        )

<<<<<<< HEAD
    def _get_node_info_by_id(self, node_id: str) -> _NodeInfoDTO:
        node = self._node_landscape_aggregator.get_node_info(node_id)
        return _NodeInfoDTO(
            node_id=node.id,
            queue_address=":".join([str(node.ip), str(node.port)]),
            db_address=":".join([str(node.db_ip), str(node.db_port)]),
            tasks_timeout=controller_config.rabbitmq.celery_tasks_timeout,
        )

=======
>>>>>>> ee858b73
    def _get_nodes_info_by_dataset(
        self, data_model: str, datasets: List[str]
    ) -> List[_NodeInfoDTO]:
        local_node_ids = (
            self._node_landscape_aggregator.get_node_ids_with_any_of_datasets(
                data_model=data_model,
                datasets=datasets,
            )
        )
        local_nodes_info = [
            self._node_landscape_aggregator.get_node_info(node_id)
            for node_id in local_node_ids
        ]
        nodes_info = []
        for local_node in local_nodes_info:
            nodes_info.append(
                _NodeInfoDTO(
                    node_id=local_node.id,
                    queue_address=":".join([str(local_node.ip), str(local_node.port)]),
                    db_address=":".join(
                        [str(local_node.db_ip), str(local_node.db_port)]
                    ),
                    tasks_timeout=controller_config.rabbitmq.celery_tasks_timeout,
                )
            )

        return nodes_info


def _create_node_task_handler(node_info: _NodeInfoDTO) -> NodeTasksHandlerCelery:
    return NodeTasksHandlerCelery(
        node_id=node_info.node_id,
        node_queue_addr=node_info.queue_address,
        node_db_addr=node_info.db_address,
        tasks_timeout=node_info.tasks_timeout,
    )


def get_a_uniqueid() -> str:
    uid = datetime.now().microsecond + (random.randrange(1, 100 + 1) * 100000)
    return f"{uid}"<|MERGE_RESOLUTION|>--- conflicted
+++ resolved
@@ -1,5 +1,4 @@
 import asyncio
-import concurrent.futures
 import logging
 import random
 from datetime import datetime
@@ -15,12 +14,8 @@
 from mipengine.controller.algorithm_executor import AlgorithmExecutor
 from mipengine.controller.api.algorithm_request_dto import AlgorithmRequestDTO
 from mipengine.controller.api.validator import validate_algorithm_request
-<<<<<<< HEAD
+from mipengine.controller.cleaner import Cleaner
 from mipengine.controller.node_landscape_aggregator import node_landscape_aggregator
-=======
-from mipengine.controller.cleaner import Cleaner
-from mipengine.controller.node_registry import node_registry
->>>>>>> ee858b73
 from mipengine.controller.node_tasks_handler_celery import NodeTasksHandlerCelery
 
 
@@ -36,13 +31,11 @@
 
 class Controller:
     def __init__(self):
-<<<<<<< HEAD
         self._node_landscape_aggregator = node_landscape_aggregator
-=======
-        self._node_registry = node_registry
         self._controller_logger = ctrl_logger.get_background_service_logger()
-        self._cleaner = Cleaner(node_registry=self._node_registry)
->>>>>>> ee858b73
+        self._cleaner = Cleaner(
+            node_landscape_aggregator=self._node_landscape_aggregator
+        )
 
     def start_cleanup_loop(self):
         self._controller_logger.info("starting cleanup_loop")
@@ -100,7 +93,6 @@
 
         return algorithm_result
 
-<<<<<<< HEAD
     def _append_context_id_for_cleanup(self, context_id: str, node_ids: List[str]):
         if context_id not in self._nodes_for_cleanup.keys():
             self._nodes_for_cleanup[context_id] = node_ids
@@ -115,51 +107,6 @@
             for node_id in node_ids:
                 self._nodes_for_cleanup[context_id].append(node_id)
 
-    def start_cleanup_loop(self):
-        self._controller_logger.info("starting cleanup_loop")
-        self._keep_cleaning_up = True
-        task = asyncio.create_task(self.cleanup_loop())
-        self._controller_logger.info("started clean_up loop")
-        return task
-
-    def stop_cleanup_loop(self):
-        self._keep_cleaning_up = False
-
-    async def cleanup_loop(self):
-        while self._keep_cleaning_up:
-            cleaned_up_nodes = {}
-            for context_id, node_ids in self._nodes_for_cleanup.items():
-                cleaned_up_nodes[context_id] = []
-                for node_id in node_ids:
-                    try:
-                        node_info = self._get_node_info_by_id(node_id)
-                        task_handler = _create_node_task_handler(node_info)
-                        task_handler.clean_up(
-                            request_id=CONTROLLER_CLEANUP_REQUEST_ID,
-                            context_id=context_id,
-                        )
-
-                        self._controller_logger.debug(
-                            f"clean_up task succeeded for {node_id=} for {context_id=}"
-                        )
-                        cleaned_up_nodes[context_id].append(node_id)
-                    except Exception as exc:
-                        self._controller_logger.debug(
-                            f"clean_up task FAILED for {node_id=} "
-                            f"for {context_id=}. Will retry in a while... fail "
-                            f"reason: {type(exc)}:{exc}"
-                        )
-
-            for context_id, node_ids in cleaned_up_nodes.items():
-                for node_id in node_ids:
-                    self._nodes_for_cleanup[context_id].remove(node_id)
-                if not self._nodes_for_cleanup[context_id]:
-                    self._nodes_for_cleanup.pop(context_id)
-
-            await asyncio.sleep(self._clean_up_interval)
-
-=======
->>>>>>> ee858b73
     async def _exec_algorithm_with_task_handlers(
         self,
         request_id: str,
@@ -207,7 +154,6 @@
             available_datasets_per_data_model=available_datasets_per_data_model,
         )
 
-<<<<<<< HEAD
     def start_node_landscape_aggregator(self):
         self._controller_logger.info("starting node landscape aggregator")
         self._node_landscape_aggregator.start()
@@ -215,16 +161,6 @@
 
     def stop_node_landscape_aggregator(self):
         self._node_landscape_aggregator.stop()
-=======
-    def start_node_registry(self):
-        self._controller_logger.info("starting node registry")
-        self._node_registry.keep_updating = True
-        asyncio.create_task(self._node_registry.update())
-        self._controller_logger.info("started node registry")
-
-    def stop_node_registry(self):
-        self._node_registry.keep_updating = False
->>>>>>> ee858b73
 
     def get_datasets_location(self):
         return self._node_landscape_aggregator.datasets_location
@@ -272,7 +208,6 @@
             local_nodes_tasks_handlers=local_nodes_tasks_handlers,
         )
 
-<<<<<<< HEAD
     def _get_node_info_by_id(self, node_id: str) -> _NodeInfoDTO:
         node = self._node_landscape_aggregator.get_node_info(node_id)
         return _NodeInfoDTO(
@@ -282,8 +217,6 @@
             tasks_timeout=controller_config.rabbitmq.celery_tasks_timeout,
         )
 
-=======
->>>>>>> ee858b73
     def _get_nodes_info_by_dataset(
         self, data_model: str, datasets: List[str]
     ) -> List[_NodeInfoDTO]:
