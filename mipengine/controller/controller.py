--- conflicted
+++ resolved
@@ -3,9 +3,6 @@
 
 import datetime
 import random
-
-import logging
-import traceback
 
 from typing import Dict, List, Tuple, Optional, Any
 
@@ -21,8 +18,6 @@
 from mipengine.controller.api.validator import validate_algorithm_request
 from mipengine.controller import controller_logger as ctrl_logger
 
-logger = ctrl_logger.getLogger(__name__)
-
 
 class Controller:
     def __init__(self):
@@ -32,8 +27,8 @@
     async def exec_algorithm(
         self, algorithm_name: str, algorithm_request_dto: AlgorithmRequestDTO
     ):
-
         context_id = get_a_uniqueid()
+        logger=ctrl_logger.get_request_logger(context_id=context_id)
 
         all_nodes_tasks_handlers = self._create_nodes_tasks_handlers(
             context_id=context_id,
@@ -64,21 +59,7 @@
 
         loop = asyncio.get_running_loop()
 
-<<<<<<< HEAD
-        # DEBUG
-        # logger.info(
-        #     f"\n(Controller) starts executing-> {algorithm_name=} with "
-        #     f"{context_id=}\n"
-        # )
-        print(
-            f"\n(Controller) starts executing-> {algorithm_name=} with "
-            f"{context_id=}\n"
-=======
-        # TODO: Add proper context id. Related JIRA issue: https://team-1617704806227.atlassian.net/browse/MIP-486
-        ctrl_logger.get_request_logger("demoContextId123").debug(
-            f"starts executing->  {algorithm_name=} with {context_id=}"
->>>>>>> 01d7e609
-        )
+        logger.info(f"starts executing->  {algorithm_name=}")
 
         algorithm_result = await loop.run_in_executor(
             None,
@@ -87,23 +68,8 @@
             all_nodes_tasks_handlers,
         )
 
-        # DEBUG(future logging..)
-<<<<<<< HEAD
-        # logger.info(f"\n(Controller) FINISHED->  {algorithm_name=} with {context_id=}")
-        print(f"\n(Controller) FINISHED->  {algorithm_name=} with {context_id=}")
-        # logger.info(f"\n(Controller) {algorithm_result.json()=}\n")
-        print(f"\n(Controller) {algorithm_result.json()=}\n")
-=======
-        # TODO: Add proper context id. Related JIRA issue: https://team-1617704806227.atlassian.net/browse/MIP-486
-        ctrl_logger.get_request_logger("demoContextId123").info(
-            f"\n(controller.py::exec_algorithm) FINISHED->  {algorithm_name=} "
-            f"with {context_id=}"
-        )
-        ctrl_logger.get_request_logger("demoContextId123").info(
-            f"{algorithm_result.json()=}\n"
-        )
->>>>>>> 01d7e609
-        # DEBUG end
+        logger.info(f"finished execution->  {algorithm_name=}")
+        logger.info(f"algorithm result-> {algorithm_result.json()=}")
 
         return algorithm_result.json()
 
