--- conflicted
+++ resolved
@@ -1,11 +1,10 @@
 import asyncio
 import concurrent
 import traceback
+from abc import ABC
+from abc import abstractmethod
 from dataclasses import dataclass
-<<<<<<< HEAD
 from logging import Logger
-=======
->>>>>>> 6917c985
 from typing import Dict
 from typing import List
 from typing import Optional
@@ -171,23 +170,16 @@
 
         views_per_localnode = {}
         for node in self._nodes_datasets.keys():
-<<<<<<< HEAD
-=======
             datasets = [
                 datasets
                 for datasets in self._datasets
                 if datasets in self._nodes_datasets[node]
             ]
->>>>>>> 6917c985
             try:
                 data_model_views = node.create_data_model_views(
                     command_id=self._command_id,
                     data_model=self._data_model,
-<<<<<<< HEAD
-                    datasets=self._datasets,
-=======
                     datasets=datasets,
->>>>>>> 6917c985
                     columns_per_view=self._variable_groups,
                     filters=self._var_filters,
                     dropna=self._dropna,
@@ -199,18 +191,12 @@
 
         if not views_per_localnode:
             raise InsufficientDataError(
-<<<<<<< HEAD
-                "None of the nodes has enough data to execute request: on "
-                f"local_nodes:{list(self._nodes_datasets.keys())} with "
-=======
                 f"None of the nodes has enough data to execute request: "
                 f"Nodes={[node.node_id for node in self._nodes_datasets.keys()]} "
->>>>>>> 6917c985
                 f"{self._data_model=} {self._datasets=} {self._variable_groups=} "
                 f"{self._var_filters=} {self._dropna=} {self._check_min_rows=}"
             )
 
-        # return _data_model_views_to_localnodestables(views_per_localnode)
         self._data_model_views = DataModelViews(
             _data_model_views_to_localnodestables(views_per_localnode)
         )
@@ -228,6 +214,7 @@
         celery_tasks_timeout: int,
         celery_run_udf_task_timeout: int,
         command_id_generator: CommandIdGenerator,
+        logger: Logger,
     ):
 
         self._command_id_generator = command_id_generator
@@ -244,6 +231,8 @@
         self._celery_run_udf_task_timeout = celery_run_udf_task_timeout
 
         self._nodes = self._create_nodes()
+
+        self._logger = logger
 
     @property
     def nodes(self):
@@ -266,7 +255,6 @@
     def create_data_model_views(
         self, variable_groups: List[List[str]], dropna: bool, check_min_rows: bool
     ):
-        # why tf do you need to pass data_model & datasets???
         nodes_datasets = self._get_nodes_containing_datasets(
             data_model=self._data_model,
             datasets=self._datasets,
@@ -284,19 +272,17 @@
         )
         # create data model views
         data_model_views_creator = DataModelViewsCreator(init_params)
-        data_model_views = data_model_views_creator.create_data_model_views()
-
-        local_nodes_filtered = data_model_views.get_nodes()
-
-        # logger.debug(f"{local_nodes_filtered=} after creating data model views")
-        print(f"{local_nodes_filtered=} after creating data model views")
+        data_model_views_creator.create_data_model_views()
+        local_nodes_filtered = data_model_views_creator.data_model_views.get_nodes()
+
+        self._logger.debug(f"{local_nodes_filtered=} after creating data model views")
 
         self._nodes = Nodes(
             global_node=self._nodes.global_node,
             local_nodes=local_nodes_filtered,
         )
 
-        return data_model_views
+        return data_model_views_creator.data_model_views
 
     def _create_nodes(self) -> Nodes:
         node_tasks_handlers = self._create_nodes_tasks_handlers()
@@ -401,10 +387,6 @@
         return nodes_info
 
 
-from abc import ABC
-from abc import abstractmethod
-
-
 class ExecutionStrategy(ABC):
     def __init__(
         self,
@@ -448,13 +430,10 @@
             engine=engine,
             logger=logger,
         )
-        self._algorithm_data_loader = algorithm_data_loaders["generic_longitudinal"](
+
+        self._algorithm_data_loader = LongitudinalTransformerRunnerDataLoader(
             variables=variables
         )
-        # self._algorithm_name = algorithm_name
-
-        # self._algorithm_request_dto = algorithm_request_dto
-        # self._engine = engine
 
     async def run(self, data, metadata):
         init_params_gl = AlgorithmInitParams(
@@ -463,27 +442,28 @@
             algorithm_parameters=self._algorithm_request_dto.parameters,
             datasets=self._algorithm_request_dto.inputdata.datasets,
         )
-        algorithm_gl = algorithm_classes["generic_longitudinal"](
+        longitudinal_transformer = LongitudinalTransformerRunner(
             initialization_params=init_params_gl,
-            # data_loader=algorithm_data_loaders["generic_longitudinal"](
-            #     variables=self._variables
-            # ),
             data_loader=self._algorithm_data_loader,
             engine=self._engine,
         )
+
         longitudinal_transform_result = await _algorithm_run_in_event_loop(
-            algorithm=algorithm_gl,
-            data_model_views=data,  # data_model_views,
+            algorithm=longitudinal_transformer,
+            data_model_views=data,
             metadata=metadata,
         )
-        alg_vars = longitudinal_transform_result[0]
-        metadata = longitudinal_transform_result[2]
-
+        data_transformed = longitudinal_transform_result.data
+        metadata = longitudinal_transform_result.metadata
+
+        X = data_transformed[0]
+        y = data_transformed[1]
+        alg_vars = Variables(x=X.columns, y=y.columns)
         algorithm_data_loader = algorithm_data_loaders[self._algorithm_name](
             variables=alg_vars
         )
-        new_data_model_views = DataModelViews(longitudinal_transform_result[1])
-        # return (algorithm_data_loader, new_data_model_views)
+
+        new_data_model_views = DataModelViews(data_transformed)
 
         algorithm_executor = AlgorithmExecutor(
             engine=self._engine,
@@ -519,7 +499,6 @@
         )
 
     async def run(self, data, metadata):
-        # return (self._algorithm_data_loader, data)
         algorithm_executor = AlgorithmExecutor(
             engine=self._engine,
             algorithm_data_loader=self._algorithm_data_loader,
@@ -544,6 +523,7 @@
         filters: dict,
         params: dict,
         logger: Logger,
+        # request_id:str
     ):
         self._engine = engine
 
@@ -570,15 +550,15 @@
             engine=self._engine,
         )
 
-        # log_experiment_execution(
-        #     logger=logger,
-        #     request_id=algorithm_request_dto.request_id,
-        #     context_id=context_id,
-        #     algorithm_name=algorithm_name,
-        #     datasets=algorithm_request_dto.inputdata.datasets,
-        #     algorithm_parameters=algorithm_request_dto.json(),
-        #     local_node_ids=nodes_federation.node_ids,
-        # )
+        log_experiment_execution(
+            logger=self._logger,
+            request_id=self._engine._local_nodes[0].request_id,
+            context_id=self._engine._local_nodes[0].context_id,
+            algorithm_name=self._algorithm_name,
+            datasets=self._datasets,
+            algorithm_parameters=self._params,
+            local_node_ids=[node.node_id for node in self._engine._local_nodes],
+        )
 
         # run the algorithm
         try:
@@ -605,18 +585,6 @@
         # )
         return algorithm_result.json()
 
-        # finally:
-        #     if not self._cleaner.cleanup_context_id(context_id=context_id):
-        #         self._cleaner.release_context_id(context_id=context_id)
-
-        # logger.info(
-        #     f"Finished execution->  {algorithm_name=} with {algorithm_request_dto.request_id=}"
-        # )
-        # logger.debug(
-        #     f"Algorithm {algorithm_request_dto.request_id=} result-> {algorithm_result.json()=}"
-        # )
-        # return algorithm_result.json()
-
 
 class Controller:
     def __init__(
@@ -670,23 +638,9 @@
         datasets = algorithm_request_dto.inputdata.datasets
         var_filters = algorithm_request_dto.inputdata.filters
 
-<<<<<<< HEAD
-        # Instantiate NodeFed
+        # Instantiate NodesFederation
         nodes_federation = NodesFederation(
             request_id=request_id,
-=======
-        if algorithm_request_dto.flags and algorithm_request_dto.flags["longitudinal"]:
-            longitudinal_specs = LongitudinalTransformerRunner.get_specification()
-            longitudinal_algorithms = longitudinal_specs.compatible_algorithms
-            if algorithm_name not in longitudinal_algorithms:
-                msg = f"The algorithm provided '{algorithm_name}' is not compatible "
-                msg += "with the 'longitudinal' flag."
-                raise ValueError(msg)
-
-        # instantiate nodes
-        nodes = self._create_nodes(
-            request_id=algorithm_request_dto.request_id,
->>>>>>> 6917c985
             context_id=context_id,
             data_model=data_model,
             datasets=datasets,
@@ -695,7 +649,19 @@
             celery_tasks_timeout=self._celery_tasks_timeout,
             celery_run_udf_task_timeout=self._celery_run_udf_task_timeout,
             command_id_generator=command_id_generator,
-        )
+            logger=logger,
+        )
+
+        # TODO move to function
+        if algorithm_request_dto.flags and algorithm_request_dto.flags.get(
+            "longitudinal"
+        ):
+            longitudinal_specs = LongitudinalTransformerRunner.get_specification()
+            longitudinal_algorithms = longitudinal_specs.compatible_algorithms
+            if algorithm_name not in longitudinal_algorithms:
+                msg = f"The algorithm provided '{algorithm_name}' is not compatible "
+                msg += "with the 'longitudinal' flag."
+                raise ValueError(msg)
 
         self._cleaner.add_contextid_for_cleanup(context_id, nodes_federation.node_ids)
 
@@ -707,47 +673,6 @@
             data_model=data_model, variable_names=variable_names
         )
 
-<<<<<<< HEAD
-=======
-        command_id_generator = CommandIdGenerator()
-
-        variables = Variables(
-            x=sanitize_request_variable(algorithm_request_dto.inputdata.x),
-            y=sanitize_request_variable(algorithm_request_dto.inputdata.y),
-        )
-
-        # LONGITUDINAL specific
-        if algorithm_request_dto.flags and algorithm_request_dto.flags["longitudinal"]:
-            data_loader = LongitudinalTransformerRunnerDataLoader(variables=variables)
-        else:
-            data_loader = algorithm_data_loaders[algorithm_name](variables=variables)
-
-        nodes_datasets = self._get_subset_of_nodes_containing_datasets(
-            nodes=nodes.local_nodes,
-            data_model=data_model,
-            datasets=datasets,
-        )
-        init_params = DataModelViewsCreatorInitParams(
-            nodes_datasets=nodes_datasets,
-            data_model=data_model,
-            datasets=datasets,
-            variable_groups=data_loader.get_variable_groups(),
-            var_filters=algorithm_request_dto.inputdata.filters,
-            dropna=data_loader.get_dropna(),
-            check_min_rows=data_loader.get_check_min_rows(),
-            command_id=command_id_generator.get_next_command_id(),  # should pass cmnd gen...
-        )
-        # create data model views
-        data_model_views_creator = DataModelViewsCreator(init_params)
-        data_model_views = data_model_views_creator.create_data_model_views()
-
-        local_nodes_filtered = _get_nodes(data_model_views)
-
-        logger.debug(f"{local_nodes_filtered=} after creating data model views")
-
-        nodes = Nodes(global_node=nodes.global_node, local_nodes=local_nodes_filtered)
-
->>>>>>> 6917c985
         # instantiate algorithm execution engine
         engine_init_params = EngineInitParams(
             smpc_enabled=self._smpc_enabled,
@@ -769,28 +694,16 @@
 
         # Instantiate ExecutionStrategy
         execution_strategy = None
-        if algorithm_request_dto.flags and algorithm_request_dto.flags["longitudinal"]:
-<<<<<<< HEAD
+        if algorithm_request_dto.flags and algorithm_request_dto.flags.get(
+            "longitudinal"
+        ):
             execution_strategy = LongitudinalStrategy(
                 algorithm_name=algorithm_name,
                 variables=variables,
                 algorithm_request_dto=algorithm_request_dto,
-=======
-            longitudinal_transform_init_params = (
-                LongitudinalTransformerRunnerInitParams(
-                    var_filters=algorithm_request_dto.inputdata.filters,
-                    algorithm_parameters=algorithm_request_dto.parameters,
-                    datasets=algorithm_request_dto.inputdata.datasets,
-                )
-            )
-            longitudinal_transformer = LongitudinalTransformerRunner(
-                initialization_params=longitudinal_transform_init_params,
-                data_loader=data_loader,
->>>>>>> 6917c985
                 engine=engine,
                 logger=logger,
             )
-<<<<<<< HEAD
         else:
             execution_strategy = SingleAlgorithmStrategy(
                 algorithm_name=algorithm_name,
@@ -799,71 +712,19 @@
                 engine=engine,
                 logger=logger,
             )
-=======
-
-            longitudinal_transform_result = await self._algorithm_run_in_event_loop(
-                algorithm=longitudinal_transformer,
-                data_model_views=data_model_views,
-                metadata=metadata,
-            )
-
-            data_transformed = longitudinal_transform_result.data
-            metadata = longitudinal_transform_result.metadata
-
-            data_model_views = data_transformed
-
-            X = data_transformed[0]
-            y = data_transformed[1]
-            alg_vars = Variables(x=X.columns, y=y.columns)
-            data_loader = algorithm_data_loaders[algorithm_name](variables=alg_vars)
->>>>>>> 6917c985
 
         data_model_views = nodes_federation.create_data_model_views(
             variable_groups=execution_strategy.algorithm_data_loader.get_variable_groups(),
             dropna=execution_strategy.algorithm_data_loader.get_dropna(),
             check_min_rows=execution_strategy.algorithm_data_loader.get_check_min_rows(),
         )
-<<<<<<< HEAD
+
         algorithm_result = await execution_strategy.run(
             data=data_model_views, metadata=metadata
         )
 
         if not self._cleaner.cleanup_context_id(context_id=context_id):
             self._cleaner.release_context_id(context_id=context_id)
-=======
-        algorithm = algorithm_classes[algorithm_name](
-            initialization_params=init_params,
-            data_loader=data_loader,
-            engine=engine,
-        )
-
-        log_experiment_execution(
-            logger=logger,
-            request_id=algorithm_request_dto.request_id,
-            context_id=context_id,
-            algorithm_name=algorithm_name,
-            datasets=algorithm_request_dto.inputdata.datasets,
-            algorithm_parameters=algorithm_request_dto.json(),
-            local_node_ids=local_nodes_ids,
-        )
-
-        # run the algorithm
-        try:
-            algorithm_result = await self._algorithm_run_in_event_loop(
-                algorithm=algorithm,
-                data_model_views=data_model_views,
-                metadata=metadata,
-            )
-        except CeleryConnectionError as exc:
-            logger.error(f"ErrorType: '{type(exc)}' and message: '{exc}'")
-            raise NodeUnresponsiveException()
-        except CeleryTaskTimeoutException as exc:
-            logger.error(f"ErrorType: '{type(exc)}' and message: '{exc}'")
-            raise NodeTaskTimeoutException()
-        except Exception as exc:
-            logger.error(traceback.format_exc())
-            raise exc
->>>>>>> 6917c985
 
         return algorithm_result
 
@@ -927,115 +788,6 @@
             run_udf_task_timeout=self._celery_run_udf_task_timeout,
         )
 
-<<<<<<< HEAD
-=======
-    def _get_nodes_info_by_dataset(
-        self, data_model: str, datasets: List[str]
-    ) -> List[_NodeInfoDTO]:
-        local_node_ids = (
-            self._node_landscape_aggregator.get_node_ids_with_any_of_datasets(
-                data_model=data_model,
-                datasets=datasets,
-            )
-        )
-        local_nodes_info = [
-            self._node_landscape_aggregator.get_node_info(node_id)
-            for node_id in local_node_ids
-        ]
-        nodes_info = []
-        for local_node in local_nodes_info:
-            nodes_info.append(
-                _NodeInfoDTO(
-                    node_id=local_node.id,
-                    queue_address=":".join([str(local_node.ip), str(local_node.port)]),
-                    db_address=":".join(
-                        [str(local_node.db_ip), str(local_node.db_port)]
-                    ),
-                    tasks_timeout=self._celery_tasks_timeout,
-                    run_udf_task_timeout=self._celery_run_udf_task_timeout,
-                )
-            )
-
-        return nodes_info
-
-    def _create_nodes_tasks_handlers(
-        self, data_model: str, datasets: List[str]
-    ) -> NodesTasksHandlers:
-        # Get only the relevant nodes
-        local_nodes_info = self._get_nodes_info_by_dataset(
-            data_model=data_model, datasets=datasets
-        )
-        local_nodes_tasks_handlers = [
-            NodeAlgorithmTasksHandler(
-                node_id=node_info.node_id,
-                node_queue_addr=node_info.queue_address,
-                node_db_addr=node_info.db_address,
-                tasks_timeout=node_info.tasks_timeout,
-                run_udf_task_timeout=node_info.run_udf_task_timeout,
-            )
-            for node_info in local_nodes_info
-        ]
-
-        global_node_tasks_handler = None
-        try:
-            # raises exception if there is no global node...
-            global_node = self._node_landscape_aggregator.get_global_node()
-
-            global_node_tasks_handler = NodeAlgorithmTasksHandler(
-                node_id=global_node.id,
-                node_queue_addr=":".join([str(global_node.ip), str(global_node.port)]),
-                node_db_addr=":".join(
-                    [str(global_node.db_ip), str(global_node.db_port)]
-                ),
-                tasks_timeout=self._celery_tasks_timeout,
-                run_udf_task_timeout=self._celery_run_udf_task_timeout,
-            )
-
-            # global node should not be optional, it was nevertheless made optional
-            # https://github.com/madgik/MIP-Engine/pull/269
-        except Exception:
-            pass
-
-        return NodesTasksHandlers(
-            global_node_tasks_handler=global_node_tasks_handler,
-            local_nodes_tasks_handlers=local_nodes_tasks_handlers,
-        )
-
-    def _create_nodes(self, request_id, context_id, data_model, datasets):
-        node_tasks_handlers = self._create_nodes_tasks_handlers(
-            data_model=data_model, datasets=datasets
-        )
-
-        # global node should not be optional, it was nevertheless made optional
-        # https://github.com/madgik/MIP-Engine/pull/269
-        global_node_tasks_handler = node_tasks_handlers.global_node_tasks_handler
-        global_node = (
-            _create_global_node(request_id, context_id, global_node_tasks_handler)
-            if global_node_tasks_handler
-            else None
-        )
-
-        nodes = Nodes(
-            global_node=global_node,
-            local_nodes=_create_local_nodes(
-                request_id, context_id, node_tasks_handlers.local_nodes_tasks_handlers
-            ),
-        )
-
-        return nodes
-
-
-def _get_nodes(local_nodes_tables: List[LocalNodesTable]) -> List[LocalNode]:
-    valid_nodes = set()
-    for local_node_table in local_nodes_tables:
-        valid_nodes.update(local_node_table.nodes_tables_info.keys())
-    if not valid_nodes:
-        raise InsufficientDataError(
-            "None of the nodes has enough data to execute the algorithm."
-        )
-    return list(valid_nodes)
-
->>>>>>> 6917c985
 
 def _create_local_nodes(request_id, context_id, nodes_tasks_handlers):
     local_nodes: List[LocalNode] = [
@@ -1113,6 +865,7 @@
 
 _thread_pool_executor = concurrent.futures.ThreadPoolExecutor()
 # TODO add types
+# TODO change func name, transformer runs through that as well
 async def _algorithm_run_in_event_loop(algorithm, data_model_views, metadata):
     # By calling blocking method Algorithm.run() inside run_in_executor(),
     # Algorithm.run() will execute in a separate thread of the threadpool and at
