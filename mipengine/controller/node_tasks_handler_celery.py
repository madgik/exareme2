from mipengine.controller.node_tasks_handler_interface import INodeTasksHandler
from mipengine.controller.node_tasks_handler_interface import IQueuedUDFAsyncResult
from pydantic import BaseModel, conint
from ipaddress import IPv4Address
from celery import Celery

from celery.result import AsyncResult

from typing import List, Tuple, Final, Callable, Dict, Any

from celery.exceptions import TimeoutError
from billiard.exceptions import SoftTimeLimitExceeded
from billiard.exceptions import TimeLimitExceeded
from kombu.exceptions import OperationalError

from mipengine.node_tasks_DTOs import TableData
from mipengine.node_tasks_DTOs import TableSchema

TASK_SIGNATURES: Final = {
    "get_tables": "mipengine.node.tasks.tables.get_tables",
    "get_table_schema": "mipengine.node.tasks.common.get_table_schema",
    "get_table_data": "mipengine.node.tasks.common.get_table_data",
    "create_table": "mipengine.node.tasks.tables.create_table",
    "get_views": "mipengine.node.tasks.views.get_views",
    "create_pathology_view": "mipengine.node.tasks.views.create_pathology_view",
    "get_remote_tables": "mipengine.node.tasks.remote_tables.get_remote_tables",
    "create_remote_table": "mipengine.node.tasks.remote_tables.create_remote_table",
    "get_merge_tables": "mipengine.node.tasks.merge_tables.get_merge_tables",
    "create_merge_table": "mipengine.node.tasks.merge_tables.create_merge_table",
    "get_udfs": "mipengine.node.tasks.udfs.get_udfs",
    "run_udf": "mipengine.node.tasks.udfs.run_udf",
    "get_run_udf_query": "mipengine.node.tasks.udfs.get_run_udf_query",
    "clean_up": "mipengine.node.tasks.common.clean_up",
}


class QueuedUDFAsyncResult(IQueuedUDFAsyncResult):
    def get(self, timeout=None):
        try:
            return self.async_result.get(timeout)
        except (OperationalError, ConnectionResetError) as err:
            raise ClosedBrokerConnectionError(
                message=f"Connection to broker closed for {self.node_id=} "
                f"while tried to get result of {self}",
                node_id=self.node_id,
            )


class CeleryParamsDTO(BaseModel):
    task_queue_domain: IPv4Address
    task_queue_port: conint(ge=1024, le=65535)

    db_domain: IPv4Address
    db_port: conint(ge=1024, le=65535)

    user: str
    password: str
    vhost: str

    tasks_timeout: conint(ge=0)
    max_retries: conint(ge=0)
    interval_start: conint(ge=0)
    interval_step: conint(ge=0)
    interval_max: conint(ge=0)


def time_limit_exceeded_handler(method: Callable):
    def inner(ref, *args, **kwargs):
        # the following exceptions are thrown when the get() method is called
        # on an AsyncResult. SoftTimeLimitExceeded and TimeLimitExceeded are raised
        # by the calery app instantiating the workers executing the task (aka the
        # node's celery app) and propagated here, whereas the TimeoutError exception
        # is raised by the caller celery app (aka the NodeTasksHandlerCelery), when the
        # get() method has not returned after a time limit is exceeded. The time limit
        # is independently defined on the caller celery app (the NodeTasksHandlerCelery)
        # and executing celery app (the node)
        try:
            return method(ref, *args, **kwargs)
        except SoftTimeLimitExceeded as stle:
            # TODO should use kwargs here..
            raise SoftTimeLimitExceeded(
                {"node_id": ref.node_id, "task": method.__name__, "args": args}
            )
        except TimeLimitExceeded as tle:
            # TODO should use kwargs here..
            raise TimeLimitExceeded(
                {"node_id": ref.node_id, "task": method.__name__, "args": args}
            )
        except TimeoutError as te:
            # TODO should use kwargs here..
            raise TimeoutError(
                {
                    "node_id": ref.node_id,
                    "task": method.__name__,
                    "args": args,
                    "kwargs": kwargs,
                }
            )

    return inner


def broker_connection_closed_handler(method: Callable):
    def inner(ref, *args, **kwargs):
        try:
            return method(ref, *args, **kwargs)
        except (OperationalError, ConnectionResetError) as err:
            raise ClosedBrokerConnectionError(
                message=f"Connection to broker closed for {ref.node_id=} while tried "
                f"to call task:{method} with task_kwargs={kwargs}",
                node_id=ref.node_id,
            )

    return inner


class ClosedBrokerConnectionError(Exception):
    def __init__(self, node_id: str, message: str):
        self.node_id = node_id
        super().__init__(message)


class NodeTasksHandlerCelery(INodeTasksHandler):

    # TODO create custom type and validator for the socket address
    def __init__(self, node_id: str, celery_params: "CeleryParamsDTO"):
        self._node_id = node_id

        user = celery_params.user
        password = celery_params.password

        queue_addr = ":".join(
            [str(celery_params.task_queue_domain), str(celery_params.task_queue_port)]
        )
        vhost = celery_params.vhost
        broker = f"amqp://{user}:{password}@{queue_addr}/{vhost}"

        celery_app = Celery(broker=broker, backend="rpc://")

        broker_transport_options = {
            "max_retries": celery_params.max_retries,
            "interval_start": celery_params.interval_start,
            "interval_step": celery_params.interval_step,
            "interval_max": celery_params.interval_max,
        }
        celery_app.conf.broker_transport_options = broker_transport_options

        self._celery_app = celery_app

        self._db_address = ":".join(
            [str(celery_params.db_domain), str(celery_params.db_port)]
        )

        self._task_timeout = celery_params.tasks_timeout

    @property
    def node_id(self):
        return self._node_id

    @property
    def node_data_address(self):
        return self._db_address

    def _apply_async(self, task_signature, **kwargs) -> AsyncResult:
        try:
            # the reason the existing connection to the broker is passed here as an
            # argument in apply_async is because the default behaviour (not passing a
            # connection object), when the broker is down, is for the celery app to try to
            # create a new connection to the broker, without raising any exceptions.
            # Nevertheless while the broker is down the call to apply_async just hangs
            # waiting for a connection with the broker to be established. Passing the
            # existing connection object to apply_async causes the call to raise an
            # exception if the broker is down
            async_result = task_signature.apply_async(
                connection=self._celery_app.broker_connection(), kwargs=kwargs
            )
        except (OperationalError, ConnectionResetError) as err:
            raise ClosedBrokerConnectionError(
                message=f"Connection to broker closed for {self.node_id=} while "
                f"tried to queue {task_signature}",
                node_id=self.node_id,
            )

        return async_result

    # TABLES functionality
    @time_limit_exceeded_handler
    @broker_connection_closed_handler
    def get_tables(self, context_id: str) -> List[str]:
        task_signature = self._celery_app.signature(TASK_SIGNATURES["get_tables"])
        result = self._apply_async(
            task_signature=task_signature, context_id=context_id
        ).get(self._task_timeout)
        return [table_name for table_name in result]

    @time_limit_exceeded_handler
    @broker_connection_closed_handler
    def get_table_schema(self, table_name: str):
        task_signature = self._celery_app.signature(TASK_SIGNATURES["get_table_schema"])
        result = self._apply_async(
            task_signature=task_signature, table_name=table_name
        ).get(self._task_timeout)
        return TableSchema.parse_raw(result)

    @time_limit_exceeded_handler
    @broker_connection_closed_handler
    def get_table_data(self, table_name: str) -> TableData:
        task_signature = self._celery_app.signature(TASK_SIGNATURES["get_table_data"])
        result = self._apply_async(
            task_signature=task_signature, table_name=table_name
        ).get(self._task_timeout)
        return TableData.parse_raw(result)

    @time_limit_exceeded_handler
    @broker_connection_closed_handler
    def create_table(
        self, context_id: str, command_id: str, schema: TableSchema
    ) -> str:
        schema_json = schema.json()
        task_signature = self._celery_app.signature(TASK_SIGNATURES["create_table"])
        result = self._apply_async(
            task_signature=task_signature,
            context_id=context_id,
            command_id=command_id,
            schema_json=schema_json,
        ).get(self._task_timeout)
        return result

    # VIEWS functionality
    @time_limit_exceeded_handler
    @broker_connection_closed_handler
    def get_views(self, context_id: str) -> List[str]:
        task_signature = self._celery_app.signature(TASK_SIGNATURES["get_views"])
        result = self._apply_async(
            task_signature=task_signature, context_id=context_id
        ).get(self._task_timeout)
        return result

    # TODO: this is very specific to mip, very inconsistent with the rest, has to be abstracted somehow
    @time_limit_exceeded_handler
    @broker_connection_closed_handler
    def create_pathology_view(
        self,
        context_id: str,
        command_id: str,
        pathology: str,
        columns: List[str],
        filters: List[str],
    ) -> str:
        task_signature = self._celery_app.signature(
            TASK_SIGNATURES["create_pathology_view"]
        )
        result = self._apply_async(
            task_signature=task_signature,
            context_id=context_id,
            command_id=command_id,
            pathology=pathology,
            columns=columns,
            filters=filters,
        ).get(self._task_timeout)

        return result

    # MERGE TABLES functionality
    @time_limit_exceeded_handler
    @broker_connection_closed_handler
    def get_merge_tables(self, context_id: str) -> List[str]:
        task_signature = self._celery_app.signature(TASK_SIGNATURES["get_merge_tables"])
        result = self._apply_async(
            task_signature=task_signature, context_id=context_id
        ).get(self._task_timeout)
        return result

    @time_limit_exceeded_handler
    @broker_connection_closed_handler
    def create_merge_table(
        self, context_id: str, command_id: str, table_names: List[str]
    ):
        task_signature = self._celery_app.signature(
            TASK_SIGNATURES["create_merge_table"]
        )
        result = self._apply_async(
            task_signature=task_signature,
            command_id=command_id,
            context_id=context_id,
            table_names=table_names,
        ).get(self._task_timeout)
        return result

    # REMOTE TABLES functionality
    @time_limit_exceeded_handler
<<<<<<< HEAD
    @broker_connection_closed_handler
    def get_remote_tables(self, context_id: str) -> List["TableInfo"]:
=======
    def get_remote_tables(self, context_id: str) -> List[str]:
>>>>>>> 0adf530f
        task_signature = self._celery_app.signature(
            TASK_SIGNATURES["get_remote_tables"]
        )
        return self._apply_async(
            task_signature=task_signature, context_id=context_id
        ).get(self._task_timeout)

    @time_limit_exceeded_handler
<<<<<<< HEAD
    @broker_connection_closed_handler
    def create_remote_table(self, table_info: TableInfo, original_db_url: str) -> str:
        table_info_json = table_info.json()
        task_signature = self._celery_app.signature(
            TASK_SIGNATURES["create_remote_table"]
        )
        self._apply_async(
            task_signature=task_signature,
            table_info_json=table_info_json,
=======
    def create_remote_table(
        self, table_name: str, table_schema: TableSchema, original_db_url: str
    ) -> str:
        table_schema_json = table_schema.json()
        task_signature = self._celery_app.signature(
            TASK_SIGNATURES["create_remote_table"]
        )
        task_signature.delay(
            table_name=table_name,
            table_schema_json=table_schema_json,
>>>>>>> 0adf530f
            monetdb_socket_address=original_db_url,
        ).get(self._task_timeout)

    # UDFs functionality
    def queue_run_udf(
        self,
        context_id: str,
        command_id: str,
        func_name: str,
        positional_args,
        keyword_args,
    ) -> QueuedUDFAsyncResult:
        task_signature = self._celery_app.signature(TASK_SIGNATURES["run_udf"])
        async_result = self._apply_async(
            task_signature=task_signature,
            command_id=command_id,
            context_id=context_id,
            func_name=func_name,
            positional_args_json=positional_args,
            keyword_args_json=keyword_args,
        )

        return QueuedUDFAsyncResult(
            node_id=self.node_id,
            command_id=command_id,
            context_id=context_id,
            func_name=func_name,
            positional_args=positional_args,
            keyword_args=keyword_args,
            async_result=async_result,
        )

    @time_limit_exceeded_handler
    @broker_connection_closed_handler
    def get_queued_udf_result(self, async_result: QueuedUDFAsyncResult):
        result = async_result.get(self._task_timeout)
        return result

    @time_limit_exceeded_handler
    @broker_connection_closed_handler
    def get_udfs(self, algorithm_name) -> List[str]:
        task_signature = self._celery_app.signature(TASK_SIGNATURES["get_udfs"])
        result = self._apply_async(
            task_signature=task_signature, algorithm_name=algorithm_name
        ).get(self._task_timeout)
        return result

    # return the generated monetdb pythonudf
    @time_limit_exceeded_handler
    @broker_connection_closed_handler
    def get_run_udf_query(
        self,
        context_id: str,
        command_id: str,
        func_name: str,
        positional_args: List[str],
    ) -> Tuple[str, str]:
        task_signature = self._celery_app.signature(
            TASK_SIGNATURES["get_run_udf_query"]
        )
        result = self._apply_async(
            task_signature=task_signature,
            command_id=command_id,
            context_id=context_id,
            func_name=func_name,
            positional_args_json=positional_args,
            keyword_args_json={},
        ).get(self._task_timeout)
        return result

    # CLEANUP functionality
    @broker_connection_closed_handler
    def clean_up(self, context_id: str):
        task_signature = self._celery_app.signature(TASK_SIGNATURES["clean_up"])
        self._apply_async(task_signature=task_signature, context_id=context_id).get(
            self._task_timeout
        )<|MERGE_RESOLUTION|>--- conflicted
+++ resolved
@@ -289,12 +289,7 @@
 
     # REMOTE TABLES functionality
     @time_limit_exceeded_handler
-<<<<<<< HEAD
-    @broker_connection_closed_handler
-    def get_remote_tables(self, context_id: str) -> List["TableInfo"]:
-=======
     def get_remote_tables(self, context_id: str) -> List[str]:
->>>>>>> 0adf530f
         task_signature = self._celery_app.signature(
             TASK_SIGNATURES["get_remote_tables"]
         )
@@ -303,17 +298,7 @@
         ).get(self._task_timeout)
 
     @time_limit_exceeded_handler
-<<<<<<< HEAD
-    @broker_connection_closed_handler
-    def create_remote_table(self, table_info: TableInfo, original_db_url: str) -> str:
-        table_info_json = table_info.json()
-        task_signature = self._celery_app.signature(
-            TASK_SIGNATURES["create_remote_table"]
-        )
-        self._apply_async(
-            task_signature=task_signature,
-            table_info_json=table_info_json,
-=======
+    @broker_connection_closed_handler
     def create_remote_table(
         self, table_name: str, table_schema: TableSchema, original_db_url: str
     ) -> str:
@@ -321,10 +306,10 @@
         task_signature = self._celery_app.signature(
             TASK_SIGNATURES["create_remote_table"]
         )
-        task_signature.delay(
+        self._apply_async(
+            task_signature=task_signature,
             table_name=table_name,
             table_schema_json=table_schema_json,
->>>>>>> 0adf530f
             monetdb_socket_address=original_db_url,
         ).get(self._task_timeout)
 
