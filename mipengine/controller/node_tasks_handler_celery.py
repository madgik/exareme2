from mipengine.controller.node_tasks_handler_interface import INodeTasksHandler
from mipengine.controller.node_tasks_handler_interface import IQueuedUDFAsyncResult
from pydantic import BaseModel, conint
from ipaddress import IPv4Address
from celery import Celery

from celery.result import AsyncResult

from typing import List, Tuple, Final, Callable, Dict, Any

from celery.exceptions import TimeoutError
from billiard.exceptions import SoftTimeLimitExceeded
from billiard.exceptions import TimeLimitExceeded
from kombu.exceptions import OperationalError

from mipengine.node_tasks_DTOs import TableData
from mipengine.node_tasks_DTOs import TableSchema
from mipengine.controller.celery_app import get_node_celery_app

TASK_SIGNATURES: Final = {
    "get_tables": "mipengine.node.tasks.tables.get_tables",
    "get_table_schema": "mipengine.node.tasks.common.get_table_schema",
    "get_table_data": "mipengine.node.tasks.common.get_table_data",
    "create_table": "mipengine.node.tasks.tables.create_table",
    "get_views": "mipengine.node.tasks.views.get_views",
    "create_pathology_view": "mipengine.node.tasks.views.create_pathology_view",
    "get_remote_tables": "mipengine.node.tasks.remote_tables.get_remote_tables",
    "create_remote_table": "mipengine.node.tasks.remote_tables.create_remote_table",
    "get_merge_tables": "mipengine.node.tasks.merge_tables.get_merge_tables",
    "create_merge_table": "mipengine.node.tasks.merge_tables.create_merge_table",
    "get_udfs": "mipengine.node.tasks.udfs.get_udfs",
    "run_udf": "mipengine.node.tasks.udfs.run_udf",
    "get_run_udf_query": "mipengine.node.tasks.udfs.get_run_udf_query",
    "clean_up": "mipengine.node.tasks.common.clean_up",
}


def time_limit_exceeded_handler(method: Callable):
    def inner(ref, *args, **kwargs):
        # the following exceptions are thrown when the get() method is called
        # on an AsyncResult.
        # SoftTimeLimitExceeded and TimeLimitExceeded are raised by the celery app
        # instantiating the workers that execute the task (aka the node's celery app)
        # and propagated here, whereas the
        # TimeoutError exception is raised by the caller celery app (aka the
        # NodeTasksHandlerCelery), when the get() method has not returned after a time
        # limit is exceeded. The time limit is independently defined on the caller
        # celery app (the NodeTasksHandlerCelery) and executing celery app (the node)
        try:
            return method(ref, *args, **kwargs)
        except SoftTimeLimitExceeded as stle:
            # TODO should use kwargs here..
            raise SoftTimeLimitExceeded(
                {"node_id": ref.node_id, "task": method.__name__, "args": args}
            )
        except TimeLimitExceeded as tle:
            # TODO should use kwargs here..
            raise TimeLimitExceeded(
                {"node_id": ref.node_id, "task": method.__name__, "args": args}
            )
        except TimeoutError as te:
            # TODO should use kwargs here..
            raise TimeoutError(
                {
                    "node_id": ref.node_id,
                    "task": method.__name__,
                    "args": args,
                    "kwargs": kwargs,
                }
            )

    return inner


def broker_connection_closed_handler(method: Callable):
    def inner(ref, *args, **kwargs):
        try:
            return method(ref, *args, **kwargs)
        except (OperationalError, ConnectionResetError) as err:
            raise ClosedBrokerConnectionError(
                message=f"Connection to broker closed for node:{ref.node_id} when tried "
                f"to call {method} with task_kwargs={kwargs}",
                node_id=ref.node_id,
            )

    return inner


class QueuedUDFAsyncResult(IQueuedUDFAsyncResult):
    @time_limit_exceeded_handler
    @broker_connection_closed_handler
    def get(self, timeout=None):
        return self.async_result.get(timeout)


class ClosedBrokerConnectionError(Exception):
    def __init__(self, node_id: str, message: str):
        self.node_id = node_id
        super().__init__(message)


class NodeTasksHandlerCelery(INodeTasksHandler):

    # TODO create custom type and validator for the socket address
    def __init__(
        self, node_id: str, node_queue_addr: str, node_db_addr: str, tasks_timeout
    ):
        self._node_id = node_id
        self._celery_app = get_node_celery_app(node_queue_addr)
        self._db_address = node_db_addr
        self._tasks_timeout = tasks_timeout

    @property
    def node_id(self):
        return self._node_id

    @property
    def node_data_address(self):
        return self._db_address

    def _apply_async(self, task_signature, **kwargs) -> AsyncResult:
        # The existing connection to the broker is passed in apply_async because the
        # default behaviour (not passing a
        # connection object), when the broker is down, is for the celery app to try to
        # create a new connection to the broker, without raising any exceptions.
        # Nevertheless while the broker is down the call to apply_async just hangs
        # waiting for a connection with the broker to be established. Passing the
        # existing connection object to apply_async causes the call to raise an
        # exception if the broker is down
        async_result = task_signature.apply_async(
            connection=self._celery_app.broker_connection(), kwargs=kwargs
        )

        return async_result

    # TABLES functionality
    @time_limit_exceeded_handler
    @broker_connection_closed_handler
    def get_tables(self, context_id: str) -> List[str]:
        task_signature = self._celery_app.signature(TASK_SIGNATURES["get_tables"])
        result = self._apply_async(
            task_signature=task_signature, context_id=context_id
        ).get(self._tasks_timeout)
        return [table_name for table_name in result]

    @time_limit_exceeded_handler
    @broker_connection_closed_handler
    def get_table_schema(self, table_name: str):
        task_signature = self._celery_app.signature(TASK_SIGNATURES["get_table_schema"])
        result = self._apply_async(
            task_signature=task_signature, table_name=table_name
        ).get(self._tasks_timeout)
        return TableSchema.parse_raw(result)

    @time_limit_exceeded_handler
    @broker_connection_closed_handler
    def get_table_data(self, table_name: str) -> TableData:
        task_signature = self._celery_app.signature(TASK_SIGNATURES["get_table_data"])
        result = self._apply_async(
            task_signature=task_signature, table_name=table_name
        ).get(self._tasks_timeout)
        return TableData.parse_raw(result)

    @time_limit_exceeded_handler
    @broker_connection_closed_handler
    def create_table(
        self, context_id: str, command_id: str, schema: TableSchema
    ) -> str:
        schema_json = schema.json()
        task_signature = self._celery_app.signature(TASK_SIGNATURES["create_table"])
        result = self._apply_async(
            task_signature=task_signature,
            context_id=context_id,
            command_id=command_id,
            schema_json=schema_json,
        ).get(self._tasks_timeout)
        return result

    # VIEWS functionality
    @time_limit_exceeded_handler
    @broker_connection_closed_handler
    def get_views(self, context_id: str) -> List[str]:
        task_signature = self._celery_app.signature(TASK_SIGNATURES["get_views"])
        result = self._apply_async(
            task_signature=task_signature, context_id=context_id
        ).get(self._tasks_timeout)
        return result

    # TODO: this is very specific to mip, very inconsistent with the rest, has to be abstracted somehow
    @time_limit_exceeded_handler
    @broker_connection_closed_handler
    def create_pathology_view(
        self,
        context_id: str,
        command_id: str,
        pathology: str,
        columns: List[str],
        filters: List[str],
    ) -> str:
        task_signature = self._celery_app.signature(
            TASK_SIGNATURES["create_pathology_view"]
        )
        result = self._apply_async(
            task_signature=task_signature,
            context_id=context_id,
            command_id=command_id,
            pathology=pathology,
            columns=columns,
            filters=filters,
        ).get(self._tasks_timeout)
        return result

    # MERGE TABLES functionality
    @time_limit_exceeded_handler
    @broker_connection_closed_handler
    def get_merge_tables(self, context_id: str) -> List[str]:
        task_signature = self._celery_app.signature(TASK_SIGNATURES["get_merge_tables"])
        result = self._apply_async(
            task_signature=task_signature, context_id=context_id
        ).get(self._tasks_timeout)
        return result

    @time_limit_exceeded_handler
    @broker_connection_closed_handler
    def create_merge_table(
        self, context_id: str, command_id: str, table_names: List[str]
    ):
        task_signature = self._celery_app.signature(
            TASK_SIGNATURES["create_merge_table"]
        )
        result = self._apply_async(
            task_signature=task_signature,
            command_id=command_id,
            context_id=context_id,
            table_names=table_names,
        ).get(self._tasks_timeout)
        return result

    # REMOTE TABLES functionality
    @time_limit_exceeded_handler
    @broker_connection_closed_handler
    def get_remote_tables(self, context_id: str) -> List[str]:
        task_signature = self._celery_app.signature(
            TASK_SIGNATURES["get_remote_tables"]
        )
        return self._apply_async(
            task_signature=task_signature, context_id=context_id
        ).get(self._tasks_timeout)

    @time_limit_exceeded_handler
    @broker_connection_closed_handler
    def create_remote_table(
        self, table_name: str, table_schema: TableSchema, original_db_url: str
    ) -> str:
        table_schema_json = table_schema.json()
        task_signature = self._celery_app.signature(
            TASK_SIGNATURES["create_remote_table"]
        )
        self._apply_async(
            task_signature=task_signature,
            table_name=table_name,
            table_schema_json=table_schema_json,
            monetdb_socket_address=original_db_url,
        ).get(self._tasks_timeout)

    # UDFs functionality
    def queue_run_udf(
        self,
        context_id: str,
        command_id: str,
        func_name: str,
        positional_args,
        keyword_args,
    ) -> QueuedUDFAsyncResult:

        task_signature = self._celery_app.signature(TASK_SIGNATURES["run_udf"])
        async_result = self._apply_async(
            task_signature=task_signature,
            command_id=command_id,
            context_id=context_id,
            func_name=func_name,
            positional_args_json=positional_args,
            keyword_args_json=keyword_args,
        )

        return QueuedUDFAsyncResult(
            node_id=self.node_id,
            command_id=command_id,
            context_id=context_id,
            func_name=func_name,
            positional_args=positional_args,
            keyword_args=keyword_args,
            async_result=async_result,
        )

    @time_limit_exceeded_handler
<<<<<<< HEAD
    @broker_connection_closed_handler
    def get_queued_udf_result(self, async_result: QueuedUDFAsyncResult):
        result = async_result.get(self._tasks_timeout)
        return result
=======
    def get_queued_udf_result(self, async_result: QueueUDFAsyncResult) -> List[str]:
        return async_result.get(self._task_timeout)

    @time_limit_exceeded_handler
    def get_udf(self, algorithm_name) -> List[str]:
        pass
>>>>>>> 01d7e609

    @time_limit_exceeded_handler
    @broker_connection_closed_handler
    def get_udfs(self, algorithm_name) -> List[str]:
        task_signature = self._celery_app.signature(TASK_SIGNATURES["get_udfs"])
        result = self._apply_async(
            task_signature=task_signature, algorithm_name=algorithm_name
        ).get(self._tasks_timeout)
        return result

    # return the generated monetdb pythonudf
    @time_limit_exceeded_handler
    @broker_connection_closed_handler
    def get_run_udf_query(
        self,
        context_id: str,
        command_id: str,
        func_name: str,
        positional_args: List[str],
    ) -> Tuple[str, str]:
        task_signature = self._celery_app.signature(
            TASK_SIGNATURES["get_run_udf_query"]
        )
        result = self._apply_async(
            task_signature=task_signature,
            command_id=command_id,
            context_id=context_id,
            func_name=func_name,
            positional_args_json=positional_args,
            keyword_args_json={},
        ).get(self._tasks_timeout)
        return result

    # CLEANUP functionality
    @time_limit_exceeded_handler
    @broker_connection_closed_handler
    def clean_up(self, context_id: str):

        task_signature = self._celery_app.signature(TASK_SIGNATURES["clean_up"])
        self._apply_async(task_signature=task_signature, context_id=context_id).get(
            self._tasks_timeout
        )<|MERGE_RESOLUTION|>--- conflicted
+++ resolved
@@ -264,6 +264,7 @@
         ).get(self._tasks_timeout)
 
     # UDFs functionality
+    @broker_connection_closed_handler
     def queue_run_udf(
         self,
         context_id: str,
@@ -282,7 +283,6 @@
             positional_args_json=positional_args,
             keyword_args_json=keyword_args,
         )
-
         return QueuedUDFAsyncResult(
             node_id=self.node_id,
             command_id=command_id,
@@ -294,19 +294,9 @@
         )
 
     @time_limit_exceeded_handler
-<<<<<<< HEAD
-    @broker_connection_closed_handler
-    def get_queued_udf_result(self, async_result: QueuedUDFAsyncResult):
-        result = async_result.get(self._tasks_timeout)
-        return result
-=======
-    def get_queued_udf_result(self, async_result: QueueUDFAsyncResult) -> List[str]:
-        return async_result.get(self._task_timeout)
-
-    @time_limit_exceeded_handler
-    def get_udf(self, algorithm_name) -> List[str]:
-        pass
->>>>>>> 01d7e609
+    @broker_connection_closed_handler
+    def get_queued_udf_result(self, async_result: QueuedUDFAsyncResult) -> List[str]:
+        return async_result.get(self._tasks_timeout)
 
     @time_limit_exceeded_handler
     @broker_connection_closed_handler
