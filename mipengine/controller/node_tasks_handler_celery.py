--- conflicted
+++ resolved
@@ -400,11 +400,7 @@
             jobid=jobid,
             context_id=context_id,
             command_id=command_id,
-<<<<<<< HEAD
             command_subid=command_subid,
-        ).get(self._tasks_timeout)
-=======
-            jobid=jobid,
         ).get(self._tasks_timeout)
 
     # CLEANUP functionality
@@ -414,5 +410,4 @@
         task_signature = self._celery_app.signature(TASK_SIGNATURES["clean_up"])
         self._apply_async(
             task_signature=task_signature, request_id=request_id, context_id=context_id
-        )
->>>>>>> a50186f2
+        )