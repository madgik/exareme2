--- conflicted
+++ resolved
@@ -352,16 +352,6 @@
         ).get(self._tasks_timeout)
         return result
 
-    # CLEANUP functionality
-    @time_limit_exceeded_handler
-    @broker_connection_closed_handler
-<<<<<<< HEAD
-    def clean_up(self, context_id: str):
-        task_signature = self._celery_app.signature(TASK_SIGNATURES["clean_up"])
-        self._apply_async(task_signature=task_signature, context_id=context_id).get(
-            self._tasks_timeout
-        )
-
     # ------------- SMPC functionality ---------------
     @time_limit_exceeded_handler
     @broker_connection_closed_handler
@@ -408,11 +398,13 @@
             context_id=context_id,
             command_id=command_id,
             jobid=jobid,
-=======
+        ).get(self._tasks_timeout)
+
+    # CLEANUP functionality
+    @time_limit_exceeded_handler
+    @broker_connection_closed_handler
     def clean_up(self, request_id: str, context_id: str):
-
         task_signature = self._celery_app.signature(TASK_SIGNATURES["clean_up"])
         self._apply_async(
             task_signature=task_signature, request_id=request_id, context_id=context_id
->>>>>>> b68e995d
-        ).get(self._tasks_timeout)+        )