--- conflicted
+++ resolved
@@ -201,27 +201,19 @@
         return result
 
     # REMOTE TABLES functionality
-<<<<<<< HEAD
+
+    @time_limit_exceeded_handler
     def get_remote_tables(self, context_id: str) -> List[str]:
-=======
-    @time_limit_exceeded_handler
-    def get_remote_tables(self, context_id: str) -> List["TableInfo"]:
->>>>>>> a2c88f67
         task_signature = self._celery_app.signature(
             TASK_SIGNATURES["get_remote_tables"]
         )
         return task_signature.delay(context_id=context_id).get(self._task_timeout)
 
-<<<<<<< HEAD
+    @time_limit_exceeded_handler
     def create_remote_table(
         self, table_name: str, table_schema: TableSchema, original_db_url: str
     ) -> str:
         table_schema_json = table_schema.json()
-=======
-    @time_limit_exceeded_handler
-    def create_remote_table(self, table_info: TableInfo, original_db_url: str) -> str:
-        table_info_json = table_info.json()
->>>>>>> a2c88f67
         task_signature = self._celery_app.signature(
             TASK_SIGNATURES["create_remote_table"]
         )
