--- conflicted
+++ resolved
@@ -132,13 +132,7 @@
         return result
 
     # TODO: this is very specific to mip, very inconsistent with the rest, has to be abstracted somehow
-<<<<<<< HEAD
     def create_data_model_view(
-=======
-    @time_limit_exceeded_handler
-    @broker_connection_closed_handler
-    def create_data_model_views(
->>>>>>> aa7d8b85
         self,
         request_id: str,
         context_id: str,
@@ -150,16 +144,9 @@
         dropna: bool = True,
         check_min_rows: bool = True,
     ) -> str:
-<<<<<<< HEAD
         celery_app = self._get_node_celery_app()
         task_signature = TASK_SIGNATURES["create_data_model_view"]
         async_result = celery_app.queue_task(
-=======
-        task_signature = self._celery_app.signature(
-            TASK_SIGNATURES["create_data_model_views"]
-        )
-        result = self._apply_async(
->>>>>>> aa7d8b85
             task_signature=task_signature,
             request_id=request_id,
             context_id=context_id,
@@ -168,17 +155,12 @@
             datasets=datasets,
             columns_per_view=columns_per_view,
             filters=filters,
-<<<<<<< HEAD
-        )
-        result = celery_app.get_result(
-            async_result=async_result, timeout=self._tasks_timeout
-        )
-
-=======
             dropna=dropna,
-            check_min_rows=check_min_rows,
-        ).get(self._tasks_timeout)
->>>>>>> aa7d8b85
+            check_min_rows=check_min_rows
+        )
+        result = celery_app.get_result(
+            async_result=async_result, timeout=self._tasks_timeout
+        )
         return result
 
     # MERGE TABLES functionality
