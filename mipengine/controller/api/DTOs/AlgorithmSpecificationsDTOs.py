--- conflicted
+++ resolved
@@ -37,15 +37,6 @@
 
 def get_pathology_parameter():
     return InputDataSpecificationDTO(
-<<<<<<< HEAD
-        "Pathology of the data.txt.",
-        "The pathology that the algorithm will run on.",
-        ["text"],
-        True,
-        False,
-        None,
-        None,
-=======
         label="Pathology of the data.",
         desc="The pathology that the algorithm will run on.",
         types=["text"],
@@ -53,21 +44,11 @@
         multiple=False,
         stattypes=None,
         enumslen=None,
->>>>>>> 85709c67
     )
 
 
 def get_dataset_parameter():
     return InputDataSpecificationDTO(
-<<<<<<< HEAD
-        "Set of data.txt to use.",
-        "The set of data.txt to run the algorithm on.",
-        ["text"],
-        True,
-        True,
-        None,
-        None,
-=======
         label="Set of data to use.",
         desc="The set of data to run the algorithm on.",
         types=["text"],
@@ -75,21 +56,11 @@
         multiple=True,
         stattypes=None,
         enumslen=None,
->>>>>>> 85709c67
     )
 
 
 def get_filter_parameter():
     return InputDataSpecificationDTO(
-<<<<<<< HEAD
-        "Filter on the data.txt.",
-        "Features used in my algorithm.",
-        ["jsonObject"],
-        False,
-        False,
-        None,
-        None,
-=======
         label="Filter on the data.",
         desc="Features used in my algorithm.",
         types=["jsonObject"],
@@ -97,7 +68,6 @@
         multiple=False,
         stattypes=None,
         enumslen=None,
->>>>>>> 85709c67
     )
 
 
@@ -155,7 +125,7 @@
             for name, parameter in algorithm.inputdata.items()
         }
 
-        # Adding the 3 "system" input data.txt parameters
+        # Adding the 3 "system" input data parameters
         self.inputdata[INPUTDATA_PATHOLOGY_PARAMETER_NAME] = get_pathology_parameter()
         self.inputdata[INPUTDATA_DATASET_PARAMETER_NAME] = get_dataset_parameter()
         self.inputdata[INPUTDATA_FILTERS_PARAMETER_NAME] = get_filter_parameter()
