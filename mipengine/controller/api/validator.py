import numbers
from typing import Any
from typing import Dict
from typing import List
from typing import Optional

<<<<<<< HEAD
from pydantic import BaseModel

from mipengine.controller.algorithm_specifications import AlgorithmSpecification
from mipengine.controller.algorithm_specifications import InputDataSpecification
from mipengine.controller.algorithm_specifications import InputDataSpecifications
from mipengine.controller.algorithm_specifications import InputDataStatType
from mipengine.controller.algorithm_specifications import InputDataType
from mipengine.controller.algorithm_specifications import ParameterSpecification
from mipengine.controller.algorithm_specifications import algorithm_specifications
=======
from mipengine.algorithm_specification import AlgorithmSpecification
from mipengine.algorithm_specification import InputDataSpecification
from mipengine.algorithm_specification import InputDataSpecifications
from mipengine.algorithm_specification import InputDataStatType
from mipengine.algorithm_specification import InputDataType
from mipengine.algorithm_specification import ParameterEnumSpecification
from mipengine.algorithm_specification import ParameterSpecification
>>>>>>> 7cf75472
from mipengine.controller.api.algorithm_request_dto import USE_SMPC_FLAG
from mipengine.controller.api.algorithm_request_dto import AlgorithmInputDataDTO
from mipengine.controller.api.algorithm_request_dto import AlgorithmRequestDTO
from mipengine.controller.api.algorithm_specifications_dtos import ParameterEnumType
from mipengine.controller.api.algorithm_specifications_dtos import ParameterType
from mipengine.controller.node_landscape_aggregator import NodeLandscapeAggregator
from mipengine.exceptions import BadUserInput
from mipengine.filters import validate_filter
from mipengine.node_tasks_DTOs import CommonDataElement
from mipengine.smpc_cluster_comm_helpers import validate_smpc_usage


class BadRequest(Exception):
    def __init__(self, message):
        super().__init__(message)
        self.message = message


<<<<<<< HEAD
class InitializationParams(BaseModel):
    node_landscape_aggregator: NodeLandscapeAggregator
    smpc_enabled: bool
    smpc_optional: bool
=======
def validate_algorithm_request(
    algorithm_name: str,
    algorithm_request_dto: AlgorithmRequestDTO,
    available_datasets_per_data_model: Dict[str, List[str]],
    algorithms_specs: Dict[str, AlgorithmSpecification],
    node_landscape_aggregator: NodeLandscapeAggregator,
    smpc_enabled: bool,
    smpc_optional: bool,
):
    algorithm_specs = _get_algorithm_specs(algorithm_name, algorithms_specs)
    _validate_algorithm_request_body(
        algorithm_request_dto=algorithm_request_dto,
        algorithm_specs=algorithm_specs,
        available_datasets_per_data_model=available_datasets_per_data_model,
        node_landscape_aggregator=node_landscape_aggregator,
        smpc_enabled=smpc_enabled,
        smpc_optional=smpc_optional,
    )


def _get_algorithm_specs(
    algorithm_name: str, algorithms_specs: Dict[str, AlgorithmSpecification]
):
    if algorithm_name not in algorithms_specs.keys():
        raise BadRequest(f"Algorithm '{algorithm_name}' does not exist.")
    return algorithms_specs[algorithm_name]


def _validate_algorithm_request_body(
    algorithm_request_dto: AlgorithmRequestDTO,
    algorithm_specs: AlgorithmSpecification,
    available_datasets_per_data_model: Dict[str, List[str]],
    node_landscape_aggregator: NodeLandscapeAggregator,
    smpc_enabled: bool,
    smpc_optional: bool,
):
    _validate_data_model(
        requested_data_model=algorithm_request_dto.inputdata.data_model,
        available_datasets_per_data_model=available_datasets_per_data_model,
    )

    data_model_cdes = node_landscape_aggregator.get_cdes(
        algorithm_request_dto.inputdata.data_model
    )

    _validate_inputdata(
        inputdata=algorithm_request_dto.inputdata,
        inputdata_specs=algorithm_specs.inputdata,
        available_datasets_per_data_model=available_datasets_per_data_model,
        data_model_cdes=data_model_cdes,
    )

    _validate_parameters(
        algorithm_request_dto.parameters,
        algorithm_specs.parameters,
        algorithm_request_dto.inputdata,
        data_model_cdes=data_model_cdes,
    )

    _validate_flags(
        flags=algorithm_request_dto.flags,
        smpc_enabled=smpc_enabled,
        smpc_optional=smpc_optional,
    )


def _validate_data_model(requested_data_model: str, available_datasets_per_data_model):
    if requested_data_model not in available_datasets_per_data_model.keys():
        raise BadUserInput(f"Data model '{requested_data_model}' does not exist.")


def _validate_inputdata(
    inputdata: AlgorithmInputDataDTO,
    inputdata_specs: InputDataSpecifications,
    available_datasets_per_data_model: Dict[str, List[str]],
    data_model_cdes: Dict[str, CommonDataElement],
):
    _validate_inputdata_dataset(
        requested_data_model=inputdata.data_model,
        requested_datasets=inputdata.datasets,
        available_datasets_per_data_model=available_datasets_per_data_model,
    )
    _validate_inputdata_filter(inputdata.data_model, inputdata.filters, data_model_cdes)
    _validate_algorithm_inputdatas(inputdata, inputdata_specs, data_model_cdes)


def _validate_inputdata_dataset(
    requested_data_model: str,
    requested_datasets: List[str],
    available_datasets_per_data_model: Dict[str, List[str]],
):
    """
    Validates that the dataset values exist and that the datasets belong in the data_model.
    """
    non_existing_datasets = [
        dataset
        for dataset in requested_datasets
        if dataset not in available_datasets_per_data_model[requested_data_model]
    ]
    if non_existing_datasets:
        raise BadUserInput(
            f"Datasets:'{non_existing_datasets}' could not be found for data_model:{requested_data_model}"
        )
>>>>>>> 7cf75472

    class Config:
        arbitrary_types_allowed = True
        allow_mutation = False

<<<<<<< HEAD
=======
def _validate_inputdata_filter(data_model, filter, data_model_cdes):
    """
    Validates that the filter provided have the correct format
    following: https://querybuilder.js.org/
    """
    validate_filter(data_model, filter, data_model_cdes)
>>>>>>> 7cf75472

class Validator:
    def __init__(self, initialization_params: InitializationParams):
        self._node_landscape_aggregator = (
            initialization_params.node_landscape_aggregator
        )
        self._smpc_enabled = initialization_params.smpc_enabled
        self._smpc_optional = initialization_params.smpc_optional

    def validate_algorithm_request(
        self,
        algorithm_name: str,
        algorithm_request_dto: AlgorithmRequestDTO,
        available_datasets_per_data_model: Dict[str, List[str]],
    ):
        algorithm_specs = self._get_algorithm_specs(algorithm_name)
        self._validate_algorithm_request_body(
            algorithm_request_dto=algorithm_request_dto,
            algorithm_specs=algorithm_specs,
            available_datasets_per_data_model=available_datasets_per_data_model,
        )

<<<<<<< HEAD
    def _get_algorithm_specs(self, algorithm_name):
        if algorithm_name not in algorithm_specifications.enabled_algorithms.keys():
            raise BadRequest(f"Algorithm '{algorithm_name}' does not exist.")
        return algorithm_specifications.enabled_algorithms[algorithm_name]

    def _validate_algorithm_request_body(
        self,
        algorithm_request_dto: AlgorithmRequestDTO,
        algorithm_specs: AlgorithmSpecification,
        available_datasets_per_data_model: Dict[str, List[str]],
    ):
        self._validate_inputdata(
            inputdata=algorithm_request_dto.inputdata,
            inputdata_specs=algorithm_specs.inputdata,
            available_datasets_per_data_model=available_datasets_per_data_model,
        )

        self._validate_parameters(
            algorithm_request_dto.parameters,
            algorithm_specs.parameters,
        )
=======
def _validate_algorithm_inputdatas(
    inputdata: AlgorithmInputDataDTO,
    inputdata_specs: InputDataSpecifications,
    data_model_cdes: Dict[str, CommonDataElement],
):

    if inputdata_specs.x:
        _validate_algorithm_inputdata(inputdata.x, inputdata_specs.x, data_model_cdes)
    if inputdata_specs.y:
        _validate_algorithm_inputdata(inputdata.y, inputdata_specs.y, data_model_cdes)
>>>>>>> 7cf75472

        self._validate_flags(algorithm_request_dto.flags)

<<<<<<< HEAD
    def _validate_inputdata(
        self,
        inputdata: AlgorithmInputDataDTO,
        inputdata_specs: InputDataSpecifications,
        available_datasets_per_data_model: Dict[str, List[str]],
    ):
        self._validate_inputdata_data_model_and_dataset(
            requested_data_model=inputdata.data_model,
            requested_datasets=inputdata.datasets,
            available_datasets_per_data_model=available_datasets_per_data_model,
        )

        self._validate_inputdata_filter(inputdata.data_model, inputdata.filters)
        self._validate_algorithm_inputdatas(inputdata, inputdata_specs)
=======
def _validate_algorithm_inputdata(
    inputdata_values: Optional[List[str]],
    inputdata_spec: InputDataSpecification,
    data_model_cdes: Dict[str, CommonDataElement],
):
    if not inputdata_values and not inputdata_spec:
        return
>>>>>>> 7cf75472

    def _validate_inputdata_data_model_and_dataset(
        self,
        requested_data_model: str,
        requested_datasets: List[str],
        available_datasets_per_data_model: Dict[str, List[str]],
    ):
        """
        Validates that the data_model, dataset values exist and
        that the datasets belong in the data_model.
        """
        if requested_data_model not in available_datasets_per_data_model.keys():
            raise BadUserInput(f"Data model '{requested_data_model}' does not exist.")

        non_existing_datasets = [
            dataset
            for dataset in requested_datasets
            if dataset not in available_datasets_per_data_model[requested_data_model]
        ]
        if non_existing_datasets:
            raise BadUserInput(
                f"Datasets:'{non_existing_datasets}' could not be found for data_model:{requested_data_model}"
            )

    def _validate_inputdata_filter(self, data_model, filter):
        """
        Validates that the filter provided have the correct format
        following: https://querybuilder.js.org/
        """
        cdes = self._node_landscape_aggregator.get_cdes(data_model)
        validate_filter(data_model, filter, cdes)

    def _validate_algorithm_inputdatas(
        self, inputdata: AlgorithmInputDataDTO, inputdata_specs: InputDataSpecifications
    ):

        if inputdata_specs.x:
            self._validate_algorithm_inputdata(
                inputdata.x, inputdata_specs.x, inputdata.data_model
            )
        if inputdata_specs.y:
            self._validate_algorithm_inputdata(
                inputdata.y, inputdata_specs.y, inputdata.data_model
            )

    def _validate_algorithm_inputdata(
        self,
        inputdata_values: Optional[List[str]],
        inputdata_spec: InputDataSpecification,
        data_model: str,
    ):
        if not inputdata_values and not inputdata_spec:
            return

<<<<<<< HEAD
        if not inputdata_values:
            if inputdata_spec.notblank:
                raise BadUserInput(
                    f"Inputdata '{inputdata_spec.label}' should be provided."
                )
            else:
                return
=======
    for inputdata_value in inputdata_values:
        _validate_inputdata_value(inputdata_value, inputdata_spec, data_model_cdes)
>>>>>>> 7cf75472

        self._validate_inputdata_values_quantity(inputdata_values, inputdata_spec)

        for inputdata_value in inputdata_values:
            self._validate_inputdata_value(inputdata_value, inputdata_spec, data_model)

    def _validate_inputdata_values_quantity(
        self, inputdata_value: Any, inputdata_spec: InputDataSpecification
    ):
        if not isinstance(inputdata_value, list):
            raise BadRequest(f"Inputdata '{inputdata_spec.label}' should be a list.")

        if not inputdata_spec.multiple and len(inputdata_value) > 1:
            raise BadUserInput(
                f"Inputdata '{inputdata_spec.label}' cannot have multiple values."
            )

<<<<<<< HEAD
    def _validate_inputdata_value(
        self,
        inputdata_value: str,
        inputdata_specs: InputDataSpecification,
        data_model: str,
=======
def _validate_inputdata_value(
    inputdata_value: str,
    inputdata_specs: InputDataSpecification,
    data_model_cdes: Dict[str, CommonDataElement],
):
    inputdata_value_metadata = _get_cde_metadata(inputdata_value, data_model_cdes)
    _validate_inputdata_types(
        inputdata_value, inputdata_specs, inputdata_value_metadata
    )
    _validate_inputdata_stattypes(
        inputdata_value, inputdata_specs, inputdata_value_metadata
    )
    _validate_inputdata_enumerations(
        inputdata_value, inputdata_specs, inputdata_value_metadata
    )


def _get_cde_metadata(cde, data_model_cdes):
    if cde not in data_model_cdes.keys():
        raise BadUserInput(
            f"The CDE '{cde}' does not exist in the data model provided."
        )
    return data_model_cdes[cde]


def _validate_inputdata_types(
    inputdata_value: str,
    inputdata_specs: InputDataSpecification,
    inputdata_value_metadata: CommonDataElement,
):
    dtype = InputDataType(inputdata_value_metadata.sql_type)
    dtypes = inputdata_specs.types
    if dtype in dtypes:
        return
    if InputDataType.REAL in dtypes and dtype in (
        InputDataType.INT,
        InputDataType.REAL,
>>>>>>> 7cf75472
    ):
        inputdata_value_metadata = self._get_cde_metadata(inputdata_value, data_model)
        self._validate_inputdata_types(
            inputdata_value, inputdata_specs, inputdata_value_metadata
        )
        self._validate_inputdata_stattypes(
            inputdata_value, inputdata_specs, inputdata_value_metadata
        )
        self._validate_inputdata_enumerations(
            inputdata_value, inputdata_specs, inputdata_value_metadata
        )

    def _get_cde_metadata(self, cde, data_model):
        data_model_cdes = self._node_landscape_aggregator.get_cdes(data_model)
        if cde not in data_model_cdes.keys():
            raise BadUserInput(
                f"The CDE '{cde}' does not exist in data model '{data_model}'."
            )
        return data_model_cdes[cde]

    def _validate_inputdata_types(
        self,
        inputdata_value: str,
        inputdata_specs: InputDataSpecification,
        inputdata_value_metadata: CommonDataElement,
    ):
        dtype = InputDataType(inputdata_value_metadata.sql_type)
        dtypes = inputdata_specs.types
        if dtype in dtypes:
            return
        if InputDataType.REAL in dtypes and dtype in (
            InputDataType.INT,
            InputDataType.REAL,
        ):
            return
        raise BadUserInput(
            f"The CDE '{inputdata_value}', of inputdata '{inputdata_specs.label}', "
            f"doesn't have one of the allowed types "
            f"'{inputdata_specs.types}'."
        )

<<<<<<< HEAD
    def _validate_inputdata_stattypes(
        self,
        inputdata_value: str,
        inputdata_specs: InputDataSpecification,
        inputdata_value_metadata: CommonDataElement,
    ):
        can_be_numerical = InputDataStatType.NUMERICAL in inputdata_specs.stattypes
        can_be_nominal = InputDataStatType.NOMINAL in inputdata_specs.stattypes
        if not inputdata_value_metadata.is_categorical and not can_be_numerical:
            raise BadUserInput(
                f"The CDE '{inputdata_value}', of inputdata '{inputdata_specs.label}', "
                f"should be categorical."
            )
        if inputdata_value_metadata.is_categorical and not can_be_nominal:
            raise BadUserInput(
                f"The CDE '{inputdata_value}', of inputdata '{inputdata_specs.label}', "
                f"should NOT be categorical."
=======

def _validate_parameters(
    parameters: Optional[Dict[str, Any]],
    parameters_specs: Optional[Dict[str, ParameterSpecification]],
    inputdata: AlgorithmInputDataDTO,
    data_model_cdes: Dict[str, CommonDataElement],
):
    """
    If the algorithm has parameters,
    it validates that they follow the algorithm specs.
    """
    if parameters_specs is None:
        return

    for parameter_name, parameter_spec in parameters_specs.items():
        if parameter_spec.notblank:
            if not parameters:
                raise BadUserInput(f"Algorithm parameters not provided.")
            if parameter_name not in parameters.keys():
                raise BadUserInput(f"Parameter '{parameter_name}' should not be blank.")

        parameter_values = parameters.get(parameter_name)
        if parameter_values:
            _validate_parameter_values(
                parameter_values=parameter_values,
                parameter_spec=parameter_spec,
                inputdata=inputdata,
                data_model_cdes=data_model_cdes,
>>>>>>> 7cf75472
            )

    def _validate_inputdata_enumerations(
        self,
        inputdata_value: str,
        inputdata_specs: InputDataSpecification,
        inputdata_value_metadata: CommonDataElement,
    ):
        if inputdata_specs.enumslen is not None and inputdata_specs.enumslen != len(
            inputdata_value_metadata.enumerations
        ):
            raise BadUserInput(
                f"The CDE '{inputdata_value}', of inputdata '{inputdata_specs.label}', "
                f"should have {inputdata_specs.enumslen} enumerations."
            )

<<<<<<< HEAD
    def _validate_parameters(
        self,
        parameters: Optional[Dict[str, Any]],
        parameters_specs: Optional[Dict[str, ParameterSpecification]],
    ):
        """
        If the algorithm has parameters,
        it validates that they follow the algorithm specs.
        """
        if parameters_specs is None:
            return

        for parameter_name, parameter_spec in parameters_specs.items():
            if parameter_spec.notblank:
                if not parameters:
                    raise BadUserInput(f"Algorithm parameters not provided.")
                if parameter_name not in parameters.keys():
                    raise BadUserInput(
                        f"Parameter '{parameter_name}' should not be blank."
                    )

            parameter_values = parameters.get(parameter_name)
            if parameter_values:
                self._validate_parameter_values(
                    parameter_values,
                    parameter_spec,
                )

    def _validate_parameter_values(
        self,
        parameter_values: Any,
        parameter_spec: ParameterSpecification,
    ):
        if parameter_spec.multiple and not isinstance(parameter_values, list):
            raise BadUserInput(f"Parameter '{parameter_spec.label}' should be a list.")
=======
def _validate_parameter_values(
    parameter_values: Any,
    parameter_spec: ParameterSpecification,
    inputdata: AlgorithmInputDataDTO,
    data_model_cdes: Dict[str, CommonDataElement],
):
    if parameter_spec.multiple and not isinstance(parameter_values, list):
        raise BadUserInput(f"Parameter '{parameter_spec.label}' should be a list.")

    if not parameter_spec.multiple:
        parameter_values = [parameter_values]
    for parameter_value in parameter_values:
        _validate_parameter_type(parameter_value, parameter_spec)

        _validate_param_enums(
            parameter_value,
            parameter_spec.enums,
            parameter_spec.label,
            inputdata,
            data_model_cdes,
        )

        _validate_param_dict_enums(
            parameter_value, parameter_spec, inputdata, data_model_cdes
        )
>>>>>>> 7cf75472

        if not parameter_spec.multiple:
            parameter_values = [parameter_values]
        for parameter_value in parameter_values:
            self._validate_parameter_type(parameter_value, parameter_spec)

            self._validate_parameter_enumerations(parameter_value, parameter_spec)

<<<<<<< HEAD
            self._validate_parameter_inside_min_max(parameter_value, parameter_spec)

    def _validate_parameter_type(
        self,
        parameter_value: Any,
        parameter_spec: ParameterSpecification,
    ):
        mip_types_to_python_types = {
            "text": str,
            "int": int,
            "real": numbers.Real,
            "boolean": bool,
            "enum_from_list": (str, int),
            "enum_from_cde": (str, int),
        }

        if not isinstance(
            parameter_value, mip_types_to_python_types[parameter_spec.type.value]
        ):
            raise BadUserInput(
                f"Parameter '{parameter_spec.label}' values should be of type '{parameter_spec.type}'."
            )
=======
def _validate_parameter_type(
    parameter_value: Any,
    parameter_spec: ParameterSpecification,
):
    mip_types_to_python_types = {
        "text": str,
        "int": int,
        "real": numbers.Real,
        "boolean": bool,
        "dict": dict,
    }

    for param_type in parameter_spec.types:
        if isinstance(parameter_value, mip_types_to_python_types.get(param_type.value)):
            return
    else:
        raise BadUserInput(
            f"Parameter '{parameter_spec.label}' values should be of types: {[type.value for type in parameter_spec.types]}."
        )


def _validate_param_enums_of_type_input_var_names(
    parameter_value: Any,
    parameter_spec_enums: ParameterEnumSpecification,
    parameter_spec_label: str,
    inputdata: AlgorithmInputDataDTO,
):
    input_var_names_enums = []
    input_var_names_enums.extend(inputdata.y) if inputdata.y else None
    input_var_names_enums.extend(inputdata.x) if inputdata.x else None
    if parameter_value not in input_var_names_enums:
        raise BadUserInput(
            f"Parameter's '{parameter_spec_label}' enums, that are taken from inputdata {parameter_spec_enums.source} var names, "
            f"should be one of the following: '{input_var_names_enums}'.",
        )


def _validate_param_enums_of_type_fixed_var_CDE_enums(
    parameter_value: Any,
    parameter_spec_enums: ParameterEnumSpecification,
    parameter_spec_label: str,
    data_model_cdes: Dict[str, CommonDataElement],
):
    if parameter_spec_enums.source not in data_model_cdes.keys():
        raise ValueError(
            f"Parameter's '{parameter_spec_label}' enums source '{parameter_spec_enums.source}' does "
            f"not exist in the data model provided."
        )
    fixed_var_CDE_enums = list(
        data_model_cdes[parameter_spec_enums.source].enumerations.keys()
    )
    if parameter_value not in fixed_var_CDE_enums:
        raise BadUserInput(
            f"Parameter's '{parameter_spec_label}' enums, that are taken from the CDE '{parameter_spec_enums.source}', "
            f"should be one of the following: '{list(fixed_var_CDE_enums)}'."
        )


def _validate_param_enums_of_type_input_var_CDE_enums(
    parameter_value: Any,
    parameter_spec_enums: ParameterEnumSpecification,
    parameter_spec_label: str,
    inputdata: AlgorithmInputDataDTO,
    data_model_cdes: Dict[str, CommonDataElement],
):
    if parameter_spec_enums.source == "x":
        input_vars = inputdata.x
    elif parameter_spec_enums.source == "y":
        input_vars = inputdata.y
    else:
        raise NotImplementedError(f"Source should be either 'x' or 'y'.")
    input_var = input_vars[0]  # multiple=true is not allowed
    input_var_CDE_enums = data_model_cdes[input_var].enumerations.keys()
    if parameter_value not in input_var_CDE_enums:
        raise BadUserInput(
            f"Parameter's '{parameter_spec_label}' enums, that are taken from the CDE '{input_var}' "
            f"given in inputdata '{parameter_spec_enums.source}' variable, "
            f"should be one of the following: '{list(input_var_CDE_enums)}'."
        )
>>>>>>> 7cf75472

    def _validate_parameter_enumerations(
        self,
        parameter_value: Any,
        parameter_spec: ParameterSpecification,
    ):
        if parameter_spec.enums is None:
            return

<<<<<<< HEAD
        if parameter_value not in parameter_spec.enums:
            raise BadUserInput(
                f"Parameter '{parameter_spec.label}' values "
                f"should be one of the following: '{str(parameter_spec.enums)}'."
            )
=======
def _validate_param_enums_of_type_list(
    parameter_value: Any,
    parameter_spec_enums: ParameterEnumSpecification,
    parameter_spec_label: str,
):
    if parameter_value not in parameter_spec_enums.source:
        raise BadUserInput(
            f"Parameter '{parameter_spec_label}' values "
            f"should be one of the following: {parameter_spec_enums.source}. Value provided: '{parameter_value}'."
        )


def _validate_param_enums(
    parameter_value: Any,
    parameter_spec_enums: ParameterEnumSpecification,
    parameter_spec_label: str,
    inputdata: AlgorithmInputDataDTO,
    data_model_cdes: Dict[str, CommonDataElement],
):
    if parameter_spec_enums is None:
        return

    if parameter_spec_enums.type == ParameterEnumType.LIST:
        _validate_param_enums_of_type_list(
            parameter_value, parameter_spec_enums, parameter_spec_label
        )
    elif parameter_spec_enums.type == ParameterEnumType.INPUT_VAR_CDE_ENUMS:
        _validate_param_enums_of_type_input_var_CDE_enums(
            parameter_value,
            parameter_spec_enums,
            parameter_spec_label,
            inputdata,
            data_model_cdes,
        )
    elif parameter_spec_enums.type == ParameterEnumType.FIXED_VAR_CDE_ENUMS:
        _validate_param_enums_of_type_fixed_var_CDE_enums(
            parameter_value, parameter_spec_enums, parameter_spec_label, data_model_cdes
        )
    elif parameter_spec_enums.type == ParameterEnumType.INPUT_VAR_NAMES:
        _validate_param_enums_of_type_input_var_names(
            parameter_value, parameter_spec_enums, parameter_spec_label, inputdata
        )
    else:
        raise NotImplementedError(
            f"Parameter enum type not supported: '{parameter_spec_enums.type}'."
        )


def _validate_param_dict_enums(
    parameter_value: Any,
    parameter_spec: ParameterSpecification,
    inputdata: AlgorithmInputDataDTO,
    data_model_cdes: Dict[str, CommonDataElement],
):
    if ParameterType.DICT in parameter_spec.types:
        for key in parameter_value.keys():
            _validate_param_enums(
                key,
                parameter_spec.dict_keys_enums,
                parameter_spec.label,
                inputdata,
                data_model_cdes,
            )

        for value in parameter_value.values():
            _validate_param_enums(
                value,
                parameter_spec.dict_values_enums,
                parameter_spec.label,
                inputdata,
                data_model_cdes,
            )


def _validate_parameter_inside_min_max(
    parameter_value: Any,
    parameter_spec: ParameterSpecification,
):
    if parameter_spec.min is None and parameter_spec.max is None:
        return
>>>>>>> 7cf75472

    def _validate_parameter_inside_min_max(
        self,
        parameter_value: Any,
        parameter_spec: ParameterSpecification,
    ):
        if parameter_spec.min is None and parameter_spec.max is None:
            return

        if parameter_spec.min is not None and parameter_value < parameter_spec.min:
            raise BadUserInput(
                f"Parameter '{parameter_spec.label}' values "
                f"should be greater than {parameter_spec.min} ."
            )

        if parameter_spec.max is not None and parameter_value > parameter_spec.max:
            raise BadUserInput(
                f"Parameter '{parameter_spec.label}' values "
                f"should be at most equal to {parameter_spec.max} ."
            )

<<<<<<< HEAD
    def _validate_flags(
        self,
        flags: Dict[str, Any],
    ):
        if not flags:
            return

        if USE_SMPC_FLAG in flags.keys():
            validate_smpc_usage(
                flags[USE_SMPC_FLAG], self._smpc_enabled, self._smpc_optional
            )
=======
def _validate_flags(flags: Dict[str, Any], smpc_enabled: bool, smpc_optional: bool):
    if not flags:
        return

    if USE_SMPC_FLAG in flags.keys():
        validate_smpc_usage(flags[USE_SMPC_FLAG], smpc_enabled, smpc_optional)
>>>>>>> 7cf75472
<|MERGE_RESOLUTION|>--- conflicted
+++ resolved
@@ -4,17 +4,6 @@
 from typing import List
 from typing import Optional
 
-<<<<<<< HEAD
-from pydantic import BaseModel
-
-from mipengine.controller.algorithm_specifications import AlgorithmSpecification
-from mipengine.controller.algorithm_specifications import InputDataSpecification
-from mipengine.controller.algorithm_specifications import InputDataSpecifications
-from mipengine.controller.algorithm_specifications import InputDataStatType
-from mipengine.controller.algorithm_specifications import InputDataType
-from mipengine.controller.algorithm_specifications import ParameterSpecification
-from mipengine.controller.algorithm_specifications import algorithm_specifications
-=======
 from mipengine.algorithm_specification import AlgorithmSpecification
 from mipengine.algorithm_specification import InputDataSpecification
 from mipengine.algorithm_specification import InputDataSpecifications
@@ -22,7 +11,6 @@
 from mipengine.algorithm_specification import InputDataType
 from mipengine.algorithm_specification import ParameterEnumSpecification
 from mipengine.algorithm_specification import ParameterSpecification
->>>>>>> 7cf75472
 from mipengine.controller.api.algorithm_request_dto import USE_SMPC_FLAG
 from mipengine.controller.api.algorithm_request_dto import AlgorithmInputDataDTO
 from mipengine.controller.api.algorithm_request_dto import AlgorithmRequestDTO
@@ -41,12 +29,6 @@
         self.message = message
 
 
-<<<<<<< HEAD
-class InitializationParams(BaseModel):
-    node_landscape_aggregator: NodeLandscapeAggregator
-    smpc_enabled: bool
-    smpc_optional: bool
-=======
 def validate_algorithm_request(
     algorithm_name: str,
     algorithm_request_dto: AlgorithmRequestDTO,
@@ -150,66 +132,16 @@
         raise BadUserInput(
             f"Datasets:'{non_existing_datasets}' could not be found for data_model:{requested_data_model}"
         )
->>>>>>> 7cf75472
-
-    class Config:
-        arbitrary_types_allowed = True
-        allow_mutation = False
-
-<<<<<<< HEAD
-=======
+
+
 def _validate_inputdata_filter(data_model, filter, data_model_cdes):
     """
     Validates that the filter provided have the correct format
     following: https://querybuilder.js.org/
     """
     validate_filter(data_model, filter, data_model_cdes)
->>>>>>> 7cf75472
-
-class Validator:
-    def __init__(self, initialization_params: InitializationParams):
-        self._node_landscape_aggregator = (
-            initialization_params.node_landscape_aggregator
-        )
-        self._smpc_enabled = initialization_params.smpc_enabled
-        self._smpc_optional = initialization_params.smpc_optional
-
-    def validate_algorithm_request(
-        self,
-        algorithm_name: str,
-        algorithm_request_dto: AlgorithmRequestDTO,
-        available_datasets_per_data_model: Dict[str, List[str]],
-    ):
-        algorithm_specs = self._get_algorithm_specs(algorithm_name)
-        self._validate_algorithm_request_body(
-            algorithm_request_dto=algorithm_request_dto,
-            algorithm_specs=algorithm_specs,
-            available_datasets_per_data_model=available_datasets_per_data_model,
-        )
-
-<<<<<<< HEAD
-    def _get_algorithm_specs(self, algorithm_name):
-        if algorithm_name not in algorithm_specifications.enabled_algorithms.keys():
-            raise BadRequest(f"Algorithm '{algorithm_name}' does not exist.")
-        return algorithm_specifications.enabled_algorithms[algorithm_name]
-
-    def _validate_algorithm_request_body(
-        self,
-        algorithm_request_dto: AlgorithmRequestDTO,
-        algorithm_specs: AlgorithmSpecification,
-        available_datasets_per_data_model: Dict[str, List[str]],
-    ):
-        self._validate_inputdata(
-            inputdata=algorithm_request_dto.inputdata,
-            inputdata_specs=algorithm_specs.inputdata,
-            available_datasets_per_data_model=available_datasets_per_data_model,
-        )
-
-        self._validate_parameters(
-            algorithm_request_dto.parameters,
-            algorithm_specs.parameters,
-        )
-=======
+
+
 def _validate_algorithm_inputdatas(
     inputdata: AlgorithmInputDataDTO,
     inputdata_specs: InputDataSpecifications,
@@ -220,26 +152,8 @@
         _validate_algorithm_inputdata(inputdata.x, inputdata_specs.x, data_model_cdes)
     if inputdata_specs.y:
         _validate_algorithm_inputdata(inputdata.y, inputdata_specs.y, data_model_cdes)
->>>>>>> 7cf75472
-
-        self._validate_flags(algorithm_request_dto.flags)
-
-<<<<<<< HEAD
-    def _validate_inputdata(
-        self,
-        inputdata: AlgorithmInputDataDTO,
-        inputdata_specs: InputDataSpecifications,
-        available_datasets_per_data_model: Dict[str, List[str]],
-    ):
-        self._validate_inputdata_data_model_and_dataset(
-            requested_data_model=inputdata.data_model,
-            requested_datasets=inputdata.datasets,
-            available_datasets_per_data_model=available_datasets_per_data_model,
-        )
-
-        self._validate_inputdata_filter(inputdata.data_model, inputdata.filters)
-        self._validate_algorithm_inputdatas(inputdata, inputdata_specs)
-=======
+
+
 def _validate_algorithm_inputdata(
     inputdata_values: Optional[List[str]],
     inputdata_spec: InputDataSpecification,
@@ -247,97 +161,33 @@
 ):
     if not inputdata_values and not inputdata_spec:
         return
->>>>>>> 7cf75472
-
-    def _validate_inputdata_data_model_and_dataset(
-        self,
-        requested_data_model: str,
-        requested_datasets: List[str],
-        available_datasets_per_data_model: Dict[str, List[str]],
-    ):
-        """
-        Validates that the data_model, dataset values exist and
-        that the datasets belong in the data_model.
-        """
-        if requested_data_model not in available_datasets_per_data_model.keys():
-            raise BadUserInput(f"Data model '{requested_data_model}' does not exist.")
-
-        non_existing_datasets = [
-            dataset
-            for dataset in requested_datasets
-            if dataset not in available_datasets_per_data_model[requested_data_model]
-        ]
-        if non_existing_datasets:
+
+    if not inputdata_values:
+        if inputdata_spec.notblank:
             raise BadUserInput(
-                f"Datasets:'{non_existing_datasets}' could not be found for data_model:{requested_data_model}"
+                f"Inputdata '{inputdata_spec.label}' should be provided."
             )
-
-    def _validate_inputdata_filter(self, data_model, filter):
-        """
-        Validates that the filter provided have the correct format
-        following: https://querybuilder.js.org/
-        """
-        cdes = self._node_landscape_aggregator.get_cdes(data_model)
-        validate_filter(data_model, filter, cdes)
-
-    def _validate_algorithm_inputdatas(
-        self, inputdata: AlgorithmInputDataDTO, inputdata_specs: InputDataSpecifications
-    ):
-
-        if inputdata_specs.x:
-            self._validate_algorithm_inputdata(
-                inputdata.x, inputdata_specs.x, inputdata.data_model
-            )
-        if inputdata_specs.y:
-            self._validate_algorithm_inputdata(
-                inputdata.y, inputdata_specs.y, inputdata.data_model
-            )
-
-    def _validate_algorithm_inputdata(
-        self,
-        inputdata_values: Optional[List[str]],
-        inputdata_spec: InputDataSpecification,
-        data_model: str,
-    ):
-        if not inputdata_values and not inputdata_spec:
+        else:
             return
 
-<<<<<<< HEAD
-        if not inputdata_values:
-            if inputdata_spec.notblank:
-                raise BadUserInput(
-                    f"Inputdata '{inputdata_spec.label}' should be provided."
-                )
-            else:
-                return
-=======
+    _validate_inputdata_values_quantity(inputdata_values, inputdata_spec)
+
     for inputdata_value in inputdata_values:
         _validate_inputdata_value(inputdata_value, inputdata_spec, data_model_cdes)
->>>>>>> 7cf75472
-
-        self._validate_inputdata_values_quantity(inputdata_values, inputdata_spec)
-
-        for inputdata_value in inputdata_values:
-            self._validate_inputdata_value(inputdata_value, inputdata_spec, data_model)
-
-    def _validate_inputdata_values_quantity(
-        self, inputdata_value: Any, inputdata_spec: InputDataSpecification
-    ):
-        if not isinstance(inputdata_value, list):
-            raise BadRequest(f"Inputdata '{inputdata_spec.label}' should be a list.")
-
-        if not inputdata_spec.multiple and len(inputdata_value) > 1:
-            raise BadUserInput(
-                f"Inputdata '{inputdata_spec.label}' cannot have multiple values."
-            )
-
-<<<<<<< HEAD
-    def _validate_inputdata_value(
-        self,
-        inputdata_value: str,
-        inputdata_specs: InputDataSpecification,
-        data_model: str,
-=======
+
+
+def _validate_inputdata_values_quantity(
+    inputdata_value: Any, inputdata_spec: InputDataSpecification
+):
+    if not isinstance(inputdata_value, list):
+        raise BadRequest(f"Inputdata '{inputdata_spec.label}' should be a list.")
+
+    if not inputdata_spec.multiple and len(inputdata_value) > 1:
+        raise BadUserInput(
+            f"Inputdata '{inputdata_spec.label}' cannot have multiple values."
+        )
+
+
 def _validate_inputdata_value(
     inputdata_value: str,
     inputdata_specs: InputDataSpecification,
@@ -375,67 +225,47 @@
     if InputDataType.REAL in dtypes and dtype in (
         InputDataType.INT,
         InputDataType.REAL,
->>>>>>> 7cf75472
     ):
-        inputdata_value_metadata = self._get_cde_metadata(inputdata_value, data_model)
-        self._validate_inputdata_types(
-            inputdata_value, inputdata_specs, inputdata_value_metadata
-        )
-        self._validate_inputdata_stattypes(
-            inputdata_value, inputdata_specs, inputdata_value_metadata
-        )
-        self._validate_inputdata_enumerations(
-            inputdata_value, inputdata_specs, inputdata_value_metadata
-        )
-
-    def _get_cde_metadata(self, cde, data_model):
-        data_model_cdes = self._node_landscape_aggregator.get_cdes(data_model)
-        if cde not in data_model_cdes.keys():
-            raise BadUserInput(
-                f"The CDE '{cde}' does not exist in data model '{data_model}'."
-            )
-        return data_model_cdes[cde]
-
-    def _validate_inputdata_types(
-        self,
-        inputdata_value: str,
-        inputdata_specs: InputDataSpecification,
-        inputdata_value_metadata: CommonDataElement,
+        return
+    raise BadUserInput(
+        f"The CDE '{inputdata_value}', of inputdata '{inputdata_specs.label}', "
+        f"doesn't have one of the allowed types "
+        f"'{inputdata_specs.types}'."
+    )
+
+
+def _validate_inputdata_stattypes(
+    inputdata_value: str,
+    inputdata_specs: InputDataSpecification,
+    inputdata_value_metadata: CommonDataElement,
+):
+    can_be_numerical = InputDataStatType.NUMERICAL in inputdata_specs.stattypes
+    can_be_nominal = InputDataStatType.NOMINAL in inputdata_specs.stattypes
+    if not inputdata_value_metadata.is_categorical and not can_be_numerical:
+        raise BadUserInput(
+            f"The CDE '{inputdata_value}', of inputdata '{inputdata_specs.label}', "
+            f"should be categorical."
+        )
+    if inputdata_value_metadata.is_categorical and not can_be_nominal:
+        raise BadUserInput(
+            f"The CDE '{inputdata_value}', of inputdata '{inputdata_specs.label}', "
+            f"should NOT be categorical."
+        )
+
+
+def _validate_inputdata_enumerations(
+    inputdata_value: str,
+    inputdata_specs: InputDataSpecification,
+    inputdata_value_metadata: CommonDataElement,
+):
+    if inputdata_specs.enumslen is not None and inputdata_specs.enumslen != len(
+        inputdata_value_metadata.enumerations
     ):
-        dtype = InputDataType(inputdata_value_metadata.sql_type)
-        dtypes = inputdata_specs.types
-        if dtype in dtypes:
-            return
-        if InputDataType.REAL in dtypes and dtype in (
-            InputDataType.INT,
-            InputDataType.REAL,
-        ):
-            return
         raise BadUserInput(
             f"The CDE '{inputdata_value}', of inputdata '{inputdata_specs.label}', "
-            f"doesn't have one of the allowed types "
-            f"'{inputdata_specs.types}'."
-        )
-
-<<<<<<< HEAD
-    def _validate_inputdata_stattypes(
-        self,
-        inputdata_value: str,
-        inputdata_specs: InputDataSpecification,
-        inputdata_value_metadata: CommonDataElement,
-    ):
-        can_be_numerical = InputDataStatType.NUMERICAL in inputdata_specs.stattypes
-        can_be_nominal = InputDataStatType.NOMINAL in inputdata_specs.stattypes
-        if not inputdata_value_metadata.is_categorical and not can_be_numerical:
-            raise BadUserInput(
-                f"The CDE '{inputdata_value}', of inputdata '{inputdata_specs.label}', "
-                f"should be categorical."
-            )
-        if inputdata_value_metadata.is_categorical and not can_be_nominal:
-            raise BadUserInput(
-                f"The CDE '{inputdata_value}', of inputdata '{inputdata_specs.label}', "
-                f"should NOT be categorical."
-=======
+            f"should have {inputdata_specs.enumslen} enumerations."
+        )
+
 
 def _validate_parameters(
     parameters: Optional[Dict[str, Any]],
@@ -464,60 +294,9 @@
                 parameter_spec=parameter_spec,
                 inputdata=inputdata,
                 data_model_cdes=data_model_cdes,
->>>>>>> 7cf75472
             )
 
-    def _validate_inputdata_enumerations(
-        self,
-        inputdata_value: str,
-        inputdata_specs: InputDataSpecification,
-        inputdata_value_metadata: CommonDataElement,
-    ):
-        if inputdata_specs.enumslen is not None and inputdata_specs.enumslen != len(
-            inputdata_value_metadata.enumerations
-        ):
-            raise BadUserInput(
-                f"The CDE '{inputdata_value}', of inputdata '{inputdata_specs.label}', "
-                f"should have {inputdata_specs.enumslen} enumerations."
-            )
-
-<<<<<<< HEAD
-    def _validate_parameters(
-        self,
-        parameters: Optional[Dict[str, Any]],
-        parameters_specs: Optional[Dict[str, ParameterSpecification]],
-    ):
-        """
-        If the algorithm has parameters,
-        it validates that they follow the algorithm specs.
-        """
-        if parameters_specs is None:
-            return
-
-        for parameter_name, parameter_spec in parameters_specs.items():
-            if parameter_spec.notblank:
-                if not parameters:
-                    raise BadUserInput(f"Algorithm parameters not provided.")
-                if parameter_name not in parameters.keys():
-                    raise BadUserInput(
-                        f"Parameter '{parameter_name}' should not be blank."
-                    )
-
-            parameter_values = parameters.get(parameter_name)
-            if parameter_values:
-                self._validate_parameter_values(
-                    parameter_values,
-                    parameter_spec,
-                )
-
-    def _validate_parameter_values(
-        self,
-        parameter_values: Any,
-        parameter_spec: ParameterSpecification,
-    ):
-        if parameter_spec.multiple and not isinstance(parameter_values, list):
-            raise BadUserInput(f"Parameter '{parameter_spec.label}' should be a list.")
-=======
+
 def _validate_parameter_values(
     parameter_values: Any,
     parameter_spec: ParameterSpecification,
@@ -543,39 +322,10 @@
         _validate_param_dict_enums(
             parameter_value, parameter_spec, inputdata, data_model_cdes
         )
->>>>>>> 7cf75472
-
-        if not parameter_spec.multiple:
-            parameter_values = [parameter_values]
-        for parameter_value in parameter_values:
-            self._validate_parameter_type(parameter_value, parameter_spec)
-
-            self._validate_parameter_enumerations(parameter_value, parameter_spec)
-
-<<<<<<< HEAD
-            self._validate_parameter_inside_min_max(parameter_value, parameter_spec)
-
-    def _validate_parameter_type(
-        self,
-        parameter_value: Any,
-        parameter_spec: ParameterSpecification,
-    ):
-        mip_types_to_python_types = {
-            "text": str,
-            "int": int,
-            "real": numbers.Real,
-            "boolean": bool,
-            "enum_from_list": (str, int),
-            "enum_from_cde": (str, int),
-        }
-
-        if not isinstance(
-            parameter_value, mip_types_to_python_types[parameter_spec.type.value]
-        ):
-            raise BadUserInput(
-                f"Parameter '{parameter_spec.label}' values should be of type '{parameter_spec.type}'."
-            )
-=======
+
+        _validate_parameter_inside_min_max(parameter_value, parameter_spec)
+
+
 def _validate_parameter_type(
     parameter_value: Any,
     parameter_spec: ParameterSpecification,
@@ -655,23 +405,8 @@
             f"given in inputdata '{parameter_spec_enums.source}' variable, "
             f"should be one of the following: '{list(input_var_CDE_enums)}'."
         )
->>>>>>> 7cf75472
-
-    def _validate_parameter_enumerations(
-        self,
-        parameter_value: Any,
-        parameter_spec: ParameterSpecification,
-    ):
-        if parameter_spec.enums is None:
-            return
-
-<<<<<<< HEAD
-        if parameter_value not in parameter_spec.enums:
-            raise BadUserInput(
-                f"Parameter '{parameter_spec.label}' values "
-                f"should be one of the following: '{str(parameter_spec.enums)}'."
-            )
-=======
+
+
 def _validate_param_enums_of_type_list(
     parameter_value: Any,
     parameter_spec_enums: ParameterEnumSpecification,
@@ -752,45 +487,23 @@
 ):
     if parameter_spec.min is None and parameter_spec.max is None:
         return
->>>>>>> 7cf75472
-
-    def _validate_parameter_inside_min_max(
-        self,
-        parameter_value: Any,
-        parameter_spec: ParameterSpecification,
-    ):
-        if parameter_spec.min is None and parameter_spec.max is None:
-            return
-
-        if parameter_spec.min is not None and parameter_value < parameter_spec.min:
-            raise BadUserInput(
-                f"Parameter '{parameter_spec.label}' values "
-                f"should be greater than {parameter_spec.min} ."
-            )
-
-        if parameter_spec.max is not None and parameter_value > parameter_spec.max:
-            raise BadUserInput(
-                f"Parameter '{parameter_spec.label}' values "
-                f"should be at most equal to {parameter_spec.max} ."
-            )
-
-<<<<<<< HEAD
-    def _validate_flags(
-        self,
-        flags: Dict[str, Any],
-    ):
-        if not flags:
-            return
-
-        if USE_SMPC_FLAG in flags.keys():
-            validate_smpc_usage(
-                flags[USE_SMPC_FLAG], self._smpc_enabled, self._smpc_optional
-            )
-=======
+
+    if parameter_spec.min is not None and parameter_value < parameter_spec.min:
+        raise BadUserInput(
+            f"Parameter '{parameter_spec.label}' values "
+            f"should be greater than {parameter_spec.min} ."
+        )
+
+    if parameter_spec.max is not None and parameter_value > parameter_spec.max:
+        raise BadUserInput(
+            f"Parameter '{parameter_spec.label}' values "
+            f"should be at most equal to {parameter_spec.max} ."
+        )
+
+
 def _validate_flags(flags: Dict[str, Any], smpc_enabled: bool, smpc_optional: bool):
     if not flags:
         return
 
     if USE_SMPC_FLAG in flags.keys():
-        validate_smpc_usage(flags[USE_SMPC_FLAG], smpc_enabled, smpc_optional)
->>>>>>> 7cf75472
+        validate_smpc_usage(flags[USE_SMPC_FLAG], smpc_enabled, smpc_optional)