<<<<<<< HEAD
import asyncio
import concurrent.futures
import logging
=======
import traceback
import asyncio
>>>>>>> d665bb6b

from quart import Blueprint
from quart import request

<<<<<<< HEAD
from mipengine.controller.algorithm_executor.algorithm_executor import AlgorithmExecutor
from mipengine.controller.api.algorithm_request_dto import AlgorithmRequestDTO
=======
from werkzeug.exceptions import BadRequest
import pydantic

from mipengine.controller.api.algorithm_request_dto import (
    AlgorithmInputDataDTO,
    AlgorithmRequestDTO,
)
from mipengine.controller.api.exceptions import BadRequest
from mipengine.controller.controller import Controller
from mipengine.controller.api.exceptions import BadUserInput
from mipengine.controller.api.exceptions import UnexpectedException

>>>>>>> d665bb6b
from mipengine.controller.api.algorithm_specifications_dtos import (
    AlgorithmSpecificationDTO,
)
from mipengine.controller.api.algorithm_specifications_dtos import (
    algorithm_specificationsDTOs,
)
<<<<<<< HEAD
from mipengine.controller.api.validator import validate_algorithm_request
from mipengine.controller.node_registry import node_registry
=======
>>>>>>> d665bb6b

algorithms = Blueprint("algorithms_endpoint", __name__)
controller = Controller()


@algorithms.before_app_serving
async def startup():
    await controller.start_node_registry()


@algorithms.after_app_serving
async def shutdown():
    await controller.stop_node_registry()


@algorithms.route("/datasets", methods=["GET"])
async def get_datasets() -> dict:
    return controller.get_all_datasets_per_node()


@algorithms.route("/algorithms", methods=["GET"])
async def get_algorithms() -> str:
    algorithm_specifications = algorithm_specificationsDTOs.algorithms_list

    return AlgorithmSpecificationDTO.schema().dumps(algorithm_specifications, many=True)


@algorithms.route("/algorithms/<algorithm_name>", methods=["POST"])
async def post_algorithm(algorithm_name: str) -> str:

<<<<<<< HEAD
    request_body = await request.data

    validate_algorithm_request(algorithm_name, request_body)

    algorithm_request = AlgorithmRequestDTO.from_json(request_body)

    # TODO: This looks freakin awful...
    # Function run_algorithm_executor_in_threadpool calls the run method on the AlgorithmExecutor on a separate thread
    # This function is queued in the running event loop
    # Thus AlgorithmExecutor.run is executed asynchronoysly and does not block further requests to the server
    def run_algorithm_executor_in_threadpool(algorithm_name, algorithm_request):
        alg_ex = AlgorithmExecutor(algorithm_name, algorithm_request)

        with concurrent.futures.ThreadPoolExecutor() as executor:
            future = executor.submit(alg_ex.run)
            result = future.result()
            return result

    loop = asyncio.get_running_loop()
    algorithm_result = await loop.run_in_executor(
        None,
        run_algorithm_executor_in_threadpool,
        algorithm_name,
        algorithm_request,
    )
    return algorithm_result.json()
=======
    # Parse the request body to AlgorithmRequestDTO
    try:
        request_body = await request.json
        algorithm_request_dto = AlgorithmRequestDTO.parse_obj(request_body)
    except pydantic.error_wrappers.ValidationError as pydantic_error:
        error_msg = (
            f"Algorithm execution request malformed:"
            f"\nrequest received:{request_body}"
            f"\nerror:{pydantic_error}"
        )
        raise BadRequest(error_msg)
    except:
        error_msg = (
            f"Request parsing failed. Exception stack trace: \n"
            f"{traceback.format_exc()}"
        )
        raise UnexpectedException(error_msg)

    # Validate the request
    try:
        controller.validate_algorithm_execution_request(
            algorithm_name=algorithm_name, algorithm_request_dto=algorithm_request_dto
        )
    except (BadRequest, BadUserInput) as exception:
        raise exception
    except:
        error_msg = (
            f"Algorithm validation failed. Exception stack trace: \n"
            f"{traceback.format_exc()}"
        )

        raise UnexpectedException(error_msg)

    # Excute the requested Algorithm
    try:
        algorithm_result = await controller.exec_algorithm(
            algorithm_name=algorithm_name, algorithm_request_dto=algorithm_request_dto
        )
        return algorithm_result
    except:
        error_msg = (
            f"Algorithm execution failed. Exception stack trace: \n"
            f"{traceback.format_exc()}"
        )

        raise UnexpectedException(error_msg)
>>>>>>> d665bb6b
<|MERGE_RESOLUTION|>--- conflicted
+++ resolved
@@ -1,43 +1,19 @@
-<<<<<<< HEAD
-import asyncio
-import concurrent.futures
-import logging
-=======
-import traceback
-import asyncio
->>>>>>> d665bb6b
-
+import pydantic
 from quart import Blueprint
 from quart import request
 
-<<<<<<< HEAD
-from mipengine.controller.algorithm_executor.algorithm_executor import AlgorithmExecutor
-from mipengine.controller.api.algorithm_request_dto import AlgorithmRequestDTO
-=======
-from werkzeug.exceptions import BadRequest
-import pydantic
-
 from mipengine.controller.api.algorithm_request_dto import (
-    AlgorithmInputDataDTO,
     AlgorithmRequestDTO,
 )
-from mipengine.controller.api.exceptions import BadRequest
-from mipengine.controller.controller import Controller
-from mipengine.controller.api.exceptions import BadUserInput
-from mipengine.controller.api.exceptions import UnexpectedException
-
->>>>>>> d665bb6b
 from mipengine.controller.api.algorithm_specifications_dtos import (
     AlgorithmSpecificationDTO,
 )
 from mipengine.controller.api.algorithm_specifications_dtos import (
     algorithm_specificationsDTOs,
 )
-<<<<<<< HEAD
-from mipengine.controller.api.validator import validate_algorithm_request
-from mipengine.controller.node_registry import node_registry
-=======
->>>>>>> d665bb6b
+from mipengine.controller.api.exceptions import BadRequest
+from mipengine.controller.controller import Controller
+from mipengine.node_tasks_DTOs import PrivacyError
 
 algorithms = Blueprint("algorithms_endpoint", __name__)
 controller = Controller()
@@ -67,36 +43,6 @@
 
 @algorithms.route("/algorithms/<algorithm_name>", methods=["POST"])
 async def post_algorithm(algorithm_name: str) -> str:
-
-<<<<<<< HEAD
-    request_body = await request.data
-
-    validate_algorithm_request(algorithm_name, request_body)
-
-    algorithm_request = AlgorithmRequestDTO.from_json(request_body)
-
-    # TODO: This looks freakin awful...
-    # Function run_algorithm_executor_in_threadpool calls the run method on the AlgorithmExecutor on a separate thread
-    # This function is queued in the running event loop
-    # Thus AlgorithmExecutor.run is executed asynchronoysly and does not block further requests to the server
-    def run_algorithm_executor_in_threadpool(algorithm_name, algorithm_request):
-        alg_ex = AlgorithmExecutor(algorithm_name, algorithm_request)
-
-        with concurrent.futures.ThreadPoolExecutor() as executor:
-            future = executor.submit(alg_ex.run)
-            result = future.result()
-            return result
-
-    loop = asyncio.get_running_loop()
-    algorithm_result = await loop.run_in_executor(
-        None,
-        run_algorithm_executor_in_threadpool,
-        algorithm_name,
-        algorithm_request,
-    )
-    return algorithm_result.json()
-=======
-    # Parse the request body to AlgorithmRequestDTO
     try:
         request_body = await request.json
         algorithm_request_dto = AlgorithmRequestDTO.parse_obj(request_body)
@@ -107,39 +53,13 @@
             f"\nerror:{pydantic_error}"
         )
         raise BadRequest(error_msg)
-    except:
-        error_msg = (
-            f"Request parsing failed. Exception stack trace: \n"
-            f"{traceback.format_exc()}"
-        )
-        raise UnexpectedException(error_msg)
 
-    # Validate the request
-    try:
-        controller.validate_algorithm_execution_request(
-            algorithm_name=algorithm_name, algorithm_request_dto=algorithm_request_dto
-        )
-    except (BadRequest, BadUserInput) as exception:
-        raise exception
-    except:
-        error_msg = (
-            f"Algorithm validation failed. Exception stack trace: \n"
-            f"{traceback.format_exc()}"
-        )
+    controller.validate_algorithm_execution_request(
+        algorithm_name=algorithm_name, algorithm_request_dto=algorithm_request_dto
+    )
 
-        raise UnexpectedException(error_msg)
+    algorithm_result = await controller.exec_algorithm(
+        algorithm_name=algorithm_name, algorithm_request_dto=algorithm_request_dto
+    )
 
-    # Excute the requested Algorithm
-    try:
-        algorithm_result = await controller.exec_algorithm(
-            algorithm_name=algorithm_name, algorithm_request_dto=algorithm_request_dto
-        )
-        return algorithm_result
-    except:
-        error_msg = (
-            f"Algorithm execution failed. Exception stack trace: \n"
-            f"{traceback.format_exc()}"
-        )
-
-        raise UnexpectedException(error_msg)
->>>>>>> d665bb6b
+    return algorithm_result