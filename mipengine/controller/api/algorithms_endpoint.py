--- conflicted
+++ resolved
@@ -69,7 +69,6 @@
         print(error_msg)
         return error_msg
 
-<<<<<<< HEAD
     # Validate the request
     try:
         controller.validate_algorithm_execution_request(
@@ -78,28 +77,13 @@
     except (BadRequest, BadUserInput) as exc:
         raise exc
     except: #TODO should not use bare except??
-        logging.error(
+        print(
             f"Algorithm validation failed. Exception stack trace: \n"
             f"{traceback.format_exc()}"
         )
         raise UnexpectedException()
     
     # Excute the requested Algorithm
-=======
-    #Validate the request
-    #try:
-    controller.validate_algorithm_execution_request(algorithm_request_dto)
-    # except:
-    #     ...
-
-    #DEBUG
-    # ..for printing the full algorithm_request_dto object
-    # from devtools import debug
-    # debug(algorithm_request_dto)
-    #DEBUG end
-
-    #Excute the requested Algorithm
->>>>>>> a9ebeb9d
     algorithm_result = await controller.exec_algorithm(
         algorithm_name=algorithm_name, algorithm_request_dto=algorithm_request_dto
     )
