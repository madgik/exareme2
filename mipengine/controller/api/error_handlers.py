import enum
import traceback

from quart import Blueprint

from mipengine.controller.api.exceptions import BadRequest
from mipengine.controller.api.exceptions import BadUserInput
from mipengine.filters import FilterError
from mipengine.node_tasks_DTOs import InsufficientDataError
from mipengine.controller import controller_logger as ctrl_logger

logger = ctrl_logger.getLogger(__name__)

error_handlers = Blueprint("error_handlers", __name__)

INSUFFICIENT_DATA_ERROR_MESSAGE = (
    "The algorithm could not run with the input "
    "provided because there are insufficient data."
)

ALGORITHM_EXUCUTION_ERROR_MESSAGE = "An error occured during the execution of the algorithm"


class HTTPStatusCode(enum.IntEnum):
    BAD_REQUEST = 400
    BAD_USER_INPUT = 460
    INSUFFICIENT_DATA_ERROR = 461
    ALGORITHM_EXECUTION_ERROR = 512
    UNEXPECTED_ERROR = 500


@error_handlers.app_errorhandler(BadRequest)
def handle_bad_request(error: BadRequest):
    return error.message, HTTPStatusCode.BAD_REQUEST


@error_handlers.app_errorhandler(FilterError)
def handle_bad_request(error: FilterError):
    return error.message, HTTPStatusCode.BAD_REQUEST


@error_handlers.app_errorhandler(BadUserInput)
def handle_bad_user_input(error: BadUserInput):
    return error.message, HTTPStatusCode.BAD_USER_INPUT


@error_handlers.app_errorhandler(InsufficientDataError)
def handle_privacy_error(error: InsufficientDataError):
<<<<<<< HEAD
    # logger.info(
    #     f"(error_handlers::handle_privacy_error) Insufficient Data Error: \n "
    #     + error.message
    # )
    print(
        f"(error_handlers::handle_privacy_error) Insufficient Data Error: \n "
        + error.message
    )

    return INSUFFICIENT_DATA_ERROR_MESSAGE, HTTPStatusCode.INSUFFICIENT_DATA_ERROR


@error_handlers.app_errorhandler(AlgorithmExecutionException)
def handle_algorithm_excecution_exception(error: AlgorithmExecutionException):
    print(f"(error_handlers::handle_algorithm_excecution_exception) {error=}")
    return ALGORITHM_EXUCUTION_ERROR_MESSAGE, HTTPStatusCode.ALGORITHM_EXECUTION_ERROR


@error_handlers.app_errorhandler(Exception)
def handle_unexpected_exception(error: Exception):
    import traceback

    traceback_str = "".join(traceback.format_tb(error.__traceback__))
    # logger.error(
    #     f"(error_handlers::handle_unexpected_exception) Unexpected Exception raised->\n{traceback_str} {error}"
    # )
    print(
        f"(error_handlers::handle_unexpected_exception) Unexpected Exception raised->\n{traceback_str} {error}"
    )

    return "", HTTPStatusCode.UNEXPECTED_ERROR
=======
    # TODO: Add proper context id. Related JIRA issue: https://team-1617704806227.atlassian.net/browse/MIP-486
    # ctrl_logger.get_request_logger("demoContextId123").info(
    #     f"Insufficient Data Error: \n " + error.message
    # )
    return INSUFFICIENT_DATA_ERROR_MESSAGE, HTTPStatusCode.INSUFFICIENT_DATA_ERROR


# TODO BUG https://team-1617704806227.atlassian.net/browse/MIP-476
#  Default error handler doesn't contain enough error information.
#  It's better to propagate, the error it's at least visible
# @error_handlers.app_errorhandler(Exception)
# def handle_unexpected_exception(error: Exception):
# TODO: Add proper context id. Related JIRA issue: https://team-1617704806227.atlassian.net/browse/MIP-486

#     ctrl_logger.getRequestLogger("demoContextId123").error(
#         f"Internal Server Error."
#         f"\nErrorType: {type(error)}"
#         f"\nError: {error}"
#         f"\nTraceback: {traceback.print_tb(error.__traceback__)}"
#     )
#
#     return "", HTTPStatusCode.UNEXPECTED_ERROR
>>>>>>> 01d7e609
<|MERGE_RESOLUTION|>--- conflicted
+++ resolved
@@ -7,9 +7,9 @@
 from mipengine.controller.api.exceptions import BadUserInput
 from mipengine.filters import FilterError
 from mipengine.node_tasks_DTOs import InsufficientDataError
+from mipengine.controller.algorithm_executor import AlgorithmExecutionException
 from mipengine.controller import controller_logger as ctrl_logger
 
-logger = ctrl_logger.getLogger(__name__)
 
 error_handlers = Blueprint("error_handlers", __name__)
 
@@ -18,7 +18,9 @@
     "provided because there are insufficient data."
 )
 
-ALGORITHM_EXUCUTION_ERROR_MESSAGE = "An error occured during the execution of the algorithm"
+ALGORITHM_EXUCUTION_ERROR_MESSAGE = (
+    "An error occured during the execution of the algorithm"
+)
 
 
 class HTTPStatusCode(enum.IntEnum):
@@ -46,16 +48,10 @@
 
 @error_handlers.app_errorhandler(InsufficientDataError)
 def handle_privacy_error(error: InsufficientDataError):
-<<<<<<< HEAD
-    # logger.info(
-    #     f"(error_handlers::handle_privacy_error) Insufficient Data Error: \n "
-    #     + error.message
+    # TODO: Add proper context id. Related JIRA issue: https://team-1617704806227.atlassian.net/browse/MIP-486
+    # ctrl_logger.get_request_logger("demoContextId123").info(
+    #     f"Insufficient Data Error: \n " + error.message
     # )
-    print(
-        f"(error_handlers::handle_privacy_error) Insufficient Data Error: \n "
-        + error.message
-    )
-
     return INSUFFICIENT_DATA_ERROR_MESSAGE, HTTPStatusCode.INSUFFICIENT_DATA_ERROR
 
 
@@ -63,28 +59,6 @@
 def handle_algorithm_excecution_exception(error: AlgorithmExecutionException):
     print(f"(error_handlers::handle_algorithm_excecution_exception) {error=}")
     return ALGORITHM_EXUCUTION_ERROR_MESSAGE, HTTPStatusCode.ALGORITHM_EXECUTION_ERROR
-
-
-@error_handlers.app_errorhandler(Exception)
-def handle_unexpected_exception(error: Exception):
-    import traceback
-
-    traceback_str = "".join(traceback.format_tb(error.__traceback__))
-    # logger.error(
-    #     f"(error_handlers::handle_unexpected_exception) Unexpected Exception raised->\n{traceback_str} {error}"
-    # )
-    print(
-        f"(error_handlers::handle_unexpected_exception) Unexpected Exception raised->\n{traceback_str} {error}"
-    )
-
-    return "", HTTPStatusCode.UNEXPECTED_ERROR
-=======
-    # TODO: Add proper context id. Related JIRA issue: https://team-1617704806227.atlassian.net/browse/MIP-486
-    # ctrl_logger.get_request_logger("demoContextId123").info(
-    #     f"Insufficient Data Error: \n " + error.message
-    # )
-    return INSUFFICIENT_DATA_ERROR_MESSAGE, HTTPStatusCode.INSUFFICIENT_DATA_ERROR
-
 
 # TODO BUG https://team-1617704806227.atlassian.net/browse/MIP-476
 #  Default error handler doesn't contain enough error information.
@@ -100,5 +74,4 @@
 #         f"\nTraceback: {traceback.print_tb(error.__traceback__)}"
 #     )
 #
-#     return "", HTTPStatusCode.UNEXPECTED_ERROR
->>>>>>> 01d7e609
+#     return "", HTTPStatusCode.UNEXPECTED_ERROR