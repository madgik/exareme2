import enum
import traceback

from quart import Blueprint

from mipengine.controller.api.exceptions import BadRequest
from mipengine.controller.api.exceptions import BadUserInput
from mipengine.node_tasks_DTOs import InsufficientDataError
from mipengine.controller.algorithm_executor import AlgorithmExecutionException
from mipengine.controller import controller_logger as ctrl_logger

error_handlers = Blueprint("error_handlers", __name__)

INSUFFICIENT_DATA_ERROR_MESSAGE = (
    "The algorithm could not run with the input "
    "provided because there are insufficient data."
)

ALGORITHM_EXUCUTION_ERROR = "An error occured during the execution of the algorithm"


class HTTPStatusCode(enum.IntEnum):
    BAD_REQUEST = 400
    BAD_USER_INPUT = 460
    INSUFFICIENT_DATA_ERROR = 461
    ALGORITHM_EXECUTION_ERROR = 462
    UNEXPECTED_ERROR = 500


@error_handlers.app_errorhandler(BadRequest)
def handle_bad_request(error: BadRequest):
    return error.message, HTTPStatusCode.BAD_REQUEST


@error_handlers.app_errorhandler(BadUserInput)
def handle_bad_user_input(error: BadUserInput):
    return error.message, HTTPStatusCode.BAD_USER_INPUT


@error_handlers.app_errorhandler(InsufficientDataError)
def handle_privacy_error(error: InsufficientDataError):
<<<<<<< HEAD
    print(
        f"(error_handlers::handle_privacy_error) Insufficient Data Error: \n "
        + error.message
=======
    ctrl_logger.getLogger(__name__).info(
        f"Insufficient Data Error: \n " + error.message
>>>>>>> 0adf530f
    )
    return INSUFFICIENT_DATA_ERROR_MESSAGE, HTTPStatusCode.INSUFFICIENT_DATA_ERROR


@error_handlers.app_errorhandler(AlgorithmExecutionException)
def handle_algorithm_excecution_exception(error: AlgorithmExecutionException):
    print(f"(error_handlers::handle_algorithm_excecution_exception) {error=}")
    return ALGORITHM_EXUCUTION_ERROR, HTTPStatusCode.ALGORITHM_EXECUTION_ERROR


@error_handlers.app_errorhandler(Exception)
def handle_unexpected_exception(error: Exception):
<<<<<<< HEAD
    import traceback

    traceback_str = "".join(traceback.format_tb(error.__traceback__))
    print(
        f"(error_handlers::handle_unexpected_exception) Unexpected Exception raised->\n{traceback_str} {error}"
=======
    ctrl_logger.getLogger(__name__).error(
        f"Algorithm validation failed. \nTraceback: {traceback.print_exception(type(error), error, error.__traceback__)}"
>>>>>>> 0adf530f
    )
    return "", HTTPStatusCode.UNEXPECTED_ERROR<|MERGE_RESOLUTION|>--- conflicted
+++ resolved
@@ -39,14 +39,9 @@
 
 @error_handlers.app_errorhandler(InsufficientDataError)
 def handle_privacy_error(error: InsufficientDataError):
-<<<<<<< HEAD
-    print(
+    ctrl_logger.getLogger(__name__).info(
         f"(error_handlers::handle_privacy_error) Insufficient Data Error: \n "
         + error.message
-=======
-    ctrl_logger.getLogger(__name__).info(
-        f"Insufficient Data Error: \n " + error.message
->>>>>>> 0adf530f
     )
     return INSUFFICIENT_DATA_ERROR_MESSAGE, HTTPStatusCode.INSUFFICIENT_DATA_ERROR
 
@@ -59,15 +54,10 @@
 
 @error_handlers.app_errorhandler(Exception)
 def handle_unexpected_exception(error: Exception):
-<<<<<<< HEAD
     import traceback
 
     traceback_str = "".join(traceback.format_tb(error.__traceback__))
-    print(
+    ctrl_logger.getLogger(__name__).error(
         f"(error_handlers::handle_unexpected_exception) Unexpected Exception raised->\n{traceback_str} {error}"
-=======
-    ctrl_logger.getLogger(__name__).error(
-        f"Algorithm validation failed. \nTraceback: {traceback.print_exception(type(error), error, error.__traceback__)}"
->>>>>>> 0adf530f
     )
     return "", HTTPStatusCode.UNEXPECTED_ERROR