--- conflicted
+++ resolved
@@ -1,7 +1,4 @@
-<<<<<<< HEAD
-=======
 from typing import Any
->>>>>>> b81444e4
 from typing import Dict
 from typing import List
 from typing import Optional
@@ -16,10 +13,6 @@
     request_id: str
     context_id: str
     algorithm_name: str
-<<<<<<< HEAD
-    algorithm_request_dto: AlgorithmRequestDTO
-    datasets_per_local_node: Dict[str, List[str]]
-=======
     data_model: str
     datasets_per_local_node: Dict[str, List[str]]
     x_vars: Optional[List[str]] = None
@@ -27,7 +20,6 @@
     var_filters: dict = None
     algo_parameters: Optional[Dict[str, Any]] = None
     algo_flags: Optional[Dict[str, Any]] = None
->>>>>>> b81444e4
 
     class Config:
         arbitrary_types_allowed = True
