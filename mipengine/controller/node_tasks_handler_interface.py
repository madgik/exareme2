<<<<<<< HEAD
from abc import ABC
from abc import abstractmethod
from typing import List
from typing import Tuple
=======
from abc import ABC, abstractmethod
from pydantic import BaseModel
from typing import List, Tuple, Final, Any
>>>>>>> a2c88f67

from mipengine.node_tasks_DTOs import TableData
from mipengine.node_tasks_DTOs import TableSchema


class IAsyncResult(BaseModel, ABC):
    async_result: Any

    @abstractmethod
    def get(self, timeout=None):
        pass


class IQueueUDFAsyncResult(IAsyncResult):
    command_id: str
    context_id: str
    func_name: str
    positional_args: list
    keyword_args: dict


class INodeTasksHandler(ABC):
    @property
    @abstractmethod
    def node_id(self):
        pass

    @property
    @abstractmethod
    def node_data_address(self):
        pass

    # @abstractmethod
    # def get_node_role(self):#TODO does that make sense???
    #     pass

    # TABLES functionality
    @abstractmethod
    def get_tables(self, context_id: str) -> List[str]:
        pass

    @abstractmethod
    def get_table_schema(self, table_name: str):
        pass

    @abstractmethod
    def get_table_data(self, table_name: str) -> TableData:
        pass

    @abstractmethod
    def create_table(
        self, context_id: str, command_id: str, schema: TableSchema
    ) -> str:
        pass

    # VIEWS functionality
    @abstractmethod
    def get_views(self, context_id: str) -> List[str]:
        pass

    # TODO: this is very specific to mip, very inconsistent with the rest, has to be abstracted somehow
    @abstractmethod
    def create_pathology_view(
        self,
        context_id: str,
        command_id: str,
        pathology: str,
        columns: List[str],
        filters: List[str],
    ) -> str:
        pass

    # MERGE TABLES functionality
    @abstractmethod
    def get_merge_tables(self, context_id: str) -> List[str]:
        pass

    @abstractmethod
    def create_merge_table(
        self, context_id: str, command_id: str, table_names: List[str]
    ):
        pass

    # REMOTE TABLES functionality
    @abstractmethod
    def get_remote_tables(self, context_id: str) -> List[str]:
        pass

    @abstractmethod
    def create_remote_table(
        self, table_name: str, table_schema: TableSchema, original_db_url: str
    ) -> str:  # TODO create
        pass

    # UDFs functionality
    @abstractmethod
    def queue_run_udf(
        self,
        context_id: str,
        command_id: str,
        func_name: str,
        positional_args,
        keyword_args,
    ) -> IQueueUDFAsyncResult:
        pass

    @abstractmethod
    def get_queued_udf_result(self, async_result: IQueueUDFAsyncResult):
        pass

    @abstractmethod
    def get_udfs(self, algorithm_name) -> List[str]:
        pass

    # return the generated monetdb pythonudf
    @abstractmethod
    def get_run_udf_query(
        self,
        context_id: str,
        command_id: str,
        func_name: str,
        positional_args: List[str],
    ) -> Tuple[str, str]:
        pass

    # CLEANUP functionality
    @abstractmethod
    def clean_up(self, context_id: str):
        pass<|MERGE_RESOLUTION|>--- conflicted
+++ resolved
@@ -1,13 +1,10 @@
-<<<<<<< HEAD
 from abc import ABC
 from abc import abstractmethod
+from typing import Any
 from typing import List
 from typing import Tuple
-=======
-from abc import ABC, abstractmethod
+
 from pydantic import BaseModel
-from typing import List, Tuple, Final, Any
->>>>>>> a2c88f67
 
 from mipengine.node_tasks_DTOs import TableData
 from mipengine.node_tasks_DTOs import TableSchema
