from abc import ABC
from abc import abstractmethod
from typing import Any
from typing import List
from typing import Tuple
from typing import Optional
from typing import Dict

from pydantic import BaseModel

from mipengine.node_tasks_DTOs import ImmutableBaseModel
from mipengine.node_tasks_DTOs import TableData
from mipengine.node_tasks_DTOs import TableSchema
from mipengine.node_tasks_DTOs import UDFArgument
from mipengine.node_tasks_DTOs import UDFArgumentKind


class IAsyncResult(BaseModel, ABC):
    async_result: Any

    @abstractmethod
    def get(self, timeout=None):
        pass


class UDFPosArguments(ImmutableBaseModel):
    args: List[UDFArgument]


class UDFKeyArguments(ImmutableBaseModel):
    kwargs: Dict[str, UDFArgument]


class IQueuedUDFAsyncResult(IAsyncResult, ABC):
    node_id: str
    command_id: str
    context_id: str
    func_name: str
<<<<<<< HEAD
    positional_args: str
    keyword_args: str
=======
    positional_args: Optional[UDFPosArguments] = None
    keyword_args: Optional[UDFKeyArguments] = None
>>>>>>> 151afb51


class INodeTasksHandler(ABC):
    @property
    @abstractmethod
    def node_id(self):
        pass

    @property
    @abstractmethod
    def node_data_address(self):
        pass

    # @abstractmethod
    # def get_node_role(self):#TODO does that make sense???
    #     pass

    # TABLES functionality
    @abstractmethod
    def get_tables(self, context_id: str) -> List[str]:
        pass

    @abstractmethod
    def get_table_schema(self, table_name: str):
        pass

    @abstractmethod
    def get_table_data(self, table_name: str) -> TableData:
        pass

    @abstractmethod
    def create_table(
        self, context_id: str, command_id: str, schema: TableSchema
    ) -> str:
        pass

    # VIEWS functionality
    @abstractmethod
    def get_views(self, context_id: str) -> List[str]:
        pass

    # TODO: this is very specific to mip, very inconsistent with the rest, has to be abstracted somehow
    @abstractmethod
    def create_pathology_view(
        self,
        context_id: str,
        command_id: str,
        pathology: str,
        columns: List[str],
        filters: List[str],
    ) -> str:
        pass

    # MERGE TABLES functionality
    @abstractmethod
    def get_merge_tables(self, context_id: str) -> List[str]:
        pass

    @abstractmethod
    def create_merge_table(
        self, context_id: str, command_id: str, table_names: List[str]
    ):
        pass

    # REMOTE TABLES functionality
    @abstractmethod
    def get_remote_tables(self, context_id: str) -> List[str]:
        pass

    @abstractmethod
    def create_remote_table(
        self, table_name: str, table_schema: TableSchema, original_db_url: str
    ) -> str:  # TODO create
        pass

    # UDFs functionality
    @abstractmethod
    def queue_run_udf(
        self,
        context_id: str,
        command_id: str,
        func_name: str,
        positional_args: Optional[UDFPosArguments] = None,
        keyword_args: Optional[UDFKeyArguments] = None,
    ) -> IQueuedUDFAsyncResult:
        pass

    @abstractmethod
    def get_queued_udf_result(self, async_result: IQueuedUDFAsyncResult) -> List[str]:
        pass

    @abstractmethod
    def get_udfs(self, algorithm_name) -> List[str]:
        pass

    # return the generated monetdb pythonudf
    @abstractmethod
    def get_run_udf_query(
        self,
        context_id: str,
        command_id: str,
        func_name: str,
        positional_args: List[str],
    ) -> Tuple[str, str]:
        pass

    # CLEANUP functionality
    @abstractmethod
    def clean_up(self, context_id: str):
        pass<|MERGE_RESOLUTION|>--- conflicted
+++ resolved
@@ -4,15 +4,14 @@
 from typing import List
 from typing import Tuple
 from typing import Optional
-from typing import Dict
 
 from pydantic import BaseModel
 
-from mipengine.node_tasks_DTOs import ImmutableBaseModel
 from mipengine.node_tasks_DTOs import TableData
 from mipengine.node_tasks_DTOs import TableSchema
-from mipengine.node_tasks_DTOs import UDFArgument
-from mipengine.node_tasks_DTOs import UDFArgumentKind
+from mipengine.node_tasks_DTOs import UDFKeyArguments
+from mipengine.node_tasks_DTOs import UDFPosArguments
+from mipengine.node_tasks_DTOs import UDFResults
 
 
 class IAsyncResult(BaseModel, ABC):
@@ -23,26 +22,13 @@
         pass
 
 
-class UDFPosArguments(ImmutableBaseModel):
-    args: List[UDFArgument]
-
-
-class UDFKeyArguments(ImmutableBaseModel):
-    kwargs: Dict[str, UDFArgument]
-
-
 class IQueuedUDFAsyncResult(IAsyncResult, ABC):
     node_id: str
     command_id: str
     context_id: str
     func_name: str
-<<<<<<< HEAD
-    positional_args: str
-    keyword_args: str
-=======
     positional_args: Optional[UDFPosArguments] = None
     keyword_args: Optional[UDFKeyArguments] = None
->>>>>>> 151afb51
 
 
 class INodeTasksHandler(ABC):
@@ -131,14 +117,14 @@
         pass
 
     @abstractmethod
-    def get_queued_udf_result(self, async_result: IQueuedUDFAsyncResult) -> List[str]:
+    def get_queued_udf_result(self, async_result: IQueuedUDFAsyncResult) -> UDFResults:
         pass
 
     @abstractmethod
     def get_udfs(self, algorithm_name) -> List[str]:
         pass
 
-    # return the generated monetdb pythonudf
+    # return the generated monetdb python udf
     @abstractmethod
     def get_run_udf_query(
         self,
