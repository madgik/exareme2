import asyncio
import os
from datetime import datetime
from datetime import timezone
from pathlib import Path
from typing import List

import toml
from pydantic import BaseModel

from mipengine.controller import config as controller_config
from mipengine.controller import controller_logger as ctrl_logger
from mipengine.controller.node_registry import NodeRegistry
from mipengine.controller.node_tasks_handler_celery import NodeTasksHandlerCelery

CLEANER_REQUEST_ID = "CLEANER"
CONTEXT_ID_CLEANUP_FILE = "contextids_cleanup.toml"


class _NodeInfoDTO(BaseModel):
    node_id: str
    queue_address: str
    db_address: str
    tasks_timeout: int

    class Config:
        allow_mutation = False


class Cleaner:
    def __init__(self, node_registry: NodeRegistry):
        self._logger = ctrl_logger.get_background_service_logger()

        self._node_registry = node_registry

        self._cleanup_file_processor = CleanupFileProcessor(self._logger)
        self._clean_up_interval = controller_config.cleanup.nodes_cleanup_interval
        self.keep_cleaning_up = True

    async def cleanup_loop(self):
        while self.keep_cleaning_up:
            contextids_and_status = self._cleanup_file_processor.read_cleanup_file()
            for context_id, status in contextids_and_status.items():
                if not status["nodes"]:
                    self._remove_contextid_from_cleanup(context_id=context_id)
                    continue
                if (
                    status["released"]
                    or (
                        datetime.now(timezone.utc)
                        - datetime.fromisoformat(status["timestamp"])
                    ).seconds
                    > controller_config.cleanup.contextid_release_timelimit
                ):
                    for node_id in status["nodes"]:
                        try:
                            node_info = self._get_node_info_by_id(node_id)
                            task_handler = _create_node_task_handler(node_info)
                            task_handler.clean_up(
                                request_id=CLEANER_REQUEST_ID,
                                context_id=context_id,
                            )
                            self._remove_nodeid_from_cleanup(
                                context_id=context_id, node_id=node_id
                            )
                            self._logger.debug(
                                f"clean_up task succeeded for {node_id=} for {context_id=}"
                            )
                        except Exception as exc:
                            self._logger.debug(
                                f"clean_up task FAILED for {node_id=} "
                                f"for {context_id=}. Will retry in {self._clean_up_interval=} secs. Fail "
                                f"reason: {type(exc)}:{exc}"
                            )

            await asyncio.sleep(self._clean_up_interval)

    def add_contextid_for_cleanup(
        self, context_id: str, algo_execution_node_ids: List[str]
    ):
        self._cleanup_file_processor._append_to_cleanup_file(
            context_id=context_id, node_ids=algo_execution_node_ids
        )

    def _remove_contextid_from_cleanup(self, context_id: str):
        self._cleanup_file_processor._remove_from_cleanup_file(context_id=context_id)

    def _remove_nodeid_from_cleanup(self, context_id: str, node_id: str):
        self._cleanup_file_processor._remove_from_cleanup_file(
            context_id=context_id, node_id=node_id
        )

    def release_contextid_for_cleanup(self, context_id: str):
        self._cleanup_file_processor._set_released_true_to_file(context_id=context_id)

    def _get_node_info_by_id(self, node_id: str) -> _NodeInfoDTO:
        global_nodes = self._node_registry.get_all_global_nodes()
        local_nodes = self._node_registry.get_all_local_nodes()

        for node in global_nodes + local_nodes:
            if node.id == node_id:
                return _NodeInfoDTO(
                    node_id=node.id,
                    queue_address=":".join([str(node.ip), str(node.port)]),
                    db_address=":".join([str(node.db_ip), str(node.db_port)]),
                    tasks_timeout=controller_config.rabbitmq.celery_tasks_timeout,
                )


def _create_node_task_handler(node_info: _NodeInfoDTO) -> NodeTasksHandlerCelery:
    return NodeTasksHandlerCelery(
        node_id=node_info.node_id,
        node_queue_addr=node_info.queue_address,
        node_db_addr=node_info.db_address,
        tasks_timeout=node_info.tasks_timeout,
    )


class CleanupFileProcessor:
    def __init__(self, logger):
        self._logger = logger

        # Create all parent folders, if needed.
        Path(controller_config.cleanup.contextids_cleanup_folder).mkdir(
            parents=True, exist_ok=True
        )

        self._cleanup_file_path = Path(
            controller_config.cleanup.contextids_cleanup_folder
        ).joinpath(Path(CONTEXT_ID_CLEANUP_FILE))

        # create file if it does not exist
        if not os.path.isfile(self._cleanup_file_path):
            Path(self._cleanup_file_path).touch()

        # changes to the file will be first written on a temporary file. Then the temporary
        # file replaces the cleanup file. The reason for that is that renaming is atomic
        # (under linux) so the chances of the cleanup file to get corrupted is minimized
        dirname = os.path.dirname(self._cleanup_file_path)
        filename_tmp = (
            Path(self._cleanup_file_path).stem
            + "_tmp"
            + Path(self._cleanup_file_path).suffix
        )
        self._cleanup_file_tmp_path = os.path.join(dirname, filename_tmp)

    def _append_to_cleanup_file(self, context_id: str, node_ids: List[str]):
        parsed_toml = self.read_cleanup_file()
        if context_id not in parsed_toml:
            parsed_toml[context_id] = {"nodes": node_ids}
        else:
            self._logger.warning(
                f"Attempting to add {context_id=} for cleanup but this context_id is "
                f"already in the contextids_cleanup_file. This should never happen..."
            )
            parsed_toml[context_id]["nodes"].extend(node_ids)
            # remove possible duplicates
            parsed_toml[context_id]["nodes"] = list(
                set(parsed_toml[context_id]["nodes"])
            )

        now_timestamp = datetime.now(timezone.utc)
        parsed_toml[context_id]["timestamp"] = now_timestamp.isoformat()
        parsed_toml[context_id]["released"] = False

        self._write_to_cleanup_file(parsed_toml)

    def _set_released_true_to_file(self, context_id: str):
        parsed_toml = self.read_cleanup_file()
        if context_id in parsed_toml:
            parsed_toml[context_id]["released"] = True

        self._write_to_cleanup_file(parsed_toml)

    def _remove_from_cleanup_file(self, context_id: str, node_id: str = None):
        parsed_toml = self.read_cleanup_file()
        if context_id in parsed_toml:
            if node_id:
                try:
                    parsed_toml[context_id]["nodes"].remove(node_id)
                except ValueError:
                    self._logger.warning(
                        f"Tried to remove {node_id=} for {context_id=} "
                        f"but this context_id.node_id is not in the "
                        f"clean_up file.This should not happen."
                    )
                    pass
            else:
                parsed_toml.pop(context_id)
        else:
            self._logger.warning(
                f"Tried to remove {context_id=} but this context_id is "
                f"not in the clean_up file.This should not happen."
            )
            pass

        self._write_to_cleanup_file(parsed_toml)

    def read_cleanup_file(self) -> dict:
        if not os.path.isfile(self._cleanup_file_path):
            self._logger.warning(
                f"{self._cleanup_file_path=} does not exist. This should not happen"
            )
            return {}
<<<<<<< HEAD
        with open(controller_config.cleanup.contextids_cleanup_file, "r") as f:
            try:
                parsed_toml = toml.load(f)
            except Exception as exc:
                self._logger.warning(
                    f"Trying to read {controller_config.cleanup.contextids_cleanup_file=} raised exception: {exc}"
                )
=======
        with open(self._cleanup_file_path, "r") as f:
            parsed_toml = toml.load(f)
>>>>>>> ab7c9265
        return parsed_toml

    def _write_to_cleanup_file(self, toml_string: str):
        with open(self._cleanup_file_tmp_path, "w") as f:
            toml.dump(toml_string, f)

        # renaming is atomic. Of course if more Controllers are spawn the file is very
        # likely to become corrupted
        os.rename(self._cleanup_file_tmp_path, self._cleanup_file_path)<|MERGE_RESOLUTION|>--- conflicted
+++ resolved
@@ -202,18 +202,14 @@
                 f"{self._cleanup_file_path=} does not exist. This should not happen"
             )
             return {}
-<<<<<<< HEAD
-        with open(controller_config.cleanup.contextids_cleanup_file, "r") as f:
+        with open(self._cleanup_file_path, "r") as f:
             try:
                 parsed_toml = toml.load(f)
             except Exception as exc:
                 self._logger.warning(
-                    f"Trying to read {controller_config.cleanup.contextids_cleanup_file=} raised exception: {exc}"
+                    f"Trying to read {controller_config.cleanup.contextids_cleanup_file=} "
+                    f"raised exception: {exc}"
                 )
-=======
-        with open(self._cleanup_file_path, "r") as f:
-            parsed_toml = toml.load(f)
->>>>>>> ab7c9265
         return parsed_toml
 
     def _write_to_cleanup_file(self, toml_string: str):
