import asyncio
import os
from datetime import datetime
from datetime import timezone
from pathlib import Path
from typing import List

import toml
from pydantic import BaseModel

from mipengine.controller import config as controller_config
from mipengine.controller import controller_logger as ctrl_logger
from mipengine.controller.node_landscape_aggregator import NodeLandscapeAggregator
from mipengine.controller.node_tasks_handler_celery import NodeTasksHandlerCelery

CLEANER_REQUEST_ID = "CLEANER"
CONTEXT_ID_CLEANUP_FILE = "contextids_cleanup.toml"


class _NodeInfoDTO(BaseModel):
    node_id: str
    queue_address: str
    db_address: str
    tasks_timeout: int

    class Config:
        allow_mutation = False


class Cleaner:
    def __init__(self, node_landscape_aggregator: NodeLandscapeAggregator):
        self._logger = ctrl_logger.get_background_service_logger()

        self._node_landscape_aggregator = node_landscape_aggregator

        self._cleanup_file_processor = CleanupFileProcessor(self._logger)
        self._clean_up_interval = controller_config.cleanup.nodes_cleanup_interval
        self.keep_cleaning_up = True

    async def cleanup_loop(self):
        while self.keep_cleaning_up:
<<<<<<< HEAD
            contextids_and_status = self._cleanup_file_processor.read_cleanup_file()
            for context_id, status in contextids_and_status.items():
                if not status["nodes"]:
                    self._remove_contextid_from_cleanup(context_id=context_id)
                    continue
                if (
                    status["released"]
                    or (
                        datetime.now(timezone.utc)
                        - datetime.fromisoformat(status["timestamp"])
                    ).seconds
                    > controller_config.cleanup.contextid_release_timelimit
                ):
                    for node_id in status["nodes"]:
                        try:
                            node_info = self._get_node_info_by_id(node_id)
                            task_handler = _create_node_task_handler(node_info)
                            task_handler.clean_up(
                                request_id=CLEANER_REQUEST_ID,
                                context_id=context_id,
                            )
                            task_handler.close()

                            self._remove_nodeid_from_cleanup(
                                context_id=context_id, node_id=node_id
                            )
                            self._logger.debug(
                                f"clean_up task succeeded for {node_id=} for {context_id=}"
                            )
                        except Exception as exc:
                            self._logger.debug(
                                f"clean_up task FAILED for {node_id=} "
                                f"for {context_id=}. Will retry in {self._clean_up_interval=} secs. Fail "
                                f"reason: {type(exc)}:{exc}"
                            )

            await asyncio.sleep(self._clean_up_interval)
=======
            try:
                contextids_and_status = self._cleanup_file_processor.read_cleanup_file()
                for context_id, status in contextids_and_status.items():
                    if not status["nodes"]:
                        self._remove_contextid_from_cleanup(context_id=context_id)
                        continue
                    if (
                        status["released"]
                        or (
                            datetime.now(timezone.utc)
                            - datetime.fromisoformat(status["timestamp"])
                        ).seconds
                        > controller_config.cleanup.contextid_release_timelimit
                    ):
                        for node_id in status["nodes"]:
                            try:
                                node_info = self._get_node_info_by_id(node_id)
                                task_handler = _create_node_task_handler(node_info)
                                task_handler.clean_up(
                                    request_id=CLEANER_REQUEST_ID,
                                    context_id=context_id,
                                )
                                task_handler.close()
                                self._remove_nodeid_from_cleanup(
                                    context_id=context_id, node_id=node_id
                                )
                                self._logger.debug(
                                    f"clean_up task succeeded for {node_id=} for {context_id=}"
                                )
                            except Exception as exc:
                                self._logger.debug(
                                    f"clean_up task FAILED for {node_id=} "
                                    f"for {context_id=}. Will retry in {self._clean_up_interval=} secs. Fail "
                                    f"reason: {type(exc)}:{exc}"
                                )
            except Exception as exc:
                self._logger.error(f"Cleanup exception: {type(exc)}:{exc}")
            finally:
                await asyncio.sleep(self._clean_up_interval)
>>>>>>> d624cd78

    def add_contextid_for_cleanup(
        self, context_id: str, algo_execution_node_ids: List[str]
    ):
        self._cleanup_file_processor.append_to_cleanup_file(
            context_id=context_id, node_ids=algo_execution_node_ids
        )

    def _remove_contextid_from_cleanup(self, context_id: str):
        self._cleanup_file_processor.remove_from_cleanup_file(context_id=context_id)

    def _remove_nodeid_from_cleanup(self, context_id: str, node_id: str):
        self._cleanup_file_processor.remove_from_cleanup_file(
            context_id=context_id, node_id=node_id
        )

    def release_contextid_for_cleanup(self, context_id: str):
        self._cleanup_file_processor.set_released_true_to_file(context_id=context_id)

    def _get_node_info_by_id(self, node_id: str) -> _NodeInfoDTO:
        global_node = self._node_landscape_aggregator.get_global_node()
        local_nodes = self._node_landscape_aggregator.get_all_local_nodes()

        if node_id == global_node.id:
            return _NodeInfoDTO(
                node_id=global_node.id,
                queue_address=":".join([str(global_node.ip), str(global_node.port)]),
                db_address=":".join([str(global_node.db_ip), str(global_node.db_port)]),
                tasks_timeout=controller_config.rabbitmq.celery_tasks_timeout,
            )

        if node_id in local_nodes.keys():
            local_node = local_nodes[node_id]
            return _NodeInfoDTO(
                node_id=local_node.id,
                queue_address=":".join([str(local_node.ip), str(local_node.port)]),
                db_address=":".join([str(local_node.db_ip), str(local_node.db_port)]),
                tasks_timeout=controller_config.rabbitmq.celery_tasks_timeout,
            )

        raise KeyError(f"Node with id '{node_id}' is not currently available.")

    # This is only supposed to be called from a test.
    # In all other circumstances cleanup should not be reset manually
    def _reset_cleanup(self):
        self._cleanup_file_processor._delete_cleanup_file()


def _create_node_task_handler(node_info: _NodeInfoDTO) -> NodeTasksHandlerCelery:
    return NodeTasksHandlerCelery(
        node_id=node_info.node_id,
        node_queue_addr=node_info.queue_address,
        node_db_addr=node_info.db_address,
        tasks_timeout=node_info.tasks_timeout,
    )


class CleanupFileProcessor:
    def __init__(self, logger):
        self._logger = logger

        # Create all parent folders, if needed.
        Path(controller_config.cleanup.contextids_cleanup_folder).mkdir(
            parents=True, exist_ok=True
        )

        self._cleanup_file_path = Path(
            controller_config.cleanup.contextids_cleanup_folder
        ).joinpath(Path(CONTEXT_ID_CLEANUP_FILE))

        # create file if it does not exist
        if not os.path.isfile(self._cleanup_file_path):
            Path(self._cleanup_file_path).touch()

        # changes to the file will be first written on a temporary file. Then the temporary
        # file replaces the cleanup file. The reason for that is that renaming is atomic
        # (under linux) so the chances of the cleanup file to get corrupted is minimized
        dirname = os.path.dirname(self._cleanup_file_path)
        filename_tmp = (
            Path(self._cleanup_file_path).stem
            + "_tmp"
            + Path(self._cleanup_file_path).suffix
        )
        self._cleanup_file_tmp_path = os.path.join(dirname, filename_tmp)

    def append_to_cleanup_file(self, context_id: str, node_ids: List[str]):
        parsed_toml = self.read_cleanup_file()
        if context_id not in parsed_toml:
            parsed_toml[context_id] = {"nodes": node_ids}
        else:
            self._logger.warning(
                f"Attempting to add {context_id=} for cleanup but this context_id is "
                f"already in the contextids_cleanup_file. This should never happen..."
            )
            parsed_toml[context_id]["nodes"].extend(node_ids)
            # remove possible duplicates
            parsed_toml[context_id]["nodes"] = list(
                set(parsed_toml[context_id]["nodes"])
            )

        now_timestamp = datetime.now(timezone.utc)
        parsed_toml[context_id]["timestamp"] = now_timestamp.isoformat()
        parsed_toml[context_id]["released"] = False

        self._write_to_cleanup_file(parsed_toml)

    def set_released_true_to_file(self, context_id: str):
        parsed_toml = self.read_cleanup_file()
        if context_id in parsed_toml:
            parsed_toml[context_id]["released"] = True

        self._write_to_cleanup_file(parsed_toml)

    def remove_from_cleanup_file(self, context_id: str, node_id: str = None):
        parsed_toml = self.read_cleanup_file()
        if context_id in parsed_toml:
            if node_id:
                try:
                    parsed_toml[context_id]["nodes"].remove(node_id)
                except ValueError:
                    self._logger.warning(
                        f"Tried to remove {node_id=} for {context_id=} "
                        f"but this context_id.node_id is not in the "
                        f"clean_up file.This should not happen."
                    )
                    pass
            else:
                parsed_toml.pop(context_id)
        else:
            self._logger.warning(
                f"Tried to remove {context_id=} but this context_id is "
                f"not in the clean_up file.This should not happen."
            )
            pass

        self._write_to_cleanup_file(parsed_toml)

    def read_cleanup_file(self) -> dict:
        if not os.path.isfile(self._cleanup_file_path):
            self._logger.warning(
                f"{self._cleanup_file_path=} does not exist. This should not happen"
            )
            return {}
        with open(self._cleanup_file_path, "r") as f:
            try:
                parsed_toml = toml.load(f)
            except Exception as exc:
                self._logger.warning(
                    f"Trying to read {controller_config.cleanup.contextids_cleanup_file=} "
                    f"raised exception: {exc}"
                )
        return parsed_toml

    def _write_to_cleanup_file(self, toml_string: str):
        with open(self._cleanup_file_tmp_path, "w") as f:
            toml.dump(toml_string, f)

        # renaming is atomic. Of course if more Controllers are spawn the file is very
        # likely to become corrupted
        os.rename(self._cleanup_file_tmp_path, self._cleanup_file_path)

    def _delete_cleanup_file(self):
        cleanup_file_path = Path(
            controller_config.cleanup.contextids_cleanup_folder
        ).joinpath(Path(CONTEXT_ID_CLEANUP_FILE))
        cleanup_file_path.unlink()<|MERGE_RESOLUTION|>--- conflicted
+++ resolved
@@ -39,45 +39,6 @@
 
     async def cleanup_loop(self):
         while self.keep_cleaning_up:
-<<<<<<< HEAD
-            contextids_and_status = self._cleanup_file_processor.read_cleanup_file()
-            for context_id, status in contextids_and_status.items():
-                if not status["nodes"]:
-                    self._remove_contextid_from_cleanup(context_id=context_id)
-                    continue
-                if (
-                    status["released"]
-                    or (
-                        datetime.now(timezone.utc)
-                        - datetime.fromisoformat(status["timestamp"])
-                    ).seconds
-                    > controller_config.cleanup.contextid_release_timelimit
-                ):
-                    for node_id in status["nodes"]:
-                        try:
-                            node_info = self._get_node_info_by_id(node_id)
-                            task_handler = _create_node_task_handler(node_info)
-                            task_handler.clean_up(
-                                request_id=CLEANER_REQUEST_ID,
-                                context_id=context_id,
-                            )
-                            task_handler.close()
-
-                            self._remove_nodeid_from_cleanup(
-                                context_id=context_id, node_id=node_id
-                            )
-                            self._logger.debug(
-                                f"clean_up task succeeded for {node_id=} for {context_id=}"
-                            )
-                        except Exception as exc:
-                            self._logger.debug(
-                                f"clean_up task FAILED for {node_id=} "
-                                f"for {context_id=}. Will retry in {self._clean_up_interval=} secs. Fail "
-                                f"reason: {type(exc)}:{exc}"
-                            )
-
-            await asyncio.sleep(self._clean_up_interval)
-=======
             try:
                 contextids_and_status = self._cleanup_file_processor.read_cleanup_file()
                 for context_id, status in contextids_and_status.items():
@@ -117,7 +78,6 @@
                 self._logger.error(f"Cleanup exception: {type(exc)}:{exc}")
             finally:
                 await asyncio.sleep(self._clean_up_interval)
->>>>>>> d624cd78
 
     def add_contextid_for_cleanup(
         self, context_id: str, algo_execution_node_ids: List[str]
