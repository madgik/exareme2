--- conflicted
+++ resolved
@@ -259,14 +259,17 @@
         table = self.nodes_tables[node]
         return node.get_table_schema(table)
 
-    def get_table_data(self) -> TableData:
+    def get_table_data(self) -> List[Union[int, float, str]]:
         tables_data = []
         for node, table_name in self.nodes_tables.items():
             tables_data.append(node.get_table_data(table_name))
-        tables_data_flat = [table_data.data_ for table_data in tables_data]
+        tables_data_flat = [table_data.columns for table_data in tables_data]
         tables_data_flat = [
-            k for i in tables_data_flat for j in i for k in j
-        ]  # TODO bejesus..
+            elem
+            for table in tables_data_flat
+            for column in table
+            for elem in column.data
+        ]
         return tables_data_flat
 
     def __repr__(self):
@@ -305,8 +308,10 @@
         table_schema: TableSchema = self.node.get_table_schema(self.table_name).columns
         return table_schema
 
-    def get_table_data(self) -> TableData:
-        table_data = self.node.get_table_data(self.table_name).data_
+    def get_table_data(self) -> List[Union[int, float, str]]:
+        table_data = [
+            column.data for column in self.node.get_table_data(self.table_name).columns
+        ]
         return table_data
 
     def __repr__(self):
@@ -812,7 +817,6 @@
                 kind=UDFArgumentKind.TABLE,
                 value=table_name,
             )
-<<<<<<< HEAD
         elif isinstance(algoexec_arg, Literal):
             udf_argument = UDFArgument(kind=algoexec_arg.kind, value=algoexec_arg.value)
         else:
@@ -847,85 +851,6 @@
         return have_common_schema, schemas, reference_schema
     else:
         return have_common_schema, schemas, None
-=======
-
-    @property
-    def nodes_tables(self):
-        return self._nodes_tables
-
-    # TODO this is redundant, either remove it or overload all node methods here?
-    def get_table_schema(self):
-        node = list(self.nodes_tables.keys())[0]
-        table = self.nodes_tables[node]
-        return node.get_table_schema(table)
-
-    def get_table_data(self):  # -> {Node:TableData}
-        tables_data = []
-        for node, table_name in self.nodes_tables.items():
-            tables_data.append(node.get_table_data(table_name))
-        tables_data_flat = [table_data.columns for table_data in tables_data]
-        tables_data_flat = [
-            elem
-            for table in tables_data_flat
-            for column in table
-            for elem in column.data
-        ]  # TODO bejesus..
-        return tables_data_flat
-
-    def __repr__(self):
-        r = "LocalNodeTable:\n"
-        r += f"schema: {self.get_table_schema()}\n"
-        for node, table_name in self.nodes_tables.items():
-            r += f"{node} - {table_name} \ndata(LIMIT 20):\n"
-            rows = list(zip(*node.get_table_data(table_name).columns))
-            tmp = [str(row) for row in rows[0:20]]
-            r += "\n".join(tmp)
-            r += "\n"
-        return r
-
-    def _validate_matching_table_names(self, table_names: List[_TableName]):
-        table_name_without_node_id = table_names[0].without_node_id()
-        for table_name in table_names:
-            if table_name.without_node_id() != table_name_without_node_id:
-                return False
-        return True
-
-    class MismatchingTableNamesException(Exception):
-        def __init__(self, table_names):
-            self.message = f"Mismatched table names ->{table_names}"
-
-
-class _GlobalNodeTable(_INodeTable):
-    def __init__(self, node_table: Dict["_Node", "_TableName"]):
-        self._node_table = node_table
-
-    @property
-    def node_table(self):
-        return self._node_table
-
-    # TODO this is redundant, either remove it or overload all node methods here?
-    def get_table_schema(self):
-        node = list(self.node_table.keys())[0]
-        table_name: _TableName = list(self.node_table.values())[0]
-        table_schema: TableSchema = node.get_table_schema(table_name).columns
-        return table_schema
-
-    def get_table_data(self):  # -> {Node:TableData}
-        node = list(self.node_table.keys())[0]
-        table_name: _TableName = list(self.node_table.values())[0]
-        table_data = [column.data for column in node.get_table_data(table_name).columns]
-        return table_data
-
-    def __repr__(self):
-        node = list(self.node_table.keys())[0]
-        table_name: _TableName = list(self.node_table.values())[0]
-        r = f"GlobalNodeTable: {table_name.full_table_name}"
-        r += f"\nschema: {self.get_table_schema()}"
-        r += f"\ndata (LIMIT 20): \n"
-        tmp = [str(row) for row in self.get_table_data()[0:20]]
-        r += "\n".join(tmp)
-        return r
->>>>>>> 34a43efd
 
 
 def get_next_command_id() -> int:
