--- conflicted
+++ resolved
@@ -33,42 +33,7 @@
 from mipengine.node_tasks_DTOs import UDFPosArguments
 from mipengine.node_tasks_DTOs import UDFKeyArguments
 
-<<<<<<< HEAD
 from mipengine.algorithm_flow_DTOs import Literal
-=======
-
-class _TableName:
-    def __init__(self, table_name):
-        self._full_name = table_name
-        full_name_split = self._full_name.split("_")
-        self._table_type = full_name_split[0]
-        self._node_id = full_name_split[1]
-        self._context_id = full_name_split[2]
-        self._command_id = full_name_split[3]
-
-    @property
-    def full_table_name(self):
-        return self._full_name
-
-    @property
-    def table_type(self):
-        return self._table_type
-
-    @property
-    def command_id(self):
-        return self._command_id
-
-    @property
-    def context_id(self):
-        return self._context_id
-
-    @property
-    def node_id(self):
-        return self._node_id
->>>>>>> 22697747
-
-
-algorithm_modules = import_algorithm_modules()
 
 
 class AlgorithmExecutionException(Exception):
