import traceback
from typing import Any
from typing import Callable
from typing import Dict
from typing import List
from typing import Optional
from typing import Tuple
from typing import Union

from billiard.exceptions import SoftTimeLimitExceeded
from billiard.exceptions import TimeLimitExceeded
from celery.exceptions import TimeoutError
from pydantic import BaseModel

from mipengine import algorithm_modules
from mipengine.controller import config as ctrl_config
from mipengine.controller import controller_logger as ctrl_logger
from mipengine.controller.algorithm_execution_DTOs import AlgorithmExecutionDTO
from mipengine.controller.algorithm_execution_DTOs import NodesTasksHandlersDTO
from mipengine.controller.algorithm_executor_node_data_objects import NodeData
from mipengine.controller.algorithm_executor_node_data_objects import SMPCTableNames
from mipengine.controller.algorithm_executor_node_data_objects import TableName
from mipengine.controller.algorithm_executor_nodes import GlobalNode
from mipengine.controller.algorithm_executor_nodes import LocalNode
from mipengine.controller.algorithm_executor_smpc_helper import get_smpc_results
from mipengine.controller.algorithm_executor_smpc_helper import (
    load_data_to_smpc_clients,
)
from mipengine.controller.algorithm_executor_smpc_helper import (
    trigger_smpc_computations,
)
from mipengine.controller.algorithm_flow_data_objects import AlgoFlowData
from mipengine.controller.algorithm_flow_data_objects import GlobalNodeData
from mipengine.controller.algorithm_flow_data_objects import GlobalNodeSMPCTables
from mipengine.controller.algorithm_flow_data_objects import GlobalNodeTable
from mipengine.controller.algorithm_flow_data_objects import LocalNodesData
from mipengine.controller.algorithm_flow_data_objects import LocalNodesSMPCTables
from mipengine.controller.algorithm_flow_data_objects import LocalNodesTable
from mipengine.controller.algorithm_flow_data_objects import (
    algoexec_udf_kwargs_to_node_udf_kwargs,
)
from mipengine.controller.algorithm_flow_data_objects import (
    algoexec_udf_posargs_to_node_udf_posargs,
)
from mipengine.controller.api.algorithm_request_dto import USE_SMPC_FLAG
from mipengine.controller.controller_common_data_elements import (
    controller_common_data_elements,
)
from mipengine.controller.node_tasks_handler_celery import ClosedBrokerConnectionError
from mipengine.controller.node_tasks_handler_interface import IQueuedUDFAsyncResult
from mipengine.node_tasks_DTOs import TableData
from mipengine.node_tasks_DTOs import TableSchema
from mipengine.udfgen import TensorBinaryOp
from mipengine.udfgen import make_unique_func_name


class AlgorithmExecutionException(Exception):
    def __init__(self, message):
        super().__init__(message)
        self.message = message


class NodeUnresponsiveAlgorithmExecutionException(Exception):
    def __init__(self):
        message = (
            "One of the nodes participating in the algorithm execution "
            "stopped responding"
        )
        super().__init__(message)
        self.message = message


class InconsistentTableSchemasException(Exception):
    def __init__(self, tables_schemas: Dict[TableName, TableSchema]):
        message = f"Tables: {tables_schemas} do not have a common schema"
        super().__init__(message)


class InconsistentUDFResultSizeException(Exception):
    def __init__(self, result_tables: Dict[int, List[Tuple[LocalNode, TableName]]]):
        message = (
            f"The following udf execution results on multiple nodes should have "
            f"the same number of results.\nResults:{result_tables}"
        )
        super().__init__(message)


class InconsistentShareTablesValueException(Exception):
    def __init__(
        self, share_list: Union[bool, List[bool]], number_of_result_tables: int
    ):
        message = f"The size of the {share_list=} does not match the {number_of_result_tables=}"
        super().__init__(message)


class AlgorithmExecutor:
    def __init__(
        self,
        algorithm_execution_dto: AlgorithmExecutionDTO,
        nodes_tasks_handlers_dto: NodesTasksHandlersDTO,
    ):
        self._logger = ctrl_logger.get_request_logger(
            request_id=algorithm_execution_dto.request_id
        )
        self._nodes_tasks_handlers_dto = nodes_tasks_handlers_dto
        self._algorithm_execution_dto = algorithm_execution_dto

        self._request_id = algorithm_execution_dto.request_id
        self._context_id = algorithm_execution_dto.context_id
        self._algorithm_name = algorithm_execution_dto.algorithm_name

        self._global_node: GlobalNode = None
        self._local_nodes: List[LocalNode] = []
        self._algorithm_flow_module = None
        self._execution_interface = None

    def _instantiate_nodes(self):

        # Instantiate the GLOBAL Node object
        self._global_node = GlobalNode(
            request_id=self._request_id,
            context_id=self._context_id,
            node_tasks_handler=self._nodes_tasks_handlers_dto.global_node_tasks_handler,
        )

        # Instantiate the LOCAL Node objects
        command_id = get_next_command_id()
        self._local_nodes = []
        for (
            node_tasks_handler
        ) in self._nodes_tasks_handlers_dto.local_nodes_tasks_handlers:
            # Parameters for the creation of the view tables in the db. Each of the LOCAL
            # nodes will have access only to these view tables and not on the primary data tables.
            # TODO Convert to object instead of dict?
            initial_view_tables_params = {
                "commandId": command_id,
<<<<<<< HEAD
                "data_model": self._algorithm_execution_dto.algorithm_request_dto.inputdata.data_model,
                "datasets": self._algorithm_execution_dto.datasets_per_local_node[
                    node_tasks_handler.node_id
                ],
                "x": self._algorithm_execution_dto.algorithm_request_dto.inputdata.x,
                "y": self._algorithm_execution_dto.algorithm_request_dto.inputdata.y,
                "filters": self._algorithm_execution_dto.algorithm_request_dto.inputdata.filters,
=======
                "data_model": self._algorithm_execution_dto.data_model,
                "datasets": self._algorithm_execution_dto.datasets_per_local_node[
                    node_tasks_handler.node_id
                ],
                "x": self._algorithm_execution_dto.x_vars,
                "y": self._algorithm_execution_dto.y_vars,
                "filters": self._algorithm_execution_dto.var_filters,
>>>>>>> b81444e4
            }
            self._local_nodes.append(
                LocalNode(
                    request_id=self._request_id,
                    context_id=self._context_id,
                    node_tasks_handler=node_tasks_handler,
                    initial_view_tables_params=initial_view_tables_params,
                )
            )

    def _get_use_smpc_flag(self) -> bool:
        """
        SMPC usage is initially defined from the config file.

        If the smpc flag exists in the request and smpc usage is optional,
        then it's defined from the request.
        """
        flags = self._algorithm_execution_dto.algo_flags

        use_smpc = ctrl_config.smpc.enabled
        if ctrl_config.smpc.optional and flags and USE_SMPC_FLAG in flags.keys():
            use_smpc = flags[USE_SMPC_FLAG]

        return use_smpc

    def _instantiate_algorithm_execution_interface(self):
        algo_execution_interface_dto = _AlgorithmExecutionInterfaceDTO(
            global_node=self._global_node,
            local_nodes=self._local_nodes,
            algorithm_name=self._algorithm_name,
            algorithm_parameters=self._algorithm_execution_dto.algo_parameters,
            x_variables=self._algorithm_execution_dto.x_vars,
            y_variables=self._algorithm_execution_dto.y_vars,
            data_model=self._algorithm_execution_dto.data_model,
            datasets_per_local_node=self._algorithm_execution_dto.datasets_per_local_node,
            use_smpc=self._get_use_smpc_flag(),
        )
        if len(self._local_nodes) > 1:
            self._execution_interface = _AlgorithmExecutionInterface(
                algo_execution_interface_dto
            )
        else:
            self._execution_interface = _SingleLocalNodeAlgorithmExecutionInterface(
                algo_execution_interface_dto
            )

        # Get algorithm module
        self._algorithm_flow_module = algorithm_modules[self._algorithm_name]

    def run(self):
        try:
            self._instantiate_nodes()
            self._logger.info(
                f"executing algorithm:{self._algorithm_name} on "
                f"local nodes: {self._local_nodes=}"
            )
            self._instantiate_algorithm_execution_interface()
            algorithm_result = self._algorithm_flow_module.run(
                self._execution_interface
            )
            self._logger.info(f"finished execution of algorithm:{self._algorithm_name}")
            return algorithm_result
        except (
            SoftTimeLimitExceeded,
            TimeLimitExceeded,
            TimeoutError,
            ClosedBrokerConnectionError,
        ) as err:
            self._logger.error(f"{err}")
            raise NodeUnresponsiveAlgorithmExecutionException()
        except Exception as exc:

            self._logger.error(f"{traceback.format_exc()}")
            raise exc


class _AlgorithmExecutionInterfaceDTO(BaseModel):
    global_node: GlobalNode
    local_nodes: List[LocalNode]
    algorithm_name: str
    algorithm_parameters: Optional[Dict[str, Any]] = None
    x_variables: Optional[List[str]] = None
    y_variables: Optional[List[str]] = None
    data_model: str
    datasets_per_local_node: Dict[str, List[str]]
    use_smpc: bool

    class Config:
        arbitrary_types_allowed = True


class _AlgorithmExecutionInterface:
    def __init__(self, algo_execution_interface_dto: _AlgorithmExecutionInterfaceDTO):
        self._global_node: GlobalNode = algo_execution_interface_dto.global_node
        self._local_nodes: List[LocalNode] = algo_execution_interface_dto.local_nodes
        self._algorithm_name = algo_execution_interface_dto.algorithm_name
        self._algorithm_parameters = algo_execution_interface_dto.algorithm_parameters
        self._x_variables = algo_execution_interface_dto.x_variables
        self._y_variables = algo_execution_interface_dto.y_variables
        self._datasets_per_local_node = (
            algo_execution_interface_dto.datasets_per_local_node
        )
        self._use_smpc = algo_execution_interface_dto.use_smpc
        cdes = controller_common_data_elements.data_models[
            algo_execution_interface_dto.data_model
        ]
        varnames = (self._x_variables or []) + (self._y_variables or [])
        self._metadata = {
            varname: cde.__dict__
            for varname, cde in cdes.items()
            if varname in varnames
        }

        # TODO: validate all local nodes have created the base_view_table??
        self._initial_view_tables = {}
        tmp_variable_node_table = {}

        # TODO: clean up this mindfuck??
        # https://github.com/madgik/MIP-Engine/pull/132#discussion_r727076138
        for node in self._local_nodes:
            for (variable_name, table_name) in node.initial_view_tables.items():
                if variable_name in tmp_variable_node_table:
                    tmp_variable_node_table[variable_name].update({node: table_name})
                else:
                    tmp_variable_node_table[variable_name] = {node: table_name}

        self._initial_view_tables = {
            variable_name: LocalNodesTable(node_table)
            for (variable_name, node_table) in tmp_variable_node_table.items()
        }

    @property
    def initial_view_tables(self) -> Dict[str, LocalNodesTable]:
        return self._initial_view_tables

    @property
    def algorithm_parameters(self) -> Dict[str, Any]:
        return self._algorithm_parameters

    @property
    def x_variables(self) -> List[str]:
        return self._x_variables

    @property
    def y_variables(self) -> List[str]:
        return self._y_variables

    @property
    def metadata(self):
        return self._metadata

    @property
    def datasets_per_local_node(self):
        return self.datasets_per_local_node

    @property
    def use_smpc(self):
        return self._use_smpc

    # UDFs functionality
    def run_udf_on_local_nodes(
        self,
        func: Optional[Callable] = None,
        tensor_op: Optional[TensorBinaryOp] = None,
        positional_args: Optional[List[Any]] = None,
        keyword_args: Optional[Dict[str, Any]] = None,
        share_to_global: Union[None, bool, List[bool]] = None,
    ) -> Union[AlgoFlowData, List[AlgoFlowData]]:
        # 1. check positional_args and keyword_args tables do not contain _GlobalNodeTable(s)
        # 2. queues run_udf task on all local nodes
        # 3. waits for all nodes to complete the tasks execution
        # 4. one(or multiple) new table(s) per local node was generated
        # 5. create remote tables on global for each of the generated tables
        # 6. create merge table on global node to merge the remote tables

        func_name = get_func_name(func, tensor_op)
        command_id = get_next_command_id()

        self._validate_local_run_udf_args(
            positional_args=positional_args,
            keyword_args=keyword_args,
        )

        # Queue the udf on all local nodes
        tasks = {}
        for node in self._local_nodes:
            positional_udf_args = algoexec_udf_posargs_to_node_udf_posargs(
                positional_args, node
            )
            keyword_udf_args = algoexec_udf_kwargs_to_node_udf_kwargs(
                keyword_args, node
            )

            task = node.queue_run_udf(
                command_id=str(command_id),
                func_name=func_name,
                positional_args=positional_udf_args,
                keyword_args=keyword_udf_args,
                use_smpc=self.use_smpc,
            )
            tasks[node] = task

        all_nodes_results = self._get_local_run_udfs_results(tasks)
        all_local_nodes_data = self._convert_local_udf_results_to_local_nodes_data(
            all_nodes_results
        )

        results_after_sharing_step = all_local_nodes_data
        if share_to_global is not None:
            # validate and transform share_to_global variable
            if not isinstance(share_to_global, list):
                share_to_global = [share_to_global]
            number_of_results = len(all_nodes_results)
            self._validate_share_to(share_to_global, number_of_results)

            # Share result to global node when necessary
            results_after_sharing_step = []
            for share, local_nodes_data in zip(share_to_global, all_local_nodes_data):
                if share:
                    result = self._share_local_node_data(local_nodes_data, command_id)
                else:
                    result = local_nodes_data
                results_after_sharing_step.append(result)

        # SMPC Tables MUST be shared to the global node
        for result in results_after_sharing_step:
            if isinstance(result, LocalNodesSMPCTables):
                raise TypeError("SMPC should only be used when sharing the result.")

        if len(results_after_sharing_step) == 1:
            results_after_sharing_step = results_after_sharing_step[0]

        return results_after_sharing_step

    def _convert_local_udf_results_to_local_nodes_data(
        self, all_nodes_results: List[List[Tuple[LocalNode, NodeData]]]
    ) -> List[LocalNodesData]:
        results = []
        for nodes_result in all_nodes_results:
            # All nodes' results have the same type so only the first_result is needed to define the type
            first_result = nodes_result[0][1]
            if isinstance(first_result, TableName):
                results.append(LocalNodesTable(dict(nodes_result)))
            elif isinstance(first_result, SMPCTableNames):
                results.append(LocalNodesSMPCTables(dict(nodes_result)))
            else:
                raise NotImplementedError
        return results

    def _share_local_node_data(
        self,
        local_nodes_data: LocalNodesData,
        command_id: int,
    ) -> GlobalNodeData:
        if isinstance(local_nodes_data, LocalNodesTable):
            return self._share_local_table_to_global(
                local_nodes_table=local_nodes_data,
                command_id=command_id,
            )
        elif isinstance(local_nodes_data, LocalNodesSMPCTables):
            return self._share_local_smpc_tables_to_global(local_nodes_data, command_id)

        raise NotImplementedError

    def _share_local_table_to_global(
        self,
        local_nodes_table: LocalNodesTable,
        command_id: int,
    ) -> GlobalNodeTable:
        nodes_tables = local_nodes_table.nodes_tables

        # check the tables have the same schema
        common_schema = self._validate_same_schema_tables(nodes_tables)

        # create remote tables on global node
        table_names = []
        for node, node_table in nodes_tables.items():
            self._global_node.create_remote_table(
                table_name=node_table.full_table_name,
                table_schema=common_schema,
                native_node=node,
            )
            table_names.append(node_table.full_table_name)

        # merge remote tables into one merge table on global node
        merge_table = self._global_node.create_merge_table(str(command_id), table_names)

        return GlobalNodeTable(node=self._global_node, table=merge_table)

    def _share_local_smpc_tables_to_global(
        self,
        local_nodes_smpc_tables: LocalNodesSMPCTables,
        command_id: int,
    ) -> GlobalNodeSMPCTables:
        global_template_table = self._share_local_table_to_global(
            local_nodes_table=local_nodes_smpc_tables.template_local_nodes_table,
            command_id=command_id,
        )
        self._global_node.validate_smpc_templates_match(
            global_template_table.table.full_table_name
        )

        smpc_clients_per_op = load_data_to_smpc_clients(
            command_id, local_nodes_smpc_tables
        )

        (sum_op, min_op, max_op, union_op,) = trigger_smpc_computations(
            context_id=self._global_node.context_id,
            command_id=command_id,
            smpc_clients_per_op=smpc_clients_per_op,
        )

        (
            sum_op_result_table,
            min_op_result_table,
            max_op_result_table,
            union_op_result_table,
        ) = get_smpc_results(
            node=self._global_node,
            context_id=self._global_node.context_id,
            command_id=command_id,
            sum_op=sum_op,
            min_op=min_op,
            max_op=max_op,
            union_op=union_op,
        )

        return GlobalNodeSMPCTables(
            node=self._global_node,
            smpc_tables=SMPCTableNames(
                template=global_template_table.table,
                sum_op=sum_op_result_table,
                min_op=min_op_result_table,
                max_op=max_op_result_table,
                union_op=union_op_result_table,
            ),
        )

    def run_udf_on_global_node(
        self,
        func: Optional[Callable] = None,
        tensor_op: Optional[TensorBinaryOp] = None,
        positional_args: Optional[List[Any]] = None,
        keyword_args: Optional[Dict[str, Any]] = None,
        share_to_locals: Union[None, bool, List[bool]] = None,
    ) -> Union[AlgoFlowData, List[AlgoFlowData]]:
        # 1. check positional_args and keyword_args tables do not contain _LocalNodeTable(s)
        # 2. queue run_udf on the global node
        # 3. wait for it to complete
        # 4. a(or multiple) new table(s) was generated on global node
        # 5. queue create_remote_table on each of the local nodes to share the generated table

        func_name = get_func_name(func, tensor_op)
        command_id = get_next_command_id()

        self._validate_global_run_udf_args(
            positional_args=positional_args,
            keyword_args=keyword_args,
        )

        positional_udf_args = algoexec_udf_posargs_to_node_udf_posargs(positional_args)
        keyword_udf_args = algoexec_udf_kwargs_to_node_udf_kwargs(keyword_args)

        # Queue the udf on global node
        task = self._global_node.queue_run_udf(
            command_id=str(command_id),
            func_name=func_name,
            positional_args=positional_udf_args,
            keyword_args=keyword_udf_args,
            use_smpc=self.use_smpc,
        )

        node_tables = self._global_node.get_queued_udf_result(task)
        global_node_tables = self._convert_global_udf_results_to_global_node_data(
            node_tables
        )

        results_after_sharing_step = global_node_tables
        if share_to_locals is not None:
            # validate and transform share_to_locals variable
            if not isinstance(share_to_locals, list):
                share_to_locals = [share_to_locals]
            number_of_results = len(global_node_tables)
            self._validate_share_to(share_to_locals, number_of_results)

            # Share result to local nodes when necessary
            results_after_sharing_step = []
            for share, table in zip(share_to_locals, global_node_tables):
                if share:
                    results_after_sharing_step.append(
                        self._share_global_table_to_locals(table)
                    )
                else:
                    results_after_sharing_step.append(table)

        if len(results_after_sharing_step) == 1:
            results_after_sharing_step = results_after_sharing_step[0]

        return results_after_sharing_step

    def _convert_global_udf_results_to_global_node_data(
        self,
        node_tables: List[TableName],
    ) -> List[GlobalNodeTable]:
        global_tables = [
            GlobalNodeTable(
                node=self._global_node,
                table=node_table,
            )
            for node_table in node_tables
        ]
        return global_tables

    def _share_global_table_to_locals(
        self, global_table: GlobalNodeTable
    ) -> LocalNodesTable:

        local_tables = []
        table_schema = self._global_node.get_table_schema(global_table.table)
        for node in self._local_nodes:
            node.create_remote_table(
                table_name=global_table.table.full_table_name,
                table_schema=table_schema,
                native_node=self._global_node,
            )
            local_tables.append((node, global_table.table))

        return LocalNodesTable(nodes_tables=dict(local_tables))

    # TABLES functionality
    def get_table_data(self, node_table) -> TableData:
        return node_table.get_table_data()

    def get_table_schema(self, node_table) -> TableSchema:
        return node_table.get_table_schema()

    # -------------helper methods------------
    def _validate_local_run_udf_args(
        self,
        positional_args: Optional[List[Any]] = None,
        keyword_args: Optional[Dict[str, Any]] = None,
    ):
        if self._type_exists_in_udf_args(GlobalNodeTable):
            raise TypeError(
                f"run_udf_on_local_nodes contains a 'GlobalNodeTable' type"
                f"in the arguments which is not acceptable. "
                f"{positional_args=} \n {keyword_args=}"
            )

    def _validate_global_run_udf_args(
        self,
        positional_args: Optional[List[Any]] = None,
        keyword_args: Optional[Dict[str, Any]] = None,
    ):
        if self._type_exists_in_udf_args(LocalNodesTable):
            raise TypeError(
                f"run_udf_on_global_node contains a 'LocalNodesTable' type"
                f"in the arguments which is not acceptable. "
                f"{positional_args=} \n {keyword_args=}"
            )

    def _type_exists_in_udf_args(
        self,
        input_type: type,
        positional_args: Optional[List[Any]] = None,
        keyword_args: Optional[Dict[str, Any]] = None,
    ):
        for arg in positional_args or []:
            if isinstance(arg, input_type):
                return True
        if keyword_args:
            for arg in keyword_args.values():
                if isinstance(arg, input_type):
                    return True

    def _get_local_run_udfs_results(
        self, tasks: Dict[LocalNode, IQueuedUDFAsyncResult]
    ) -> List[List[Tuple[LocalNode, NodeData]]]:
        all_nodes_results = {}
        for node, task in tasks.items():
            node_results = node.get_queued_udf_result(task)
            for index, node_result in enumerate(node_results):
                if index not in all_nodes_results:
                    all_nodes_results[index] = []
                all_nodes_results[index].append((node, node_result))

        # Validate that all nodes should have the same number of results from a udf
        if not all(
            len(nodes_result) == len(all_nodes_results[0])
            for nodes_result in all_nodes_results.values()
        ):
            raise InconsistentUDFResultSizeException(all_nodes_results)

        # Validate that all nodes have the same result type
        for nodes_result in all_nodes_results.values():
            if not all(isinstance(r, type(nodes_result[0])) for r in nodes_result[1:]):
                raise TypeError(
                    f"The NODEs returned results of different type. Results: {nodes_result}"
                )

        all_nodes_results = list(all_nodes_results.values())

        return all_nodes_results

    def _validate_share_to(self, share_to: Union[bool, List[bool]], number_of_results):
        for elem in share_to:
            if not isinstance(elem, bool):
                raise Exception(
                    f"share_to_locals must be of type bool or List[bool] but "
                    f"{type(share_to)=} was passed"
                )
        if len(share_to) != number_of_results:
            raise InconsistentShareTablesValueException(share_to, number_of_results)

    def _validate_same_schema_tables(
        self, tables: Dict[LocalNode, TableName]
    ) -> TableSchema:
        """
        Returns : TableSchema the common TableSchema, if all tables have the same schema
        """
        have_common_schema = True
        reference_schema = None
        schemas = {}
        for node, table in tables.items():
            schemas[table] = node.get_table_schema(table)
            if reference_schema:
                if schemas[table] != reference_schema:
                    have_common_schema = False
            else:
                reference_schema = schemas[table]
        if not have_common_schema:
            raise InconsistentTableSchemasException(schemas)
        return reference_schema


class _SingleLocalNodeAlgorithmExecutionInterface(_AlgorithmExecutionInterface):
    def __init__(self, algo_execution_interface_dto: _AlgorithmExecutionInterfaceDTO):
        super().__init__(algo_execution_interface_dto)
        self._global_node = self._local_nodes[0]

    def _share_local_node_data(
        self,
        local_nodes_data: LocalNodesData,
        command_id: int,
    ) -> GlobalNodeData:
        if isinstance(local_nodes_data, LocalNodesTable):
            return GlobalNodeTable(
                node=self._global_node,
                table=local_nodes_data.nodes_tables[self._local_nodes[0]],
            )
        elif isinstance(local_nodes_data, LocalNodesSMPCTables):
            return GlobalNodeSMPCTables(
                node=self._global_node,
                smpc_tables=SMPCTableNames(
                    template=local_nodes_data.nodes_smpc_tables[
                        self._global_node
                    ].template,
                    sum_op=local_nodes_data.nodes_smpc_tables[self._global_node].sum_op,
                    min_op=local_nodes_data.nodes_smpc_tables[self._global_node].min_op,
                    max_op=local_nodes_data.nodes_smpc_tables[self._global_node].max_op,
                    union_op=local_nodes_data.nodes_smpc_tables[
                        self._global_node
                    ].union_op,
                ),
            )

        raise NotImplementedError

    def _share_global_table_to_locals(
        self, global_table: GlobalNodeTable
    ) -> LocalNodesTable:
        return LocalNodesTable(
            nodes_tables=dict({self._global_node: global_table.table})
        )


def get_next_command_id() -> int:
    if hasattr(get_next_command_id, "index"):
        get_next_command_id.index += 1
    else:
        get_next_command_id.index = 0
    return get_next_command_id.index


def get_func_name(
    func: Optional[Callable] = None,
    tensor_op: Optional[TensorBinaryOp] = None,
) -> str:
    if func and tensor_op:
        raise ValueError("'func' and 'tensor_op' cannot be used at the same time.")

    if tensor_op:
        return tensor_op.name

    return make_unique_func_name(func)<|MERGE_RESOLUTION|>--- conflicted
+++ resolved
@@ -134,15 +134,6 @@
             # TODO Convert to object instead of dict?
             initial_view_tables_params = {
                 "commandId": command_id,
-<<<<<<< HEAD
-                "data_model": self._algorithm_execution_dto.algorithm_request_dto.inputdata.data_model,
-                "datasets": self._algorithm_execution_dto.datasets_per_local_node[
-                    node_tasks_handler.node_id
-                ],
-                "x": self._algorithm_execution_dto.algorithm_request_dto.inputdata.x,
-                "y": self._algorithm_execution_dto.algorithm_request_dto.inputdata.y,
-                "filters": self._algorithm_execution_dto.algorithm_request_dto.inputdata.filters,
-=======
                 "data_model": self._algorithm_execution_dto.data_model,
                 "datasets": self._algorithm_execution_dto.datasets_per_local_node[
                     node_tasks_handler.node_id
@@ -150,7 +141,6 @@
                 "x": self._algorithm_execution_dto.x_vars,
                 "y": self._algorithm_execution_dto.y_vars,
                 "filters": self._algorithm_execution_dto.var_filters,
->>>>>>> b81444e4
             }
             self._local_nodes.append(
                 LocalNode(
