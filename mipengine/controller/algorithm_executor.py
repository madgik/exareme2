--- conflicted
+++ resolved
@@ -137,17 +137,11 @@
             global_node=self._global_node,
             local_nodes=self._local_nodes,
             algorithm_name=self._algorithm_name,
-<<<<<<< HEAD
-            algorithm_parameters=algorithm_execution_dto.algorithm_request_dto.parameters,
-            x_variables=algorithm_execution_dto.algorithm_request_dto.inputdata.x,
-            y_variables=algorithm_execution_dto.algorithm_request_dto.inputdata.y,
-            pathology=algorithm_execution_dto.algorithm_request_dto.inputdata.pathology,
-            datasets=algorithm_execution_dto.algorithm_request_dto.inputdata.datasets,
-=======
             algorithm_parameters=self._algorithm_execution_dto.algorithm_request_dto.parameters,
             x_variables=self._algorithm_execution_dto.algorithm_request_dto.inputdata.x,
             y_variables=self._algorithm_execution_dto.algorithm_request_dto.inputdata.y,
->>>>>>> eeb02beb
+            pathology=self._algorithm_execution_dto.algorithm_request_dto.inputdata.pathology,
+            datasets=self._algorithm_execution_dto.algorithm_request_dto.inputdata.datasets,
         )
         self._execution_interface = _AlgorithmExecutionInterface(
             algo_execution_interface_dto
