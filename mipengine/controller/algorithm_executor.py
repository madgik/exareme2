import traceback
from logging import Logger
from typing import Any
from typing import Callable
from typing import Dict
from typing import List
from typing import Optional
from typing import Tuple
from typing import Union

from billiard.exceptions import SoftTimeLimitExceeded
from billiard.exceptions import TimeLimitExceeded
from celery.exceptions import TimeoutError
from pydantic import BaseModel

from mipengine import algorithm_modules
from mipengine.controller import config as ctrl_config
from mipengine.controller import controller_logger as ctrl_logger
from mipengine.controller.algorithm_execution_DTOs import AlgorithmExecutionDTO
from mipengine.controller.algorithm_execution_DTOs import NodesTasksHandlersDTO
from mipengine.controller.algorithm_executor_node_data_objects import NodeData
from mipengine.controller.algorithm_executor_node_data_objects import SMPCTableNames
from mipengine.controller.algorithm_executor_node_data_objects import TableName
from mipengine.controller.algorithm_executor_nodes import GlobalNode
from mipengine.controller.algorithm_executor_nodes import LocalNode
from mipengine.controller.algorithm_executor_smpc_helper import get_smpc_results
from mipengine.controller.algorithm_executor_smpc_helper import (
    load_data_to_smpc_clients,
)
from mipengine.controller.algorithm_executor_smpc_helper import trigger_smpc_operations
from mipengine.controller.algorithm_executor_smpc_helper import (
    wait_for_smpc_results_to_be_ready,
)
from mipengine.controller.algorithm_flow_data_objects import AlgoFlowData
from mipengine.controller.algorithm_flow_data_objects import GlobalNodeData
from mipengine.controller.algorithm_flow_data_objects import GlobalNodeSMPCTables
from mipengine.controller.algorithm_flow_data_objects import GlobalNodeTable
from mipengine.controller.algorithm_flow_data_objects import LocalNodesData
from mipengine.controller.algorithm_flow_data_objects import LocalNodesSMPCTables
from mipengine.controller.algorithm_flow_data_objects import LocalNodesTable
from mipengine.controller.algorithm_flow_data_objects import (
    algoexec_udf_kwargs_to_node_udf_kwargs,
)
from mipengine.controller.algorithm_flow_data_objects import (
    algoexec_udf_posargs_to_node_udf_posargs,
)
from mipengine.controller.api.algorithm_request_dto import USE_SMPC_FLAG
from mipengine.controller.node_tasks_handler_celery import ClosedBrokerConnectionError
from mipengine.controller.node_tasks_handler_interface import IQueuedUDFAsyncResult
from mipengine.node_tasks_DTOs import CommonDataElement
from mipengine.node_tasks_DTOs import TableData
from mipengine.node_tasks_DTOs import TableSchema
from mipengine.udfgen import TensorBinaryOp
from mipengine.udfgen import make_unique_func_name


class AlgorithmExecutionException(Exception):
    def __init__(self, message):
        super().__init__(message)
        self.message = message


class NodeUnresponsiveAlgorithmExecutionException(Exception):
    def __init__(self):
        message = (
            "One of the nodes participating in the algorithm execution "
            "stopped responding"
        )
        super().__init__(message)
        self.message = message


class InconsistentTableSchemasException(Exception):
    def __init__(self, tables_schemas: Dict[TableName, TableSchema]):
        message = f"Tables: {tables_schemas} do not have a common schema"
        super().__init__(message)


class InconsistentUDFResultSizeException(Exception):
    def __init__(self, result_tables: Dict[int, List[Tuple[LocalNode, TableName]]]):
        message = (
            f"The following udf execution results on multiple nodes should have "
            f"the same number of results.\nResults:{result_tables}"
        )
        super().__init__(message)


class InconsistentShareTablesValueException(Exception):
    def __init__(
        self, share_list: Union[bool, List[bool]], number_of_result_tables: int
    ):
        message = f"The size of the {share_list=} does not match the {number_of_result_tables=}"
        super().__init__(message)


class AlgorithmExecutor:
    def __init__(
        self,
        algorithm_execution_dto: AlgorithmExecutionDTO,
        nodes_tasks_handlers_dto: NodesTasksHandlersDTO,
        common_data_elements: Dict[str, CommonDataElement],
    ):
        self._logger = ctrl_logger.get_request_logger(
            request_id=algorithm_execution_dto.request_id
        )
        self._nodes_tasks_handlers_dto = nodes_tasks_handlers_dto
        self._algorithm_execution_dto = algorithm_execution_dto

        self._request_id = algorithm_execution_dto.request_id
        self._context_id = algorithm_execution_dto.context_id
        self._algorithm_name = algorithm_execution_dto.algorithm_name
        self._common_data_elements = common_data_elements
        self._algorithm_flow_module = None
        self._execution_interface = None

        self._global_node: GlobalNode = GlobalNode(
            request_id=self._request_id,
            context_id=self._context_id,
            node_tasks_handler=self._nodes_tasks_handlers_dto.global_node_tasks_handler,
        )
        self._local_nodes: List[LocalNode] = [
            LocalNode(
                request_id=self._request_id,
                context_id=self._context_id,
                node_tasks_handler=node_tasks_handler,
            )
            for node_tasks_handler in self._nodes_tasks_handlers_dto.local_nodes_tasks_handlers
        ]

    def _get_use_smpc_flag(self) -> bool:
        """
        SMPC usage is initially defined from the config file.

        If the smpc flag exists in the request and smpc usage is optional,
        then it's defined from the request.
        """
        flags = self._algorithm_execution_dto.algo_flags

        use_smpc = ctrl_config.smpc.enabled
        if ctrl_config.smpc.optional and flags and USE_SMPC_FLAG in flags.keys():
            use_smpc = flags[USE_SMPC_FLAG]

        return use_smpc

    def _instantiate_algorithm_execution_interface(self):
        algo_execution_interface_dto = _AlgorithmExecutionInterfaceDTO(
            global_node=self._global_node,
            local_nodes=self._local_nodes,
            algorithm_name=self._algorithm_name,
            algorithm_parameters=self._algorithm_execution_dto.algo_parameters,
            x_variables=self._algorithm_execution_dto.x_vars,
            y_variables=self._algorithm_execution_dto.y_vars,
            var_filters=self._algorithm_execution_dto.var_filters,
            data_model=self._algorithm_execution_dto.data_model,
            datasets_per_local_node=self._algorithm_execution_dto.datasets_per_local_node,
            use_smpc=self._get_use_smpc_flag(),
            logger=self._logger,
        )
        if len(self._local_nodes) > 1:
            self._execution_interface = _AlgorithmExecutionInterface(
                algo_execution_interface_dto, self._common_data_elements
            )
        else:
            self._execution_interface = _SingleLocalNodeAlgorithmExecutionInterface(
                algo_execution_interface_dto, self._common_data_elements
            )

        # Get algorithm module
        self._algorithm_flow_module = algorithm_modules[self._algorithm_name]

    def run(self):
        try:
            self._logger.info(
                f"executing algorithm:{self._algorithm_name} on "
                f"local nodes: {self._local_nodes=}"
            )
            self._instantiate_algorithm_execution_interface()
            algorithm_result = self._algorithm_flow_module.run(
                self._execution_interface
            )
            self._logger.info(f"finished execution of algorithm:{self._algorithm_name}")
            return algorithm_result
        except (
            SoftTimeLimitExceeded,
            TimeLimitExceeded,
            TimeoutError,
            ClosedBrokerConnectionError,
        ) as err:
            self._logger.error(f"ErrorType: '{type(err)}' and message: '{err}'")
            raise NodeUnresponsiveAlgorithmExecutionException()
        except Exception as exc:
            self._logger.error(f"{traceback.format_exc()}")
            raise exc


class _AlgorithmExecutionInterfaceDTO(BaseModel):
    global_node: GlobalNode
    local_nodes: List[LocalNode]
    algorithm_name: str
    algorithm_parameters: Optional[Dict[str, Any]] = None
    x_variables: Optional[List[str]] = None
    y_variables: Optional[List[str]] = None
    var_filters: dict = None
    data_model: str
    datasets_per_local_node: Dict[str, List[str]]
    use_smpc: bool
    logger: Logger

    class Config:
        arbitrary_types_allowed = True


class _AlgorithmExecutionInterface:
    def __init__(
        self,
        algo_execution_interface_dto: _AlgorithmExecutionInterfaceDTO,
        common_data_elements: Dict[str, CommonDataElement],
    ):
        self._global_node: GlobalNode = algo_execution_interface_dto.global_node
        self._local_nodes: List[LocalNode] = algo_execution_interface_dto.local_nodes
        self._algorithm_name = algo_execution_interface_dto.algorithm_name
        self._algorithm_parameters = algo_execution_interface_dto.algorithm_parameters
        self._x_variables = algo_execution_interface_dto.x_variables
        self._y_variables = algo_execution_interface_dto.y_variables
        self._var_filters = algo_execution_interface_dto.var_filters
        self._data_model = algo_execution_interface_dto.data_model
        self._datasets_per_local_node = (
            algo_execution_interface_dto.datasets_per_local_node
        )
        self._use_smpc = algo_execution_interface_dto.use_smpc
        varnames = (self._x_variables or []) + (self._y_variables or [])
        self._metadata = {
            varname: cde.dict()
            for varname, cde in common_data_elements.items()
            if varname in varnames
        }

<<<<<<< HEAD
        # TODO: validate all local nodes have created the base_view_table??
        self._initial_view_tables = {}
        tmp_variable_node_table = {}

        # TODO: clean up this mindfuck??
        # https://github.com/madgik/MIP-Engine/pull/132#discussion_r727076138
        for node in self._local_nodes:
            for (variable_name, table_name) in node.initial_view_tables.items():
                if variable_name in tmp_variable_node_table:
                    tmp_variable_node_table[variable_name].update({node: table_name})
                else:
                    tmp_variable_node_table[variable_name] = {node: table_name}

        self._initial_view_tables = {
            variable_name: LocalNodesTable(node_table)
            for (variable_name, node_table) in tmp_variable_node_table.items()
        }
        self._logger = algo_execution_interface_dto.logger

    @property
    def initial_view_tables(self) -> Dict[str, LocalNodesTable]:
        return self._initial_view_tables

=======
>>>>>>> aa7d8b85
    @property
    def algorithm_parameters(self) -> Dict[str, Any]:
        return self._algorithm_parameters

    @property
    def x_variables(self) -> List[str]:
        return self._x_variables

    @property
    def y_variables(self) -> List[str]:
        return self._y_variables

    @property
    def metadata(self):
        return self._metadata

    @property
    def datasets_per_local_node(self):
        return self._datasets_per_local_node

    @property
    def use_smpc(self):
        return self._use_smpc

    def create_primary_data_views(
        self,
        variable_groups: List[List[str]],
        dropna: bool = True,
        check_min_rows: bool = True,
    ) -> List[LocalNodesTable]:
        """
        Creates primary data views, for each variable group provided,
        using also the algorithm request arguments (data_model, datasets, filters).

        Parameters
        ----------
        variable_groups : List[List[str]]
            A list of variable_groups. The variable group is a list of columns.
        dropna : bool
            Remove NAs from the view.
        check_min_rows : bool
            Raise an exception if there are not enough rows in the view.

        Returns
        ------
        List[LocalNodesTable]
            A (LocalNodesTable) view for each variable_group provided.
        """

        command_id = str(get_next_command_id())
        views_per_localnode = [
            (
                local_node,
                local_node.create_data_model_views(
                    command_id=command_id,
                    data_model=self._data_model,
                    datasets=self.datasets_per_local_node[local_node.node_id],
                    columns_per_view=variable_groups,
                    filters=self._var_filters,
                    dropna=dropna,
                    check_min_rows=check_min_rows,
                ),
            )
            for local_node in self._local_nodes
        ]

        return _convert_views_per_localnode_to_local_nodes_tables(views_per_localnode)

    # UDFs functionality
    def run_udf_on_local_nodes(
        self,
        func: Optional[Callable] = None,
        tensor_op: Optional[TensorBinaryOp] = None,
        positional_args: Optional[List[Any]] = None,
        keyword_args: Optional[Dict[str, Any]] = None,
        share_to_global: Union[None, bool, List[bool]] = None,
    ) -> Union[AlgoFlowData, List[AlgoFlowData]]:
        # 1. check positional_args and keyword_args tables do not contain _GlobalNodeTable(s)
        # 2. queues run_udf task on all local nodes
        # 3. waits for all nodes to complete the tasks execution
        # 4. one(or multiple) new table(s) per local node was generated
        # 5. create remote tables on global for each of the generated tables
        # 6. create merge table on global node to merge the remote tables

        func_name = get_func_name(func, tensor_op)
        command_id = get_next_command_id()

        self._validate_local_run_udf_args(
            positional_args=positional_args,
            keyword_args=keyword_args,
        )

        # Queue the udf on all local nodes
        tasks = {}
        for node in self._local_nodes:
            positional_udf_args = algoexec_udf_posargs_to_node_udf_posargs(
                positional_args, node
            )
            keyword_udf_args = algoexec_udf_kwargs_to_node_udf_kwargs(
                keyword_args, node
            )

            task = node.queue_run_udf(
                command_id=str(command_id),
                func_name=func_name,
                positional_args=positional_udf_args,
                keyword_args=keyword_udf_args,
                use_smpc=self.use_smpc,
            )
            tasks[node] = task

        all_nodes_results = self._get_local_run_udfs_results(tasks)
        all_local_nodes_data = self._convert_local_udf_results_to_local_nodes_data(
            all_nodes_results
        )

        results_after_sharing_step = all_local_nodes_data
        if share_to_global is not None:
            # validate and transform share_to_global variable
            if not isinstance(share_to_global, list):
                share_to_global = [share_to_global]
            number_of_results = len(all_nodes_results)
            self._validate_share_to(share_to_global, number_of_results)

            # Share result to global node when necessary
            results_after_sharing_step = []
            for share, local_nodes_data in zip(share_to_global, all_local_nodes_data):
                if share:
                    result = self._share_local_node_data(local_nodes_data, command_id)
                    command_id = get_next_command_id()
                else:
                    result = local_nodes_data
                results_after_sharing_step.append(result)

        # SMPC Tables MUST be shared to the global node
        for result in results_after_sharing_step:
            if isinstance(result, LocalNodesSMPCTables):
                raise TypeError("SMPC should only be used when sharing the result.")

        if len(results_after_sharing_step) == 1:
            results_after_sharing_step = results_after_sharing_step[0]

        return results_after_sharing_step

    def _convert_local_udf_results_to_local_nodes_data(
        self, all_nodes_results: List[List[Tuple[LocalNode, NodeData]]]
    ) -> List[LocalNodesData]:
        results = []
        for nodes_result in all_nodes_results:
            # All nodes' results have the same type so only the first_result is needed to define the type
            first_result = nodes_result[0][1]
            if isinstance(first_result, TableName):
                results.append(LocalNodesTable(dict(nodes_result)))
            elif isinstance(first_result, SMPCTableNames):
                results.append(LocalNodesSMPCTables(dict(nodes_result)))
            else:
                raise NotImplementedError
        return results

    def _share_local_node_data(
        self,
        local_nodes_data: LocalNodesData,
        command_id: int,
    ) -> GlobalNodeData:
        if isinstance(local_nodes_data, LocalNodesTable):
            return self._share_local_table_to_global(
                local_nodes_table=local_nodes_data,
                command_id=command_id,
            )
        elif isinstance(local_nodes_data, LocalNodesSMPCTables):
            return self._share_local_smpc_tables_to_global(local_nodes_data, command_id)

        raise NotImplementedError

    def _share_local_table_to_global(
        self,
        local_nodes_table: LocalNodesTable,
        command_id: int,
    ) -> GlobalNodeTable:
        nodes_tables = local_nodes_table.nodes_tables

        # check the tables have the same schema
        common_schema = self._validate_same_schema_tables(nodes_tables)

        # create remote tables on global node
        table_names = []
        for node, node_table in nodes_tables.items():
            self._global_node.create_remote_table(
                table_name=node_table.full_table_name,
                table_schema=common_schema,
                native_node=node,
            )
            table_names.append(node_table.full_table_name)

        # merge remote tables into one merge table on global node
        merge_table = self._global_node.create_merge_table(str(command_id), table_names)

        return GlobalNodeTable(node=self._global_node, table=merge_table)

    def _share_local_smpc_tables_to_global(
        self,
        local_nodes_smpc_tables: LocalNodesSMPCTables,
        command_id: int,
    ) -> GlobalNodeSMPCTables:
        global_template_table = self._share_local_table_to_global(
            local_nodes_table=local_nodes_smpc_tables.template_local_nodes_table,
            command_id=command_id,
        )
        self._global_node.validate_smpc_templates_match(
            global_template_table.table.full_table_name
        )

        smpc_clients_per_op = load_data_to_smpc_clients(
            command_id, local_nodes_smpc_tables
        )

        (sum_op, min_op, max_op, union_op,) = trigger_smpc_operations(
            logger=self._logger,
            context_id=self._global_node.context_id,
            command_id=command_id,
            smpc_clients_per_op=smpc_clients_per_op,
        )

        wait_for_smpc_results_to_be_ready(
            context_id=self._global_node.context_id,
            command_id=command_id,
            sum_op=sum_op,
            min_op=min_op,
            max_op=max_op,
            union_op=union_op,
        )

        (
            sum_op_result_table,
            min_op_result_table,
            max_op_result_table,
            union_op_result_table,
        ) = get_smpc_results(
            node=self._global_node,
            context_id=self._global_node.context_id,
            command_id=command_id,
            sum_op=sum_op,
            min_op=min_op,
            max_op=max_op,
            union_op=union_op,
        )

        return GlobalNodeSMPCTables(
            node=self._global_node,
            smpc_tables=SMPCTableNames(
                template=global_template_table.table,
                sum_op=sum_op_result_table,
                min_op=min_op_result_table,
                max_op=max_op_result_table,
                union_op=union_op_result_table,
            ),
        )

    def run_udf_on_global_node(
        self,
        func: Optional[Callable] = None,
        tensor_op: Optional[TensorBinaryOp] = None,
        positional_args: Optional[List[Any]] = None,
        keyword_args: Optional[Dict[str, Any]] = None,
        share_to_locals: Union[None, bool, List[bool]] = None,
    ) -> Union[AlgoFlowData, List[AlgoFlowData]]:
        # 1. check positional_args and keyword_args tables do not contain _LocalNodeTable(s)
        # 2. queue run_udf on the global node
        # 3. wait for it to complete
        # 4. a(or multiple) new table(s) was generated on global node
        # 5. queue create_remote_table on each of the local nodes to share the generated table

        func_name = get_func_name(func, tensor_op)
        command_id = get_next_command_id()

        self._validate_global_run_udf_args(
            positional_args=positional_args,
            keyword_args=keyword_args,
        )

        positional_udf_args = algoexec_udf_posargs_to_node_udf_posargs(positional_args)
        keyword_udf_args = algoexec_udf_kwargs_to_node_udf_kwargs(keyword_args)

        # Queue the udf on global node
        task = self._global_node.queue_run_udf(
            command_id=str(command_id),
            func_name=func_name,
            positional_args=positional_udf_args,
            keyword_args=keyword_udf_args,
            use_smpc=self.use_smpc,
        )

        node_tables = self._global_node.get_queued_udf_result(task)
        global_node_tables = self._convert_global_udf_results_to_global_node_data(
            node_tables
        )

        results_after_sharing_step = global_node_tables
        if share_to_locals is not None:
            # validate and transform share_to_locals variable
            if not isinstance(share_to_locals, list):
                share_to_locals = [share_to_locals]
            number_of_results = len(global_node_tables)
            self._validate_share_to(share_to_locals, number_of_results)

            # Share result to local nodes when necessary
            results_after_sharing_step = []
            for share, table in zip(share_to_locals, global_node_tables):
                if share:
                    results_after_sharing_step.append(
                        self._share_global_table_to_locals(table)
                    )
                    command_id = get_next_command_id()
                else:
                    results_after_sharing_step.append(table)

        if len(results_after_sharing_step) == 1:
            results_after_sharing_step = results_after_sharing_step[0]

        return results_after_sharing_step

    def _convert_global_udf_results_to_global_node_data(
        self,
        node_tables: List[TableName],
    ) -> List[GlobalNodeTable]:
        global_tables = [
            GlobalNodeTable(
                node=self._global_node,
                table=node_table,
            )
            for node_table in node_tables
        ]
        return global_tables

    def _share_global_table_to_locals(
        self, global_table: GlobalNodeTable
    ) -> LocalNodesTable:

        local_tables = []
        table_schema = self._global_node.get_table_schema(global_table.table)
        for node in self._local_nodes:
            node.create_remote_table(
                table_name=global_table.table.full_table_name,
                table_schema=table_schema,
                native_node=self._global_node,
            )
            local_tables.append((node, global_table.table))

        return LocalNodesTable(nodes_tables=dict(local_tables))

    # TABLES functionality
    def get_table_data(self, node_table) -> TableData:
        return node_table.get_table_data()

    def get_table_schema(self, node_table) -> TableSchema:
        return node_table.get_table_schema()

    # -------------helper methods------------
    def _validate_local_run_udf_args(
        self,
        positional_args: Optional[List[Any]] = None,
        keyword_args: Optional[Dict[str, Any]] = None,
    ):
        if self._type_exists_in_udf_args(GlobalNodeTable):
            raise TypeError(
                f"run_udf_on_local_nodes contains a 'GlobalNodeTable' type"
                f"in the arguments which is not acceptable. "
                f"{positional_args=} \n {keyword_args=}"
            )

    def _validate_global_run_udf_args(
        self,
        positional_args: Optional[List[Any]] = None,
        keyword_args: Optional[Dict[str, Any]] = None,
    ):
        if self._type_exists_in_udf_args(LocalNodesTable):
            raise TypeError(
                f"run_udf_on_global_node contains a 'LocalNodesTable' type"
                f"in the arguments which is not acceptable. "
                f"{positional_args=} \n {keyword_args=}"
            )

    def _type_exists_in_udf_args(
        self,
        input_type: type,
        positional_args: Optional[List[Any]] = None,
        keyword_args: Optional[Dict[str, Any]] = None,
    ):
        for arg in positional_args or []:
            if isinstance(arg, input_type):
                return True
        if keyword_args:
            for arg in keyword_args.values():
                if isinstance(arg, input_type):
                    return True

    def _get_local_run_udfs_results(
        self, tasks: Dict[LocalNode, IQueuedUDFAsyncResult]
    ) -> List[List[Tuple[LocalNode, NodeData]]]:
        all_nodes_results = {}
        for node, task in tasks.items():
            node_results = node.get_queued_udf_result(task)
            for index, node_result in enumerate(node_results):
                if index not in all_nodes_results:
                    all_nodes_results[index] = []
                all_nodes_results[index].append((node, node_result))

        # Validate that all nodes should have the same number of results from a udf
        if not all(
            len(nodes_result) == len(all_nodes_results[0])
            for nodes_result in all_nodes_results.values()
        ):
            raise InconsistentUDFResultSizeException(all_nodes_results)

        # Validate that all nodes have the same result type
        for nodes_result in all_nodes_results.values():
            if not all(isinstance(r, type(nodes_result[0])) for r in nodes_result[1:]):
                raise TypeError(
                    f"The NODEs returned results of different type. Results: {nodes_result}"
                )

        all_nodes_results = list(all_nodes_results.values())

        return all_nodes_results

    def _validate_share_to(self, share_to: Union[bool, List[bool]], number_of_results):
        for elem in share_to:
            if not isinstance(elem, bool):
                raise Exception(
                    f"share_to_locals must be of type bool or List[bool] but "
                    f"{type(share_to)=} was passed"
                )
        if len(share_to) != number_of_results:
            raise InconsistentShareTablesValueException(share_to, number_of_results)

    def _validate_same_schema_tables(
        self, tables: Dict[LocalNode, TableName]
    ) -> TableSchema:
        """
        Returns : TableSchema the common TableSchema, if all tables have the same schema
        """
        have_common_schema = True
        reference_schema = None
        schemas = {}
        for node, table in tables.items():
            schemas[table] = node.get_table_schema(table)
            if reference_schema:
                if schemas[table] != reference_schema:
                    have_common_schema = False
            else:
                reference_schema = schemas[table]
        if not have_common_schema:
            raise InconsistentTableSchemasException(schemas)
        return reference_schema


class _SingleLocalNodeAlgorithmExecutionInterface(_AlgorithmExecutionInterface):
    def __init__(
        self,
        algo_execution_interface_dto: _AlgorithmExecutionInterfaceDTO,
        common_data_elements: Dict[str, CommonDataElement],
    ):
        super().__init__(algo_execution_interface_dto, common_data_elements)
        self._global_node = self._local_nodes[0]

    def _share_local_node_data(
        self,
        local_nodes_data: LocalNodesData,
        command_id: int,
    ) -> GlobalNodeData:
        if isinstance(local_nodes_data, LocalNodesTable):
            return GlobalNodeTable(
                node=self._global_node,
                table=local_nodes_data.nodes_tables[self._local_nodes[0]],
            )
        elif isinstance(local_nodes_data, LocalNodesSMPCTables):
            return GlobalNodeSMPCTables(
                node=self._global_node,
                smpc_tables=SMPCTableNames(
                    template=local_nodes_data.nodes_smpc_tables[
                        self._global_node
                    ].template,
                    sum_op=local_nodes_data.nodes_smpc_tables[self._global_node].sum_op,
                    min_op=local_nodes_data.nodes_smpc_tables[self._global_node].min_op,
                    max_op=local_nodes_data.nodes_smpc_tables[self._global_node].max_op,
                    union_op=local_nodes_data.nodes_smpc_tables[
                        self._global_node
                    ].union_op,
                ),
            )

        raise NotImplementedError

    def _share_global_table_to_locals(
        self, global_table: GlobalNodeTable
    ) -> LocalNodesTable:
        return LocalNodesTable(
            nodes_tables=dict({self._global_node: global_table.table})
        )


def get_next_command_id() -> int:
    if hasattr(get_next_command_id, "index"):
        get_next_command_id.index += 1
    else:
        get_next_command_id.index = 0
    return get_next_command_id.index


def get_func_name(
    func: Optional[Callable] = None,
    tensor_op: Optional[TensorBinaryOp] = None,
) -> str:
    if func and tensor_op:
        raise ValueError("'func' and 'tensor_op' cannot be used at the same time.")

    if tensor_op:
        return tensor_op.name

    return make_unique_func_name(func)


def _convert_views_per_localnode_to_local_nodes_tables(
    views_per_localnode: List[Tuple[LocalNode, List[TableName]]]
) -> List[LocalNodesTable]:
    """
    In the views_per_localnode the views are stored per the localnode where they exist.
    In order to create LocalNodesTable objects we need to store them according to the similar "LocalNodesTable"
    they belong to. We group together one view from each node, based on the views' order.

    Parameters
    ----------
    views_per_localnode: List[Tuple[LocalNode, List[TableName]]]
        views grouped per the localnode where they exist.

    Returns
    ------
    List[LocalNodesTable]
        One (LocalNodesTable) view for each one existing in the localnodes.
    """
    views_count = _get_amount_of_localnodes_views(views_per_localnode)

    local_nodes_tables_dicts: List[Dict[LocalNode, TableName]] = [
        {} for _ in range(views_count)
    ]
    for localnode, local_node_views in views_per_localnode:
        for view, local_nodes_tables in zip(local_node_views, local_nodes_tables_dicts):
            local_nodes_tables[localnode] = view
    local_nodes_tables = [
        LocalNodesTable(local_nodes_tables_dict)
        for local_nodes_tables_dict in local_nodes_tables_dicts
    ]
    return local_nodes_tables


def _get_amount_of_localnodes_views(
    views_per_localnode: List[Tuple[LocalNode, List[TableName]]]
) -> int:
    """
    Returns the amount of views after validating all localnodes created the same amount of views.
    """
    views_count = len(views_per_localnode[0][1])
    for local_node, local_node_views in views_per_localnode:
        if len(local_node_views) != views_count:
            raise ValueError(
                f"All views from localnodes should have the same length. "
                f"{local_node} has {len(local_node_views)} instead of {views_count}."
            )
    return views_count<|MERGE_RESOLUTION|>--- conflicted
+++ resolved
@@ -235,32 +235,8 @@
             if varname in varnames
         }
 
-<<<<<<< HEAD
-        # TODO: validate all local nodes have created the base_view_table??
-        self._initial_view_tables = {}
-        tmp_variable_node_table = {}
-
-        # TODO: clean up this mindfuck??
-        # https://github.com/madgik/MIP-Engine/pull/132#discussion_r727076138
-        for node in self._local_nodes:
-            for (variable_name, table_name) in node.initial_view_tables.items():
-                if variable_name in tmp_variable_node_table:
-                    tmp_variable_node_table[variable_name].update({node: table_name})
-                else:
-                    tmp_variable_node_table[variable_name] = {node: table_name}
-
-        self._initial_view_tables = {
-            variable_name: LocalNodesTable(node_table)
-            for (variable_name, node_table) in tmp_variable_node_table.items()
-        }
         self._logger = algo_execution_interface_dto.logger
 
-    @property
-    def initial_view_tables(self) -> Dict[str, LocalNodesTable]:
-        return self._initial_view_tables
-
-=======
->>>>>>> aa7d8b85
     @property
     def algorithm_parameters(self) -> Dict[str, Any]:
         return self._algorithm_parameters
