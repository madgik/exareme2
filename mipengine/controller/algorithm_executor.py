from typing import Dict, List, Tuple, Any, Optional, Callable
import importlib
from pydantic import BaseModel
from abc import ABC

from celery.exceptions import TimeoutError
from billiard.exceptions import SoftTimeLimitExceeded
from billiard.exceptions import TimeLimitExceeded

from mipengine.node_tasks_DTOs import TableData
from mipengine.node_tasks_DTOs import TableSchema
from mipengine.node_tasks_DTOs import UDFArgument
from mipengine.node_tasks_DTOs import UDFArgumentKind

from mipengine.controller.algorithm_execution_DTOs import AlgorithmExecutionDTO
from mipengine.controller.algorithm_execution_DTOs import NodesTasksHandlersDTO

from mipengine.controller.node_tasks_handler_interface import INodeTasksHandler
from mipengine.controller.node_tasks_handler_interface import IQueueUDFAsyncResult


ALGORITHMS_FOLDER = "mipengine.algorithms"


class _TableName:
    def __init__(self, table_name):
        self._full_name = table_name
        full_name_split = self._full_name.split("_")
        self._table_type = full_name_split[0]
        self._command_id = full_name_split[1]
        self._context_id = full_name_split[2]
        self._node_id = full_name_split[3]

    @property
    def full_table_name(self):
        return self._full_name

    @property
    def table_type(self):
        return self._table_type

    @property
    def command_id(self):
        return self._command_id

    @property
    def context_id(self):
        return self._context_id

    @property
    def node_id(self):
        return self._node_id

    def without_node_id(self):
        return self._table_type + "_" + self._command_id + "_" + self._context_id

    def __repr__(self):
        return self.full_table_name


class AlgorithmExecutionException(Exception):
    def __init__(self,message):
        super().__init__(message)
        self.message=message

class AlgorithmExecutor:
    def __init__(
        self,
        algorithm_execution_dto: AlgorithmExecutionDTO,
        nodes_tasks_handlers_dto: NodesTasksHandlersDTO,
    ):
        self._context_id = algorithm_execution_dto.context_id
        self._algorithm_name = algorithm_execution_dto.algorithm_name

        # instantiate the GLOBAL Node object
        self.global_node = _Node(
            context_id=self._context_id,
            node_tasks_handler=nodes_tasks_handlers_dto.global_node_tasks_handler,
        )

        # Parameters for the creation of the view tables in the db. Each of the LOCAL
        # nodes will have access only to these view tables and not on the primary data
        # tables
        initial_view_tables_params = {
            "commandId": get_next_command_id(),
            "pathology": algorithm_execution_dto.algorithm_request_dto.inputdata.pathology,
            "datasets": algorithm_execution_dto.algorithm_request_dto.inputdata.datasets,
            "x": algorithm_execution_dto.algorithm_request_dto.inputdata.x,
            "y": algorithm_execution_dto.algorithm_request_dto.inputdata.y,
            "filters": algorithm_execution_dto.algorithm_request_dto.inputdata.filters,
        }

        # instantiate the LOCAL Node objects
        self.local_nodes = [
            _Node(
                context_id=self._context_id,
                node_tasks_handler=node_tasks_handler,
                initial_view_tables_params=initial_view_tables_params,
            )
            for node_tasks_handler in nodes_tasks_handlers_dto.local_nodes_tasks_handlers
        ]

        algo_execution_interface_dto = _AlgorithmExecutionInterfaceDTO(
            global_node=self.global_node,
            local_nodes=self.local_nodes,
            algorithm_name=self._algorithm_name,
            algorithm_parameters=algorithm_execution_dto.algorithm_request_dto.parameters,
            x_variables=algorithm_execution_dto.algorithm_request_dto.inputdata.x,
            y_variables=algorithm_execution_dto.algorithm_request_dto.inputdata.y,
        )
        self.execution_interface = _AlgorithmExecutionInterface(
            algo_execution_interface_dto
        )

        # import the algorithm flow module
        self.algorithm_flow_module = importlib.import_module(
            f"{ALGORITHMS_FOLDER}.{self._algorithm_name}"
        )

    def run(self):
        try:
            algorithm_result = self.algorithm_flow_module.run(self.execution_interface)
            return algorithm_result
        except (SoftTimeLimitExceeded, TimeLimitExceeded, TimeoutError) as err:
            error_message=("One of the nodes participating in the algorithm execution "
                           "stopped responding")
            print(f"ERROR: {error_message} \n{err=}") #TODO logging..

            raise AlgorithmExecutionException(error_message)
        except:
            import traceback

            print(traceback.format_exc())
        finally:
            self.clean_up()

    def clean_up(self):
        # TODO logging..
        print(f"----> cleaning up global_node")
        self.global_node.clean_up()
        for node in self.local_nodes:
            print(f"----> cleaning up {node:}")
            node.clean_up()


class _Node:
    def __init__(
        self,
        context_id: str,
        node_tasks_handler: INodeTasksHandler,
        initial_view_tables_params: Dict[str, Any] = None,
    ):
        self._node_tasks_handler = node_tasks_handler
        self.node_id = self._node_tasks_handler.node_id

        self.context_id = context_id

        self._initial_view_tables = None
        if initial_view_tables_params is not None:
            self._initial_view_tables = self._create_initial_view_tables(
                initial_view_tables_params
            )

    def __repr__(self):
        return f"node_id: {self.node_id}"

    @property
    def initial_view_tables(self):
        return self._initial_view_tables

    def _create_initial_view_tables(self, initial_view_tables_params):
        # will contain the views created from the pathology, datasets. Its keys are
        # the variable sets x, y etc
        initial_view_tables = {}

        # initial view for variables in X
        variable = "x"
        command_id = str(initial_view_tables_params["commandId"]) + variable
        view_name = self.create_pathology_view(
            command_id=command_id,
            pathology=initial_view_tables_params["pathology"],
            columns=initial_view_tables_params[variable],
            filters=initial_view_tables_params["filters"],
        )

        initial_view_tables["x"] = view_name

        # initial view for variables in Y
        variable = "y"
        command_id = str(initial_view_tables_params["commandId"]) + variable
        view_name = self.create_pathology_view(
            command_id=command_id,
            pathology=initial_view_tables_params["pathology"],
            columns=initial_view_tables_params[variable],
            filters=initial_view_tables_params["filters"],
        )

        initial_view_tables["y"] = view_name

        return initial_view_tables

    @property
    def node_address(self):
        return self._node_tasks_handler.node_data_address

    # TABLES functionality

    def get_tables(self) -> List[_TableName]:
        return self._node_tasks_handler.get_tables(context_id=self.context_id)

    def get_table_schema(self, table_name: _TableName):
        return self._node_tasks_handler.get_table_schema(
            table_name=table_name.full_table_name
        )

    def get_table_data(self, table_name: _TableName) -> TableData:
        return self._node_tasks_handler.get_table_data(table_name.full_table_name)

    def create_table(self, command_id: str, schema: TableSchema) -> _TableName:
        schema_json = schema.json()
        return self._node_tasks_handler.create_table(
            context_id=self.context_id,
            command_id=command_id,
            schema_json=schema_json,
        )

    # VIEWS functionality

    def get_views(self) -> List[_TableName]:
        result = self._node_tasks_handler.get_views(context_id=self.context_id)
        return [_TableName(table_name) for table_name in result]

    # TODO: this is very specific to mip, very inconsistent with the rest, has to
    # be abstracted somehow

    def create_pathology_view(
        self,
        command_id: str,
        pathology: str,
        columns: List[str],
        filters: List[str],
    ) -> _TableName:
        result = self._node_tasks_handler.create_pathology_view(
            context_id=self.context_id,
            command_id=command_id,
            pathology=pathology,
            columns=columns,
            filters=filters,
        )
        return _TableName(result)

    # MERGE TABLES functionality

    def get_merge_tables(self) -> List[_TableName]:
        result = self._node_tasks_handler.get_merge_tables(context_id=self.context_id)
        return [_TableName(table_name) for table_name in result]

    def create_merge_table(self, command_id: str, table_names: List[_TableName]):
        table_names = [table_name.full_table_name for table_name in table_names]
        result = self._node_tasks_handler.create_merge_table(
            context_id=self.context_id,
            command_id=command_id,
            table_names=table_names,
        )
        return _TableName(result)

    # REMOTE TABLES functionality
<<<<<<< HEAD
    def get_remote_tables(self) -> List[str]:
        return self.node_tasks_handler.get_remote_tables(context_id=self.context_id)
=======

    def get_remote_tables(self) -> List["TableInfo"]:
        return self._node_tasks_handler.get_remote_tables(context_id=self.context_id)
>>>>>>> a2c88f67

    def create_remote_table(
        self, table_name: str, table_schema: TableSchema, native_node: "_Node"
    ) -> _TableName:

        monetdb_socket_addr = native_node.node_address
<<<<<<< HEAD
        return self.node_tasks_handler.create_remote_table(
            table_name=table_name,
            table_schema=table_schema,
            original_db_url=monetdb_socket_addr,
=======
        return self._node_tasks_handler.create_remote_table(
            table_info=table_info, original_db_url=monetdb_socket_addr
>>>>>>> a2c88f67
        )

    # UDFs functionality

    def queue_run_udf(
        self, command_id: str, func_name: str, positional_args, keyword_args
    )->IQueueUDFAsyncResult:
        return self._node_tasks_handler.queue_run_udf(
            context_id=self.context_id,
            command_id=command_id,
            func_name=func_name,
            positional_args=positional_args,
            keyword_args=keyword_args,
        )

    def get_queued_udf_result(self, async_result: IQueueUDFAsyncResult):
        return self._node_tasks_handler.get_queued_udf_result(async_result)

    def get_udfs(self, algorithm_name) -> List[str]:
        return self._node_tasks_handler.get_udfs(algorithm_name)

    # return the generated monetdb pythonudf

    def get_run_udf_query(
        self, command_id: str, func_name: str, positional_args: List["_INodeTable"]
    ) -> Tuple[str, str]:
        return self._node_tasks_handler.get_run_udf_query(
            context_id=self.context_id,
            command_id=command_id,
            func_name=func_name,
            positional_args=positional_args,
        )

    # CLEANUP functionality

    def clean_up(self):
        self._node_tasks_handler.clean_up(context_id=self.context_id)


class _AlgorithmExecutionInterfaceDTO(BaseModel):
    global_node: _Node
    local_nodes: List[_Node]
    algorithm_name: str
    algorithm_parameters: Optional[Dict[str, List[str]]] = None
    x_variables: List[str]
    y_variables: List[str]

    class Config:
        arbitrary_types_allowed = True


class _AlgorithmExecutionInterface:
    def __init__(self, algo_execution_interface_dto: _AlgorithmExecutionInterfaceDTO):
        self._global_node = algo_execution_interface_dto.global_node
        self._local_nodes = algo_execution_interface_dto.local_nodes
        self._algorithm_name = algo_execution_interface_dto.algorithm_name
        self._algorithm_parameters = algo_execution_interface_dto.algorithm_parameters
        self._x_variables = algo_execution_interface_dto.x_variables
        self._y_variables = algo_execution_interface_dto.y_variables

        # TODO: validate all local nodes have created the base_view_table??
        self._initial_view_tables = {}
        tmp_variable_node_table = {}

        # TODO: clean up this mindfuck??
        # https://github.com/madgik/MIP-Engine/pull/132#discussion_r727076138
        for node in self._local_nodes:
            for (variable_name, table_name) in node.initial_view_tables.items():
                if variable_name in tmp_variable_node_table:
                    tmp_variable_node_table[variable_name].update({node: table_name})
                else:
                    tmp_variable_node_table[variable_name] = {node: table_name}

        self._initial_view_tables = {
            variable_name: _LocalNodeTable(node_table)
            for (variable_name, node_table) in tmp_variable_node_table.items()
        }

    @property
    def initial_view_tables(self):
        return self._initial_view_tables

    @property
    def algorithm_parameters(self):
        return self._algorithm_parameters

    @property
    def x_variables(self):
        return self._x_variables

    @property
    def y_variables(self):
        return self._y_variables

    # UDFs functionality
    def run_udf_on_local_nodes(
        self,
        func_name: str,
        positional_args: Dict[str, "_LocalNodeTable"],
        share_to_global: bool = False,
    ):  # -> GlobalNodeTable or LocalNodeTable
        # queue exec_udf task on all local nodes
        # wait for all nodes to complete the tasks execution
        # one new table per local node was generated
        # queue create_remote_table on global for each of the generated tables
        # create merge table on global node to merge the remote tables

        command_id = get_next_command_id()

        tasks = {}
        for node in self._local_nodes:
            # TODO get the nodes from the LocalNodeTables in the positional_args
            positional_args_transfrormed = []
            keyword_args_transformed = {}
            for var_name, val in positional_args.items():
                if isinstance(val, _LocalNodeTable):
                    udf_argument = UDFArgument(
                        kind=UDFArgumentKind.TABLE,
                        value=val.nodes_tables[node].full_table_name,
                    )
                elif isinstance(val, _GlobalNodeTable):
                    raise Exception(
                        f"(run_udf_on_local_nodes) GlobalNodeTable types are not "
                        f"accepted from run_udf_on_local_nodes"
                    )
                else:
                    udf_argument = UDFArgument(kind=UDFArgumentKind.LITERAL, value=val)
                positional_args_transfrormed.append(udf_argument.json())
                # keyword_args_transformed[var_name] = udf_argument.json()
            task = node.queue_run_udf(
                command_id=command_id,
                func_name=func_name,
                positional_args=positional_args_transfrormed,
                keyword_args={},
            )
            tasks[node] = task

        udf_result_tables = {}
        for node, task in tasks.items():
            result = node.get_queued_udf_result(task)
            table_name = _TableName(result)
            udf_result_tables[node] = table_name

            # ceate remote table on global node
            if share_to_global:
                # TODO: try block missing
                table_schema = node.get_table_schema(table_name)
                self._global_node.create_remote_table(
                    table_name=table_name.full_table_name,
                    table_schema=table_schema,
                    native_node=node,
                )

        # create merge table on global
        if share_to_global:
            remote_tables_info = list(udf_result_tables.values())
            remote_table_names = [
                remote_table_info for remote_table_info in remote_tables_info
            ]
            merge_table_global = self._global_node.create_merge_table(
                command_id=command_id, table_names=remote_table_names
            )
            return _GlobalNodeTable(node_table={self._global_node: merge_table_global})

        else:
            return _LocalNodeTable(nodes_tables=udf_result_tables)

    def run_udf_on_global_node(
        self,
        func_name: str,
        positional_args: List["_GlobalNodeTable"],
        share_to_locals: bool = False,
    ):  # -> GlobalNodeTable or LocalNodeTable
        # check the input tables are GlobalNodeTable(s)
        # queue exec_udf on the global node
        # wait for it to complete
        # a new table was generated on global node
        # queue create_remote_table on each of the local nodes for the ganerated table

        # TODO: try/catches tasks can throw exceptions
        command_id = get_next_command_id()

        positional_args_transfrormed = []
        # keyword_args_transformed = {}
        for val in positional_args:
            if isinstance(val, _GlobalNodeTable):
                udf_argument = UDFArgument(
                    kind=UDFArgumentKind.TABLE,
                    value=list(val.node_table.values())[0].full_table_name,
                )  # TODO: da fuck is dat
            elif isinstance(val, _LocalNodeTable):
                raise Exception(
                    "(run_udf_on_global_node) LocalNodeTable types are not "
                    "accepted from run_udf_on_global_nodes"
                )
            else:
                udf_argument = UDFArgument(kind=UDFArgumentKind.LITERAL, value=str(val))
            positional_args_transfrormed.append(udf_argument.json())

        task = self._global_node.queue_run_udf(
            command_id=command_id,
            func_name=func_name,
            positional_args=positional_args_transfrormed,
            keyword_args={},
        )
        udf_result_table = self._global_node.get_queued_udf_result(task)

        if share_to_locals:
            table_schema: TableSchema = self._global_node.get_table_schema(
                _TableName(udf_result_table)
            )
            local_nodes_tables = {}
            for node in self._local_nodes:
                # TODO do not block here, first send the request to all local nodes and then block for the result
                node.create_remote_table(
                    table_name=udf_result_table,
                    table_schema=table_schema,
                    native_node=self._global_node,
                )
                local_nodes_tables[node] = _TableName(udf_result_table)

            return _LocalNodeTable(nodes_tables=local_nodes_tables)

        return _GlobalNodeTable(
            node_table={self._global_node: _TableName(udf_result_table)}
        )

    # TABLES functionality
    def get_table_data(self, node_table) -> TableData:
        return node_table.get_table_data()

    def get_table_schema(self, node_table) -> TableSchema:
        if isinstance(node_table, _LocalNodeTable) or isinstance(
            node_table, _GlobalNodeTable
        ):
            return node_table.get_table_schema()
        else:  # TODO specific exception
            raise Exception(
                "(AlgorithmExecutionInterface::get_table_schema) node_table type-> {type(node_table)} not acceptable"
            )


class _INodeTable(ABC):
    # TODO: better abstraction here...
    pass


class _LocalNodeTable(_INodeTable):
    def __init__(self, nodes_tables: Dict["_Node", "_TableName"]):
        self._nodes_tables = nodes_tables

        if not self._validate_matching_table_names(list(self._nodes_tables.values())):
            raise self.MismatchingTableNamesException(
                [table_name.full_table_name for table_name in nodes_tables.values()]
            )

    @property
    def nodes_tables(self):
        return self._nodes_tables

    # TODO this is redundant, either remove it or overload all node methods here?
    def get_table_schema(self):
        node = list(self.nodes_tables.keys())[0]
        table = self.nodes_tables[node]
        return node.get_table_schema(table)

    def get_table_data(self):  # -> {Node:TableData}
        tables_data = []
        for node, table_name in self.nodes_tables.items():
            tables_data.append(node.get_table_data(table_name))
        tables_data_flat = [table_data.data_ for table_data in tables_data]
        tables_data_flat = [
            k for i in tables_data_flat for j in i for k in j
        ]  # TODO bejesus..
        return tables_data_flat

    def __repr__(self):
        r = "LocalNodeTable:\n"
        r += f"schema: {self.get_table_schema()}\n"
        for node, table_name in self.nodes_tables.items():
            r += f"{node} - {table_name} \ndata(LIMIT 20):\n"
            tmp = [str(row) for row in node.get_table_data(table_name).data_[0:20]]
            r += "\n".join(tmp)
            r += "\n"
        return r

    def _validate_matching_table_names(self, table_names: List[_TableName]):
        table_name_without_node_id = table_names[0].without_node_id()
        for table_name in table_names:
            if table_name.without_node_id() != table_name_without_node_id:
                return False
        return True

    class MismatchingTableNamesException(Exception):
        def __init__(self, table_names):
            self.message = f"Mismatched table names ->{table_names}"


class _GlobalNodeTable(_INodeTable):
    def __init__(self, node_table: Dict["_Node", "_TableName"]):
        self._node_table = node_table

    @property
    def node_table(self):
        return self._node_table

    # TODO this is redundant, either remove it or overload all node methods here?
    def get_table_schema(self):
        node = list(self.node_table.keys())[0]
        table_name: _TableName = list(self.node_table.values())[0]
        table_schema: TableSchema = node.get_table_schema(table_name).columns
        return table_schema

    def get_table_data(self):  # -> {Node:TableData}
        node = list(self.node_table.keys())[0]
        table_name: _TableName = list(self.node_table.values())[0]
        table_data = node.get_table_data(table_name).data_
        return table_data

    def __repr__(self):
        node = list(self.node_table.keys())[0]
        table_name: _TableName = list(self.node_table.values())[0]
        r = f"GlobalNodeTable: {table_name.full_table_name}"
        r += f"\nschema: {self.get_table_schema()}"
        r += f"\ndata (LIMIT 20): \n"
        tmp = [str(row) for row in self.get_table_data()[0:20]]
        r += "\n".join(tmp)
        return r


# NOTE tried to turn this into a generator, the problem is there are multiple consumers
# so the generator should be singleton in some way, the solutions were more complicated
# than this simple implementation
def get_next_command_id():
    if hasattr(get_next_command_id, "index"):
        get_next_command_id.index += 1
    else:
        get_next_command_id.index = 0
    return get_next_command_id.index<|MERGE_RESOLUTION|>--- conflicted
+++ resolved
@@ -1,23 +1,24 @@
-from typing import Dict, List, Tuple, Any, Optional, Callable
 import importlib
-from pydantic import BaseModel
 from abc import ABC
-
-from celery.exceptions import TimeoutError
+from typing import Any
+from typing import Dict
+from typing import List
+from typing import Optional
+from typing import Tuple
+
 from billiard.exceptions import SoftTimeLimitExceeded
 from billiard.exceptions import TimeLimitExceeded
-
+from celery.exceptions import TimeoutError
+from pydantic import BaseModel
+
+from mipengine.controller.algorithm_execution_DTOs import AlgorithmExecutionDTO
+from mipengine.controller.algorithm_execution_DTOs import NodesTasksHandlersDTO
+from mipengine.controller.node_tasks_handler_interface import INodeTasksHandler
+from mipengine.controller.node_tasks_handler_interface import IQueueUDFAsyncResult
 from mipengine.node_tasks_DTOs import TableData
 from mipengine.node_tasks_DTOs import TableSchema
 from mipengine.node_tasks_DTOs import UDFArgument
 from mipengine.node_tasks_DTOs import UDFArgumentKind
-
-from mipengine.controller.algorithm_execution_DTOs import AlgorithmExecutionDTO
-from mipengine.controller.algorithm_execution_DTOs import NodesTasksHandlersDTO
-
-from mipengine.controller.node_tasks_handler_interface import INodeTasksHandler
-from mipengine.controller.node_tasks_handler_interface import IQueueUDFAsyncResult
-
 
 ALGORITHMS_FOLDER = "mipengine.algorithms"
 
@@ -59,9 +60,10 @@
 
 
 class AlgorithmExecutionException(Exception):
-    def __init__(self,message):
+    def __init__(self, message):
         super().__init__(message)
-        self.message=message
+        self.message = message
+
 
 class AlgorithmExecutor:
     def __init__(
@@ -122,9 +124,11 @@
             algorithm_result = self.algorithm_flow_module.run(self.execution_interface)
             return algorithm_result
         except (SoftTimeLimitExceeded, TimeLimitExceeded, TimeoutError) as err:
-            error_message=("One of the nodes participating in the algorithm execution "
-                           "stopped responding")
-            print(f"ERROR: {error_message} \n{err=}") #TODO logging..
+            error_message = (
+                "One of the nodes participating in the algorithm execution "
+                "stopped responding"
+            )
+            print(f"ERROR: {error_message} \n{err=}")  # TODO logging..
 
             raise AlgorithmExecutionException(error_message)
         except:
@@ -265,36 +269,24 @@
         return _TableName(result)
 
     # REMOTE TABLES functionality
-<<<<<<< HEAD
     def get_remote_tables(self) -> List[str]:
-        return self.node_tasks_handler.get_remote_tables(context_id=self.context_id)
-=======
-
-    def get_remote_tables(self) -> List["TableInfo"]:
         return self._node_tasks_handler.get_remote_tables(context_id=self.context_id)
->>>>>>> a2c88f67
 
     def create_remote_table(
         self, table_name: str, table_schema: TableSchema, native_node: "_Node"
     ) -> _TableName:
 
         monetdb_socket_addr = native_node.node_address
-<<<<<<< HEAD
-        return self.node_tasks_handler.create_remote_table(
+        return self._node_tasks_handler.create_remote_table(
             table_name=table_name,
             table_schema=table_schema,
             original_db_url=monetdb_socket_addr,
-=======
-        return self._node_tasks_handler.create_remote_table(
-            table_info=table_info, original_db_url=monetdb_socket_addr
->>>>>>> a2c88f67
         )
 
     # UDFs functionality
-
     def queue_run_udf(
         self, command_id: str, func_name: str, positional_args, keyword_args
-    )->IQueueUDFAsyncResult:
+    ) -> IQueueUDFAsyncResult:
         return self._node_tasks_handler.queue_run_udf(
             context_id=self.context_id,
             command_id=command_id,
