--- conflicted
+++ resolved
@@ -364,82 +364,6 @@
     def use_smpc(self):
         return self._use_smpc
 
-<<<<<<< HEAD
-=======
-    def create_primary_data_views(
-        self,
-        variable_groups: List[List[str]],
-        dropna: bool = True,
-        check_min_rows: bool = True,
-    ) -> List[LocalNodesTable]:
-        """
-        Creates primary data views, for each variable group provided,
-        using also the algorithm request arguments (data_model, datasets, filters).
-
-        Parameters
-        ----------
-        variable_groups : List[List[str]]
-            A list of variable_groups. The variable group is a list of columns.
-        dropna : bool
-            Remove NAs from the view.
-        check_min_rows : bool
-            Raise an exception if there are not enough rows in the view.
-
-        Returns
-        ------
-        List[LocalNodesTable]
-            A (LocalNodesTable) view for each variable_group provided.
-        """
-
-        command_id = str(get_next_command_id())
-        views_per_localnode = []
-        nodes_with_insuffiecient_data = []
-        for local_node in self._local_nodes:
-            try:
-                views_per_localnode.append(
-                    (
-                        local_node,
-                        local_node.create_data_model_views(
-                            command_id=command_id,
-                            data_model=self._data_model,
-                            datasets=self.datasets_per_local_node[local_node.node_id],
-                            columns_per_view=variable_groups,
-                            filters=self._var_filters,
-                            dropna=dropna,
-                            check_min_rows=check_min_rows,
-                        ),
-                    )
-                )
-
-            except InsufficientDataError:
-                nodes_with_insuffiecient_data.append(local_node)
-
-        # remove nodes that generate at least one data model view with insufficient
-        # data(zero rows or row count less than .deployment.toml::minimum_row_count)
-        # TODO: removing nodes should not take place in here
-        # (ticket: https://team-1617704806227.atlassian.net/browse/MIP-705)
-        if nodes_with_insuffiecient_data:
-            for node in nodes_with_insuffiecient_data:
-                self._local_nodes.remove(node)
-
-            if not self._local_nodes:
-                raise InsufficientDataError(
-                    "None of the nodes has enough data to execute the "
-                    "algorithm. Algorithm with context_id="
-                    f"{self._global_node.context_id} is aborted"
-                )
-
-            self._logger.info(
-                f"Removed nodes:{nodes_with_insuffiecient_data} from algorithm with "
-                f"context_id:{self._global_node.context_id}, because at least "
-                f"one of the 'primary data views' created on each of these nodes "
-                f"contained insufficient rows. The algorithm will continue "
-                f"executing on nodes: {self._local_nodes}"
-            )
-
-        return _convert_views_per_localnode_to_local_nodes_tables(views_per_localnode)
-
->>>>>>> e3145f49
     # UDFs functionality
     def run_udf_on_local_nodes(
         self,
