--- conflicted
+++ resolved
@@ -14,13 +14,6 @@
 from mipengine.common.node_tasks_DTOs import TableView, TableData
 from mipengine.common.node_tasks_DTOs import UDFArgument
 
-<<<<<<< HEAD
-=======
-# DEBUG
-import pdb
-import time
-
->>>>>>> 41775775
 # TODO: Too many things happening in all the initialiazers. Especially the AlgorithmExecutor __init__ is called synchronuously from the server
 # TODO: TASK_TIMEOUT
 
@@ -70,11 +63,7 @@
         self.context_id = get_a_uniqueid()  # TODO should this be passed as a param??
 
         node_catalog = NodeCatalog()
-<<<<<<< HEAD
         global_node = node_catalog.get_node("globalnode")
-=======
-        global_node = node_catalog.get_global_node()
->>>>>>> 41775775
         local_nodes = node_catalog.get_nodes_with_any_of_datasets(
             algorithm_request_dto.inputdata.datasets
         )
@@ -82,13 +71,8 @@
         # instantiate the GLOBAL Node object
         self.global_node = self.Node(
             node_id=global_node.nodeId,
-<<<<<<< HEAD
             rabbitmq_url=f"{global_node.rabbitmqIp}:{global_node.rabbitmqPort}",
-            monetdb_url=f"{global_node.monetdbIp}:{global_node.monetdbPort}",
-=======
-            rabbitmq_url=global_node.rabbitmqURL,
-            monetdb_socket_addr=f"{global_node.monetdbHostname}:{global_node.monetdbPort}",
->>>>>>> 41775775
+            monetdb_socket_addr=f"{global_node.monetdbIp}:{global_node.monetdbPort}",
             context_id=self.context_id,
         )
 
@@ -110,13 +94,8 @@
             self.local_nodes.append(
                 self.Node(
                     node_id=local_node.nodeId,
-<<<<<<< HEAD
                     rabbitmq_url=f"{local_node.rabbitmqIp}:{local_node.rabbitmqPort}",
-                    monetdb_url=f"{local_node.monetdbIp}:{local_node.monetdbPort}",
-=======
-                    rabbitmq_url=local_node.rabbitmqURL,
-                    monetdb_socket_addr=f"{local_node.monetdbHostname}:{local_node.monetdbPort}",
->>>>>>> 41775775
+                    monetdb_socket_addr=f"{local_node.monetdbIp}:{local_node.monetdbPort}",
                     initial_view_tables_params=initial_view_tables_params,
                     context_id=self.context_id,
                 )
@@ -149,11 +128,7 @@
             self,
             node_id,
             rabbitmq_url,
-<<<<<<< HEAD
-            monetdb_url,
-=======
             monetdb_socket_addr,
->>>>>>> 41775775
             context_id,
             initial_view_tables_params=None,
         ):
@@ -341,14 +316,6 @@
             self, table_info: TableInfo, native_node: Node
         ) -> TableName:  # noqa: F821
             table_info_json = table_info.to_json()
-<<<<<<< HEAD
-            monetdb_url = native_node.monetdb_url
-            task_signature = self.__celery_obj.signature(
-                self.task_signatures_str["create_remote_table"]
-            )
-            result = task_signature.delay(
-                table_info_json=table_info_json, url=monetdb_url
-=======
             monetdb_socket_addr = native_node.monetdb_socket_addr
             task_signature = self.__celery_obj.signature(
                 self.task_signatures_str["create_remote_table"]
@@ -356,7 +323,6 @@
             task_signature.delay(
                 table_info_json=table_info_json,
                 monetdb_socket_address=monetdb_socket_addr,
->>>>>>> 41775775
             ).get()  # does not return anything, get() so it blocks until complete
 
         # UDFs functionality
