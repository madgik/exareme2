--- conflicted
+++ resolved
@@ -102,7 +102,7 @@
                 "multiple": false,
                 "enumslen": null,
                 "notblank": true,
-                "label": "Pathology of the data.txt.",
+                "label": "Pathology of the data.",
                 "desc": "The pathology that the algorithm will run on."
             },
             "datasets":
@@ -112,8 +112,8 @@
                 "multiple": true,
                 "enumslen": null,
                 "notblank": true,
-                "label": "Set of data.txt to use.",
-                "desc": "The set of data.txt to run the algorithm on."
+                "label": "Set of data to use.",
+                "desc": "The set of data to run the algorithm on."
             },
             "filter":
             {
@@ -122,11 +122,7 @@
                 "multiple": false,
                 "enumslen": null,
                 "notblank": false,
-<<<<<<< HEAD
-                "label": "Filter on the data.txt.",
-=======
                 "label": "filter on the data.",
->>>>>>> 6600caa6
                 "desc": "Features used in my algorithm."
             }
         },
