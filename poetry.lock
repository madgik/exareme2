--- conflicted
+++ resolved
@@ -46,7 +46,7 @@
 
 [[package]]
 name = "astroid"
-version = "2.13.3"
+version = "2.13.5"
 description = "An abstract syntax tree for Python with inference support."
 category = "dev"
 optional = false
@@ -438,7 +438,7 @@
 
 [[package]]
 name = "greenlet"
-version = "2.0.1"
+version = "2.0.2"
 description = "Lightweight in-process concurrent programming"
 category = "main"
 optional = false
@@ -446,7 +446,7 @@
 
 [package.extras]
 docs = ["sphinx", "docutils (<0.18)"]
-test = ["objgraph", "psutil", "faulthandler"]
+test = ["objgraph", "psutil"]
 
 [[package]]
 name = "h11"
@@ -506,7 +506,7 @@
 
 [[package]]
 name = "identify"
-version = "2.5.15"
+version = "2.5.17"
 description = "File identification library for Python"
 category = "dev"
 optional = false
@@ -755,11 +755,7 @@
 
 [[package]]
 name = "packaging"
-<<<<<<< HEAD
-version = "22.0"
-=======
 version = "23.0"
->>>>>>> 4dc05ca2
 description = "Core utilities for Python packages"
 category = "dev"
 optional = false
@@ -1029,11 +1025,7 @@
 
 [package.extras]
 doc = ["sphinx", "sphinx-rtd-theme"]
-<<<<<<< HEAD
-test = ["pytest", "mypy", "pycodestyle"]
-=======
 test = ["pytest", "mypy", "pycodestyle", "types-setuptools"]
->>>>>>> 4dc05ca2
 
 [[package]]
 name = "pyreadline"
@@ -1168,7 +1160,7 @@
 
 [[package]]
 name = "pytoolconfig"
-version = "1.2.4"
+version = "1.2.5"
 description = "Python tool configuration"
 category = "dev"
 optional = false
@@ -1181,7 +1173,7 @@
 
 [package.extras]
 doc = ["tabulate (>=0.8.9)", "sphinx (>=4.5.0)"]
-gen_docs = ["sphinx (>=4.5.0)", "sphinx-autodoc-typehints (>=1.18.1)", "sphinx-rtd-theme (>=1.0.0)", "pytoolconfig"]
+gendocs = ["sphinx (>=4.5.0)", "sphinx-autodoc-typehints (>=1.18.1)", "sphinx-rtd-theme (>=1.0.0)", "pytoolconfig"]
 global = ["platformdirs (>=1.4.4)"]
 validation = ["pydantic (>=1.7.4)"]
 
@@ -1502,7 +1494,7 @@
 
 [[package]]
 name = "traitlets"
-version = "5.8.1"
+version = "5.9.0"
 description = "Traitlets Python configuration system"
 category = "dev"
 optional = false
@@ -1580,7 +1572,7 @@
 
 [[package]]
 name = "websocket-client"
-version = "1.4.2"
+version = "1.5.0"
 description = "WebSocket client for Python with low level API options"
 category = "dev"
 optional = false
@@ -1634,14 +1626,14 @@
 
 [[package]]
 name = "zipp"
-version = "3.11.0"
+version = "3.12.0"
 description = "Backport of pathlib-compatible object wrapper for zip files"
 category = "main"
 optional = false
 python-versions = ">=3.7"
 
 [package.extras]
-docs = ["sphinx (>=3.5)", "jaraco.packaging (>=9)", "rst.linker (>=1.9)", "furo", "jaraco.tidelift (>=1.4)"]
+docs = ["sphinx (>=3.5)", "jaraco.packaging (>=9)", "rst.linker (>=1.9)", "furo", "sphinx-lint", "jaraco.tidelift (>=1.4)"]
 testing = ["pytest (>=6)", "pytest-checkdocs (>=2.4)", "flake8 (<5)", "pytest-cov", "pytest-enabler (>=1.3)", "jaraco.itertools", "func-timeout", "jaraco.functools", "more-itertools", "pytest-black (>=0.3.7)", "pytest-mypy (>=0.9.1)", "pytest-flake8"]
 
 [metadata]
