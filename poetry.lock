--- conflicted
+++ resolved
@@ -46,11 +46,7 @@
 
 [[package]]
 name = "astroid"
-<<<<<<< HEAD
-version = "2.12.12"
-=======
 version = "2.12.13"
->>>>>>> e3145f49
 description = "An abstract syntax tree for Python with inference support."
 category = "dev"
 optional = false
@@ -63,11 +59,7 @@
 
 [[package]]
 name = "asttokens"
-<<<<<<< HEAD
-version = "2.1.0"
-=======
 version = "2.2.0"
->>>>>>> e3145f49
 description = "Annotate AST trees with source code positions"
 category = "dev"
 optional = false
@@ -389,11 +381,7 @@
 
 [[package]]
 name = "exceptiongroup"
-<<<<<<< HEAD
-version = "1.0.1"
-=======
 version = "1.0.4"
->>>>>>> e3145f49
 description = "Backport of PEP 654 (exception groups)"
 category = "dev"
 optional = false
@@ -523,11 +511,7 @@
 
 [[package]]
 name = "identify"
-<<<<<<< HEAD
-version = "2.5.8"
-=======
 version = "2.5.9"
->>>>>>> e3145f49
 description = "File identification library for Python"
 category = "dev"
 optional = false
@@ -749,11 +733,7 @@
 
 [[package]]
 name = "numpy"
-<<<<<<< HEAD
-version = "1.23.4"
-=======
 version = "1.23.5"
->>>>>>> e3145f49
 description = "NumPy is the fundamental package for array computing with Python."
 category = "main"
 optional = false
@@ -803,17 +783,6 @@
 wrapt = "*"
 
 [package.extras]
-<<<<<<< HEAD
-all = ["koalas", "dask", "pyspark", "frictionless", "pandas-stubs", "ray (<=1.7.0)", "pyyaml (>=5.1)", "modin", "black", "scipy", "hypothesis (>=5.41.1)"]
-dask = ["dask"]
-hypotheses = ["scipy"]
-io = ["pyyaml (>=5.1)", "black", "frictionless"]
-koalas = ["koalas", "pyspark"]
-modin = ["modin", "ray (<=1.7.0)", "dask"]
-modin-dask = ["modin", "dask"]
-modin-ray = ["modin", "ray (<=1.7.0)"]
-mypy = ["pandas-stubs"]
-=======
 all = ["frictionless", "geopandas", "pyyaml (>=5.1)", "ray (<=1.7.0)", "modin", "pyspark (>=3.2.0)", "dask", "hypothesis (>=5.41.1)", "black", "pandas-stubs (<=1.4.3.220807)", "shapely", "fastapi", "scipy"]
 dask = ["dask"]
 fastapi = ["fastapi"]
@@ -825,7 +794,6 @@
 modin-ray = ["modin", "ray (<=1.7.0)"]
 mypy = ["pandas-stubs (<=1.4.3.220807)"]
 pyspark = ["pyspark (>=3.2.0)"]
->>>>>>> e3145f49
 strategies = ["hypothesis (>=5.41.1)"]
 
 [[package]]
@@ -901,11 +869,7 @@
 
 [[package]]
 name = "platformdirs"
-<<<<<<< HEAD
-version = "2.5.3"
-=======
 version = "2.5.4"
->>>>>>> e3145f49
 description = "A small Python package for determining appropriate platform-specific dirs, e.g. a \"user data dir\"."
 category = "dev"
 optional = false
@@ -953,11 +917,7 @@
 
 [[package]]
 name = "prompt-toolkit"
-<<<<<<< HEAD
-version = "3.0.32"
-=======
 version = "3.0.33"
->>>>>>> e3145f49
 description = "Library for building powerful interactive command lines in Python"
 category = "main"
 optional = false
@@ -1021,22 +981,14 @@
 
 [[package]]
 name = "pylint"
-<<<<<<< HEAD
-version = "2.15.5"
-=======
 version = "2.15.7"
->>>>>>> e3145f49
 description = "python code static checker"
 category = "dev"
 optional = false
 python-versions = ">=3.7.2"
 
 [package.dependencies]
-<<<<<<< HEAD
-astroid = ">=2.12.12,<=2.14.0-dev0"
-=======
 astroid = ">=2.12.13,<=2.14.0-dev0"
->>>>>>> e3145f49
 colorama = {version = ">=0.4.5", markers = "sys_platform == \"win32\""}
 dill = ">=0.2"
 isort = ">=4.2.5,<6"
@@ -1467,13 +1419,8 @@
 
 [[package]]
 name = "traitlets"
-<<<<<<< HEAD
-version = "5.5.0"
-description = ""
-=======
 version = "5.6.0"
 description = "Traitlets Python configuration system"
->>>>>>> e3145f49
 category = "dev"
 optional = false
 python-versions = ">=3.7"
@@ -1525,11 +1472,7 @@
 
 [[package]]
 name = "virtualenv"
-<<<<<<< HEAD
-version = "20.16.6"
-=======
 version = "20.17.0"
->>>>>>> e3145f49
 description = "Virtual Python Environment builder"
 category = "dev"
 optional = false
@@ -1757,36 +1700,12 @@
 ]
 dill = []
 distlib = []
-<<<<<<< HEAD
-dnspython = [
-    {file = "dnspython-2.2.1-py3-none-any.whl", hash = "sha256:a851e51367fb93e9e1361732c1d60dab63eff98712e503ea7d92e6eccb109b4f"},
-    {file = "dnspython-2.2.1.tar.gz", hash = "sha256:0f7569a4a6ff151958b64304071d370daa3243d15941a7beedf0c9fe5105603e"},
-]
-docker = [
-    {file = "docker-5.0.3-py2.py3-none-any.whl", hash = "sha256:7a79bb439e3df59d0a72621775d600bc8bc8b422d285824cb37103eab91d1ce0"},
-    {file = "docker-5.0.3.tar.gz", hash = "sha256:d916a26b62970e7c2f554110ed6af04c7ccff8e9f81ad17d0d40c75637e227fb"},
-]
-envtoml = [
-    {file = "envTOML-0.1.2-py3-none-any.whl", hash = "sha256:7f376003d907f02f623da82eaba98e287c03f10db0a9a0160adb8caf26256530"},
-    {file = "envTOML-0.1.2.tar.gz", hash = "sha256:16c26e2a5e42b66d106ea7d6f7e2f993f7cbdd659837ffbc4a3dd8b68fa81f13"},
-]
-eventlet = [
-    {file = "eventlet-0.33.1-py2.py3-none-any.whl", hash = "sha256:a085922698e5029f820cf311a648ac324d73cec0e4792877609d978a4b5bbf31"},
-    {file = "eventlet-0.33.1.tar.gz", hash = "sha256:afbe17f06a58491e9aebd7a4a03e70b0b63fd4cf76d8307bae07f280479b1515"},
-]
-exceptiongroup = []
-execnet = [
-    {file = "execnet-1.9.0-py2.py3-none-any.whl", hash = "sha256:a295f7cc774947aac58dde7fdc85f4aa00c42adf5d8f5468fc630c1acf30a142"},
-    {file = "execnet-1.9.0.tar.gz", hash = "sha256:8f694f3ba9cc92cab508b152dcfe322153975c29bda272e2fd7f3f00f36e47c5"},
-]
-=======
 dnspython = []
 docker = []
 envtoml = []
 eventlet = []
 exceptiongroup = []
 execnet = []
->>>>>>> e3145f49
 executing = []
 fancycompleter = [
     {file = "fancycompleter-0.9.1-py3-none-any.whl", hash = "sha256:dd076bca7d9d524cc7f25ec8f35ef95388ffef9ef46def4d3d25e9b044ad7080"},
@@ -1962,20 +1881,8 @@
 ]
 prompt-toolkit = []
 psutil = []
-<<<<<<< HEAD
-ptyprocess = [
-    {file = "ptyprocess-0.7.0-py2.py3-none-any.whl", hash = "sha256:4b41f3967fce3af57cc7e94b888626c18bf37a083e3651ca8feeb66d492fef35"},
-    {file = "ptyprocess-0.7.0.tar.gz", hash = "sha256:5c5d0a3b48ceee0b48485e0c26037c0acd7d29765ca3fbb5cb3831d347423220"},
-]
-py = [
-    {file = "py-1.11.0-py2.py3-none-any.whl", hash = "sha256:607c53218732647dff4acdfcd50cb62615cedf612e72d1724fb1a0cc6405b378"},
-    {file = "py-1.11.0.tar.gz", hash = "sha256:51c75c4126074b472f746a24399ad32f6053d1b34b68d2fa41e558e6f4a98719"},
-]
-pyarrow = []
-=======
 ptyprocess = []
 py = []
->>>>>>> e3145f49
 pydantic = []
 pygments = []
 pylint = []
