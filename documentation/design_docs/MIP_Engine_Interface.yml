--- conflicted
+++ resolved
@@ -55,121 +55,8 @@
   schemas:
     Algorithm:
       description: All the details and properties that specify an algorithm.
-<<<<<<< HEAD
-      example: {
-        "name": "ALGORITHMNAME",
-        "desc": "This is an example algorithm.",
-        "label": "My Algorithm",
-        "inputdata": {
-          "pathology": {
-            "label": "Pathology of the data.txt.",
-            "desc": "The pathology that the algorithm will run on.",
-            "types": [ "text" ],
-            "notblank": true,
-            "multiple": false
-          },
-          "dataset": {
-            "label": "Set of data.txt to use.",
-            "desc": "The set of data.txt to run the algorithm on.",
-            "types": [ "text" ],
-            "notblank": true,
-            "multiple": true
-          },
-          "filter": {
-            "label": "Filter on the data.txt.",
-            "desc": "Features used in my algorithm.",
-            "types": [ "json" ],
-            "notblank": false,
-            "multiple": false
-          },
-          "x": {
-            "label": "features",
-            "desc": "Features used in my algorithm.",
-            "types": [ "int", "real", "text" ],
-            "stattypes": [ "numerical", "nomimal" ],
-            "notblank": true,
-            "multiple": true
-          },
-          "y": {
-            "label": "target",
-            "desc": "Target variable for my algorithm.",
-            "types": [ "text", "int" ],
-            "stattypes": [ "nominal" ],
-            "enumslen": 2,
-            "notblank": true,
-            "multiple": false
-          }
-        },
-        "parameters": {
-          "my_enum_param": {
-            "label": "Some param",
-            "desc": "Example of parameter with enumerations.",
-            "type": "text",
-            "enums": [ "a", "b", "c" ],
-            "default": "a",
-            "notblank": true,
-            "multiple": false
-          },
-          "my_int_param": {
-            "label": "Some param",
-            "desc": "Example of integer param.",
-            "type": "int",
-            "default": 4,
-            "min": 2,
-            "max": 4,
-            "notblank": true,
-            "multiple": false
-          },
-          "list_param": {
-            "label": "Some param",
-            "desc": "Example of list of floats param.",
-            "type": "real",
-            "default": [ 0.8, 0.95 ],
-            "min": 0.0,
-            "max": 1.0,
-            "notblank": false,
-            "multiple": true
-          }
-        },
-        "crossvalidation": {
-          "desc": "Module for performing cross validation on supervised learning models.",
-          "label": "Cross Validation",
-          "parameters": {
-            "type": {
-              "label": "Type of cross-validation",
-              "desc": "Type of cross-validation",
-              "type": "text",
-              "enums": [ "k_fold", "leave_dataset_out" ],
-              "default": "k_fold",
-              "notblank": true,
-              "multiple": false
-            },
-            "nsplits": {
-              "label": "Number of splits",
-              "desc": "Number of splits",
-              "type": "int",
-              "min": 2,
-              "max": 20,
-              "default": 5,
-              "notblank": true,
-              "multiple": false
-            },
-            "metrics": {
-              "label": "Metrics",
-              "desc": "Cross-validation metrics.",
-              "type": "text",
-              "enums": [ "precision", "recall", "auc", "roc", "confusion_matrix", "f1_score" ],
-              "default": null,
-              "notblank": true,
-              "multiple": true
-            }
-          }
-        }
-      }
-=======
       example:
         $ref: '#/components/examples/Algorithm'
->>>>>>> 85709c67
       type: object
       required:
         - name
@@ -201,53 +88,9 @@
               $ref: '#/components/schemas/Algorithm'
 
     AlgorithmInputData:
-<<<<<<< HEAD
-      description: Input parameters describing the data.txt used to fit a statistical/ML model.
-      example: {
-        "pathology": {
-          "label": "Pathology of the data.txt.",
-          "desc": "The pathology that the algorithm will run on.",
-          "types": [ "text" ],
-          "notblank": true,
-          "multiple": false
-        },
-        "dataset": {
-          "label": "Set of data.txt to use.",
-          "desc": "The set of data.txt to run the algorithm on.",
-          "types": [ "text" ],
-          "notblank": true,
-          "multiple": true
-        },
-        "filter": {
-          "label": "Filter on the data.txt.",
-          "desc": "Features used in my algorithm.",
-          "types": [ "jsonObject" ],
-          "notblank": false,
-          "multiple": false
-        },
-        "x": {
-          "label": "features",
-          "desc": "Features used in my algorithm.",
-          "types": [ "int", "real", "text" ],
-          "stattypes": [ "numerical", "nomimal" ],
-          "notblank": true,
-          "multiple": true
-        },
-        "y": {
-          "label": "target",
-          "desc": "Target variable for my algorithm.",
-          "types": [ "text", "int" ],
-          "stattypes": [ "nominal" ],
-          "enumslen": 2,
-          "notblank": true,
-          "multiple": false
-        }
-      }
-=======
       description: Input parameters describing the data used to fit a statistical/ML model.
       example:
         $ref: '#/components/examples/AlgorithmInputData'
->>>>>>> 85709c67
       type: object
       additionalProperties:
         type: object
