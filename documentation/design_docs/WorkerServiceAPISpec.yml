--- conflicted
+++ resolved
@@ -60,7 +60,7 @@
 
   /tables/{tableName}:
     get:
-      summary: fetch table data.txt
+      summary: fetch table data
       parameters:
         - in: path
           name: tableName
@@ -71,7 +71,7 @@
           example: 'tableName1'
       responses:
         '200':
-          description: The schema and data.txt of the specified table.
+          description: The schema and data of the specified table.
           content:
             application/json:
               schema:
@@ -119,11 +119,7 @@
           description: The node successfully processed the request, and is not returning any content. There aren't any view tables on the node's database
     post:
       summary: Creates a new view
-<<<<<<< HEAD
-      description: Creates a new view. The client only provides a TableView (datasets,columns.txt,filters), the node will decide the name of the table and return it on the response
-=======
       description: Creates a new view. The client only provides a TableView (datasets,columns,filter), the node will decide the name of the table and return it on the response
->>>>>>> 6600caa6
       requestBody:
         description: Creates a new view
         content:
@@ -152,7 +148,7 @@
 
   /views/{viewName}:
     get:
-      summary: fetch view data.txt
+      summary: fetch view data
       parameters:
         - in: path
           name: viewName
@@ -164,7 +160,7 @@
 
       responses:
         '200':
-          description: The name and schema of the view along with the data.txt of the view.
+          description: The name and schema of the view along with the data of the view.
           content:
             application/json:
               schema:
@@ -238,7 +234,7 @@
 
   /remoteTables/{remoteTableName}:
     get:
-      summary: fetch remote table data.txt
+      summary: fetch remote table data
       parameters:
         - in: path
           name: remoteTableName
@@ -250,7 +246,7 @@
 
       responses:
         '200':
-          description: The name and schema of the remote table along with the data.txt.
+          description: The name and schema of the remote table along with the data.
           content:
             application/json:
               schema:
@@ -321,7 +317,7 @@
 
   /mergeTables/{mergeTableName}:
     get:
-      summary: fetch merge table data.txt
+      summary: fetch merge table data
       parameters:
         - in: path
           name: mergeTableName
@@ -333,7 +329,7 @@
 
       responses:
         '200':
-          description: The name and schema of the merge table along with the data.txt.
+          description: The name and schema of the merge table along with the data.
           content:
             application/json:
               schema:
@@ -501,7 +497,7 @@
       type: object
       required:
         - schema
-        - data.txt
+        - data
       properties:
         schema:
           $ref: '#/components/schemas/TableSchema'
@@ -548,7 +544,7 @@
           items:
             type: string
         columns:
-          description: 'The columns.txt to select from the table.'
+          description: 'The columns to select from the table.'
           type: array
           example: [ 'lefthippocampus', 'righthippocampus' ]
           items:
