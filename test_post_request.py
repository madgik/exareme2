import requests
<<<<<<< HEAD
from mipengine.controller.api.DTOs.AlgorithmRequestDTO import (
=======
from mipengine.controller.api.AlgorithmRequestDTO import (
>>>>>>> 46cb943d
    AlgorithmInputDataDTO,
    AlgorithmRequestDTO,
)


def do_post_request():
    url = "http://127.0.0.1:5000/algorithms" + "/logistic_regression"
    print(f"POST to {url}")

    # example request 1
    # algorithm_input_data = AlgorithmInputDataDTO(pathology="mentalhealth",
    #                                              datasets=["demo"],
    #                                              filters=None,
    #                                              x=["rightaccumbensarea", "leftaccumbensarea", "rightamygdala"],
    #                                              y=["leftamygdala"])

    # example request 2
    algorithm_input_data = AlgorithmInputDataDTO(
        pathology="dementia",
        datasets=["demo_data"],
        filters=None,
        x=["lefthippocampus", "righthippocampus"],
        y=["alzheimerbroadcategory_bin"],
    )

    algorithm_request = AlgorithmRequestDTO(
<<<<<<< HEAD
        inputdata=algorithm_input_data, parameters=None, crossvalidation=None
=======
        inputdata=algorithm_input_data, parameters=None
>>>>>>> 46cb943d
    )

    request_json = algorithm_request.to_json()

    headers = {"Content-type": "application/json", "Accept": "text/plain"}
    algorithm_result = requests.post(url, data=request_json, headers=headers)

    return algorithm_result


result = do_post_request()

print(f"Algorithm result-> {result.text}")<|MERGE_RESOLUTION|>--- conflicted
+++ resolved
@@ -1,9 +1,5 @@
 import requests
-<<<<<<< HEAD
-from mipengine.controller.api.DTOs.AlgorithmRequestDTO import (
-=======
 from mipengine.controller.api.AlgorithmRequestDTO import (
->>>>>>> 46cb943d
     AlgorithmInputDataDTO,
     AlgorithmRequestDTO,
 )
@@ -30,11 +26,7 @@
     )
 
     algorithm_request = AlgorithmRequestDTO(
-<<<<<<< HEAD
-        inputdata=algorithm_input_data, parameters=None, crossvalidation=None
-=======
         inputdata=algorithm_input_data, parameters=None
->>>>>>> 46cb943d
     )
 
     request_json = algorithm_request.to_json()
