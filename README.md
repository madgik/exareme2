# MIP-Engine [![Maintainability](https://api.codeclimate.com/v1/badges/3e022eaf87579b79cf0f/maintainability)](https://codeclimate.com/github/madgik/MIP-Engine/maintainability) <a href="https://codeclimate.com/github/madgik/MIP-Engine/test_coverage"><img src="https://api.codeclimate.com/v1/badges/3e022eaf87579b79cf0f/test_coverage" /></a>

### Prerequisites

1. Install [python3.8](https://www.python.org/downloads/ "python3.8")

1. Install [poetry](https://python-poetry.org/ "poetry")
   It is important to install `poetry` in isolation, so follow the
   recommended installation method.

## Setup

#### Environment Setup

1. Install dependencies

   ```
   poetry install
   ```

1. Activate virtual environment

   ```
   poetry shell
   ```

1. *Optional* To install tab completion for `invoke` run  (replacing `bash` with your shell)

   ```
   source <(poetry run inv --print-completion-script bash)
   ```

1. _Optional_ `pre-commit` is included in development dependencies. To install hooks

   ```
   pre-commit install
   ```

#### Local Deployment

1. Create a deployment configuration file `.deployment.toml` using the following template

   ```
   ip = "172.17.0.1"
   log_level = "INFO"
   framework_log_level ="INFO"
   monetdb_image = "madgik/mipenginedb:latest"
   rabbitmq_image = "madgik/mipengine_rabbitmq:latest"

   cdes_metadata_path = "./tests/test_data"

   algorithm_folders = "./mipengine/algorithms,./tests/algorithms"

   node_registry_update_interval = 30
   celery_tasks_timeout = 10

<<<<<<< HEAD
   [privacy]
   minimum_row_count = 10
=======
   [cleanup]
   nodes_cleanup_interval=10
   contextid_release_timelimit=3600 #an hour
>>>>>>> ee858b73

   [smpc]
   enabled=false
   optional=false

   [[nodes]]
   id = "globalnode"
   role = "GLOBALNODE"
   monetdb_port=50000
   rabbitmq_port=5670

   [[nodes]]
   id = "localnode1"
   role = "LOCALNODE"
   monetdb_port=50001
   rabbitmq_port=5671

   [[nodes]]
   id = "localnode2"
   role = "LOCALNODE"
   monetdb_port=50002
   rabbitmq_port=5672

   ```

   and then run the following command to create the config files that the node services will use

   ```
   inv create-configs
   ```

1. Install dependencies, start the containers and then the services with

   ```
   inv deploy
   ```

1. _Optional_ Load the data into the db with
   (It is compulsory if you want to run an algorithm)

   ```
   inv load-data
   ```

1. Attach to some service's stdout/stderr with

   ```
   inv attach --controller
   ```

   or

   ```
   inv attach --node <NODE-NAME>
   ```

1. Restart all the node/controller services and keep the same containers with

   ```
   inv start-node --all && inv start-controller --detached
   ```

#### Local Deployment (without single configuration file)

1. Create the node configuration files inside the `./configs/nodes/` directory following the `./mipengine/node/config.toml` template.

1. Install dependencies, start the containers and then the services with

   ```
   inv deploy --monetdb-image madgik/mipenginedb:dev1.2 --celery-log-level info
   ```

#### Start monitoring tools

1. Start Flower monitoring tool

   by choosing a specific node to monitor

   ```
   inv start-flower --node <NODE-NAME>
   ```

   or start a separate flower instance for all of the nodes with

   ```
   inv start-flower --all
   ```

   Then go to the respective address on your browser to start monitoring the nodes.

1. Kill all flower instances at any point with

   ```
   inv kill-flower
   ```

#### Algorithm Run

1. Make a post request, _e.g._
   ```
   python example_post_request.py
   ```<|MERGE_RESOLUTION|>--- conflicted
+++ resolved
@@ -54,14 +54,12 @@
    node_registry_update_interval = 30
    celery_tasks_timeout = 10
 
-<<<<<<< HEAD
    [privacy]
    minimum_row_count = 10
-=======
+
    [cleanup]
    nodes_cleanup_interval=10
    contextid_release_timelimit=3600 #an hour
->>>>>>> ee858b73
 
    [smpc]
    enabled=false
