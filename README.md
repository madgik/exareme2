# MIP-Engine [![Maintainability](https://api.codeclimate.com/v1/badges/3e022eaf87579b79cf0f/maintainability)](https://codeclimate.com/github/madgik/MIP-Engine/maintainability) <a href="https://codeclimate.com/github/madgik/MIP-Engine/test_coverage"><img src="https://api.codeclimate.com/v1/badges/3e022eaf87579b79cf0f/test_coverage" /></a>

### Prerequisites

1. Install [python3.8](https://www.python.org/downloads/ "python3.8")

1. Install [poetry](https://python-poetry.org/ "poetry")
   It is important to install `poetry` in isolation, so follow the
   recommended installation method.

## Setup

#### Environment Setup

1. Install dependencies

   ```
   poetry install
   ```

1. Activate virtual environment

   ```
   poetry shell
   ```

1. *Optional* To install tab completion for `invoke` run  (replacing `bash` with your shell)

   ```
   source <(poetry run inv --print-completion-script bash)
   ```

1. _Optional_ `pre-commit` is included in development dependencies. To install hooks

   ```
   pre-commit install
   ```

#### Local Deployment

1. Create a deployment configuration file `.deployment.toml` using the following template

   ```
   ip = "172.17.0.1"
   log_level = "DEBUG"
   framework_log_level ="INFO"
   monetdb_image = "madgik/mipenginedb:0.6.0"
   rabbitmq_image = "madgik/mipengine_rabbitmq:latest"

   algorithm_folders = "./mipengine/algorithms,./tests/algorithms"

<<<<<<< HEAD
   node_registry_update_interval = 30
   celery_tasks_timeout = 20
   celery_smpc_tasks_timeout = 120
=======
   node_landscape_aggregator_update_interval = 30
   celery_tasks_timeout = 10
>>>>>>> 5a380cd8

   [privacy]
   minimum_row_count = 10

   [cleanup]
   nodes_cleanup_interval=10
   contextid_release_timelimit=3600 #an hour

   [smpc]
   enabled=true
   optional=false
   get_result_interval = 2
   get_result_max_retries = 100
   smpc_image="gpikra/coordinator:latest"
   db_image="mongo:5.0.6"
   queue_image="redis:alpine3.15"

   [[nodes]]
   id = "globalnode"
   role = "GLOBALNODE"
   monetdb_port=50000
   rabbitmq_port=5670

   [[nodes]]
   id = "localnode1"
   role = "LOCALNODE"
   monetdb_port=50001
   rabbitmq_port=5671
   smpc_client_port=9000

   [[nodes]]
   id = "localnode2"
   role = "LOCALNODE"
   monetdb_port=50002
   rabbitmq_port=5672
   smpc_client_port=9001

   ```

   and then run the following command to create the config files that the node services will use

   ```
   inv create-configs
   ```

1. Install dependencies, start the containers and then the services with

   ```
   inv deploy
   ```

1. _Optional_ Load the data into the db with
   (It is compulsory if you want to run an algorithm)

   ```
   inv load-data
   ```

1. Attach to some service's stdout/stderr with

   ```
   inv attach --controller
   ```

   or

   ```
   inv attach --node <NODE-NAME>
   ```

1. Restart all the node/controller services and keep the same containers with

   ```
   inv start-node --all && inv start-controller --detached
   ```

#### Local Deployment (without single configuration file)

1. Create the node configuration files inside the `./configs/nodes/` directory following the `./mipengine/node/config.toml` template.

1. Install dependencies, start the containers and then the services with

   ```
   inv deploy --monetdb-image madgik/mipenginedb:dev1.2 --celery-log-level info
   ```

#### Start monitoring tools

1. Start Flower monitoring tool

   by choosing a specific node to monitor

   ```
   inv start-flower --node <NODE-NAME>
   ```

   or start a separate flower instance for all of the nodes with

   ```
   inv start-flower --all
   ```

   Then go to the respective address on your browser to start monitoring the nodes.

1. Kill all flower instances at any point with

   ```
   inv kill-flower
   ```

#### Algorithm Run

1. Make a post request, _e.g._
   ```
   python example_post_request.py
   ```<|MERGE_RESOLUTION|>--- conflicted
+++ resolved
@@ -44,19 +44,14 @@
    ip = "172.17.0.1"
    log_level = "DEBUG"
    framework_log_level ="INFO"
-   monetdb_image = "madgik/mipenginedb:0.6.0"
+   monetdb_image = "madgik/mipenginedb:latest"
    rabbitmq_image = "madgik/mipengine_rabbitmq:latest"
 
    algorithm_folders = "./mipengine/algorithms,./tests/algorithms"
 
-<<<<<<< HEAD
-   node_registry_update_interval = 30
+   node_landscape_aggregator_update_interval = 30
    celery_tasks_timeout = 20
    celery_smpc_tasks_timeout = 120
-=======
-   node_landscape_aggregator_update_interval = 30
-   celery_tasks_timeout = 10
->>>>>>> 5a380cd8
 
    [privacy]
    minimum_row_count = 10
@@ -71,7 +66,7 @@
    get_result_interval = 2
    get_result_max_retries = 100
    smpc_image="gpikra/coordinator:latest"
-   db_image="mongo:5.0.6"
+   db_image="gpikra/mongodb:latest"
    queue_image="redis:alpine3.15"
 
    [[nodes]]
