--- conflicted
+++ resolved
@@ -47,11 +47,6 @@
    monetdb_image = "madgik/mipenginedb:latest"
    rabbitmq_image = "madgik/mipengine_rabbitmq:latest"
 
-<<<<<<< HEAD
-=======
-   cdes_metadata_path = "./tests/test_data"
-
->>>>>>> 6913d3d3
    algorithm_folders = "./mipengine/algorithms,./tests/algorithms"
 
    node_landscape_aggregator_update_interval = 30
