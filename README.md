--- conflicted
+++ resolved
@@ -31,24 +31,12 @@
 
 3. Add the MIP-Engine folder to your PYTHONPATH<br/>
 ```
-<<<<<<< HEAD
 export PYTHONPATH=$PYTHONPATH:$(pwd)
-=======
-docker run -d -P -p 50000:50000 --name monetdb-1 thanasulas/mipenginedb:dev1.1
-docker run -d -P -p 50001:50000 --name monetdb-2 thanasulas/mipenginedb:dev1.1
-docker run -d -P -p 50002:50000 --name monetdb-3 thanasulas/mipenginedb:dev1.1
->>>>>>> 9ac41c53
 ```
 
 4. Install node requirements. <br/>
 ```
-<<<<<<< HEAD
 python3.8 -m pip install -r ./requirements/node.txt
-=======
-docker run -d -p 5672:5672 --name rabbitmq-1 rabbitmq
-docker run -d -p 5673:5672 --name rabbitmq-2 rabbitmq
-docker run -d -p 5674:5672 --name rabbitmq-3 rabbitmq
->>>>>>> 9ac41c53
 ```
 
 5. Start the dockerized MonetDB instances. <br/>
@@ -124,7 +112,7 @@
 export QUART_APP=mipengine/controller/api/app:app; python3.8 -m quart run
 ```
 
-### Execute an algorithm
+### A test script that executes an algorithm
 
 1. Navigate to `/MIP-Engine/` <br/>
 2. Call the test script which performs a post request to the controller
