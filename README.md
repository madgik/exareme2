--- conflicted
+++ resolved
@@ -18,7 +18,7 @@
 
 1. Install requirements. <br/>
 ```
-python3.8 -m pip install -r ./requirements/controller.txt 
+python3.8 -m pip install -r ./requirements/controller.txt
 ```
 
 2. Run the controller API. <br/>
@@ -26,8 +26,6 @@
 export QUART_APP=mipengine/controller/api/app:app; python3.8 -m quart run
 ```
 
-<<<<<<< HEAD
-=======
 ### Nodes setup
 Inside the MIP-Engine folder:
 
@@ -79,7 +77,6 @@
 python3.8 mipengine/tests/node/set_node_identifier.py local_node_2 && celery -A mipengine.node.node worker --loglevel=info
 python3.8 mipengine/tests/node/set_node_identifier.py global_node && celery -A mipengine.node.node worker --loglevel=info
 ```
->>>>>>> 476ba654
 
 ## Tests
 Inside the MIP-Engine folder:
