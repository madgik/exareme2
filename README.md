--- conflicted
+++ resolved
@@ -1,103 +1,5 @@
 # MIP-Engine
 
-<<<<<<< HEAD
-## Installation
-
-1. Install python <br/>
-```
-sudo apt install python3.8
-sudo apt install python3-pip
-```
-
-2. Add the MIP-Engine folder to your PYTHONPATH. For example:
-```
-export PYTHONPATH=$PYTHONPATH:/absolute/path/to/MIP-Engine
-```
-You can also add this to your profile (~/.profile), otherwise you will need to do that every time.
-
-### Controller API
-
-1. Install requirements. <br/>
-```
-python3.8 -m pip install -r ./requirements/controller.txt
-```
-
-2. Run the controller API. <br/>
-```
-export QUART_APP=mipengine/controller/api/app:app; python3.8 -m quart run
-```
-
-### Nodes setup
-Inside the MIP-Engine folder:
-
-1. Deploy MonetDB (docker). <br/>
-```
-docker run -d -P -p 50000:50000 --name monetdb-1 jassak/mipenginedb:dev1.0
-docker run -d -P -p 50001:50000 --name monetdb-2 jassak/mipenginedb:dev1.0
-docker run -d -P -p 50002:50000 --name monetdb-3 jassak/mipenginedb:dev1.0
-```
-
-2. Deploy RabbitMQ (docker). <br/>
-```
-sudo docker run -d -p 5672:5672 --name rabbitmq-1 rabbitmq
-sudo docker run -d -p 5673:5672 --name rabbitmq-2 rabbitmq
-sudo docker run -d -p 5674:5672 --name rabbitmq-3 rabbitmq
-```
-
-3. Configure RabbitMQ. <br/>
-   Wait until RabbitMQ containers are up and then run the configuration.
-```
-sudo docker exec -it rabbitmq-1 rabbitmqctl add_user user password &&
-sudo docker exec -it rabbitmq-1 rabbitmqctl add_vhost user_vhost &&
-sudo docker exec -it rabbitmq-1 rabbitmqctl set_user_tags user user_tag &&
-sudo docker exec -it rabbitmq-1 rabbitmqctl set_permissions -p user_vhost user ".*" ".*" ".*" &&
-sudo docker exec -it rabbitmq-2 rabbitmqctl add_user user password &&
-sudo docker exec -it rabbitmq-2 rabbitmqctl add_vhost user_vhost &&
-sudo docker exec -it rabbitmq-2 rabbitmqctl set_user_tags user user_tag &&
-sudo docker exec -it rabbitmq-2 rabbitmqctl set_permissions -p user_vhost user ".*" ".*" ".*" &&
-sudo docker exec -it rabbitmq-3 rabbitmqctl add_user user password &&
-sudo docker exec -it rabbitmq-3 rabbitmqctl add_vhost user_vhost &&
-sudo docker exec -it rabbitmq-3 rabbitmqctl set_user_tags user user_tag &&
-sudo docker exec -it rabbitmq-3 rabbitmqctl set_permissions -p user_vhost user ".*" ".*" ".*"
-```
-
-4. Install requirements. <br/>
-```
-python3.8 -m pip install -r ./requirements/node.txt
-```
-
-5. Import the csvs in MonetDB. To import all the csvs on both dbs, run:
-```
-python3.8 mipengine/node/monetdb_interface/csv_importer.py -folder ./mipengine/tests/data/ -user monetdb -pass monetdb -url localhost:50001 -farm db
-python3.8 mipengine/node/monetdb_interface/csv_importer.py -folder ./mipengine/tests/data/ -user monetdb -pass monetdb -url localhost:50002 -farm db
-```
-6. To modify `mipengine/resources/node_catalog.json` to match your internal IP instead of 127.0.0.1 , run:
-```
-python3 mipengine/tests/node/set_monetdb_hostname.py -host <internal IP>
-```
-You can use the command `ifconfig` to get your internal IP.
-
-7. Inside the MIP-Engine folder run the celery workers: <br/>
-```
-python3.8 mipengine/tests/node/set_node_identifier.py localnode1 && celery -A mipengine.node.node worker --loglevel=info --concurrency 1
-python3.8 mipengine/tests/node/set_node_identifier.py localnode2 && celery -A mipengine.node.node worker --loglevel=info --concurrency 1
-python3.8 mipengine/tests/node/set_node_identifier.py globalnode && celery -A mipengine.node.node worker --loglevel=info --concurrency 1
-```
-
-## Tests
-Inside the MIP-Engine folder:
-
-1. Install requirements <br/>
-```
-sudo apt install python3.8
-sudo apt install tox
-```
-
-2. Run the tests <br/>
-```
-tox
-```
-=======
 ### Prerequisites
 
 1. Install [python3.8](https://www.python.org/downloads/ "python3.8")
@@ -162,5 +64,4 @@
 1. `pre-commit` is included in development dependencies. To install hooks
    ```
    pre-commit install
-   ```
->>>>>>> 5217b331
+   ```