--- conflicted
+++ resolved
@@ -29,11 +29,6 @@
             },
         },
     }
-<<<<<<< HEAD
-
-=======
-    
->>>>>>> 988f0aab
     return [(algorithm_name, request_dict)]
 
 
@@ -50,8 +45,4 @@
         data=json.dumps(request_dict),
         headers=headers,
     )
-<<<<<<< HEAD
-    assert response.status_code == 200
-=======
-    assert response.status_code == 200   
->>>>>>> 988f0aab
+    assert response.status_code == 200