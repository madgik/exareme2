import json

import pytest
import requests

from tests.prod_env_tests import algorithms_url


def get_parametrization_list_success_cases():
    algorithm_name = "standard_deviation"
    request_dict = {
        "inputdata": {
            "pathology": "dementia",
            "datasets": ["edsd"],
            "x": [
                "lefthippocampus",
            ],
            "filters": {
                "condition": "AND",
                "rules": [
                    {
                        "id": variable,
                        "type": "string",
                        "operator": "is_not_null",
                        "value": None,
                    }
                    for variable in {"lefthippocampus"}
                ],
            },
        },
    }

<<<<<<< HEAD
    return [(algorithm_name, request_dict)]
=======
    expected_response = {
        "title": "Standard Deviation",
        "columns": [
            {"name": "variable", "type": "STR", "data": ["lefthippocampus"]},
            {"name": "std_deviation", "type": "FLOAT", "data": [0.3773485998788057]},
        ],
    }

    parametrization_list = []
    parametrization_list.append((algorithm_name, request_dict, expected_response))

    return parametrization_list
>>>>>>> 34a43efd


@pytest.mark.parametrize(
    "algorithm_name, request_dict",
    get_parametrization_list_success_cases(),
)
def test_local_global_step_algorithms(algorithm_name, request_dict):
    algorithm_url = algorithms_url + "/" + algorithm_name

    headers = {"Content-type": "application/json", "Accept": "text/plain"}
    response = requests.post(
        algorithm_url,
        data=json.dumps(request_dict),
        headers=headers,
    )
<<<<<<< HEAD
    assert response.status_code == 200
=======
    assert response.status_code == 200
    assert response.json()["title"] == expected_response["title"]
    assert len(response.json()["columns"]) == len(expected_response["columns"])
    for count in range(0, len(response.json()["columns"])):
        expected_column = expected_response["columns"][count]
        response_column = response.json()["columns"][count]
        assert response_column["name"] == expected_column["name"]
        assert response_column["type"] == expected_column["type"]
    # Assert the standard deviation with 4 decimals only
    assert round(float(response.json()["columns"][1]["data"][0]), 4) == round(
        float(expected_response["columns"][1]["data"][0]), 4
    )
>>>>>>> 34a43efd
<|MERGE_RESOLUTION|>--- conflicted
+++ resolved
@@ -29,23 +29,8 @@
             },
         },
     }
-
-<<<<<<< HEAD
+    
     return [(algorithm_name, request_dict)]
-=======
-    expected_response = {
-        "title": "Standard Deviation",
-        "columns": [
-            {"name": "variable", "type": "STR", "data": ["lefthippocampus"]},
-            {"name": "std_deviation", "type": "FLOAT", "data": [0.3773485998788057]},
-        ],
-    }
-
-    parametrization_list = []
-    parametrization_list.append((algorithm_name, request_dict, expected_response))
-
-    return parametrization_list
->>>>>>> 34a43efd
 
 
 @pytest.mark.parametrize(
@@ -61,19 +46,4 @@
         data=json.dumps(request_dict),
         headers=headers,
     )
-<<<<<<< HEAD
-    assert response.status_code == 200
-=======
-    assert response.status_code == 200
-    assert response.json()["title"] == expected_response["title"]
-    assert len(response.json()["columns"]) == len(expected_response["columns"])
-    for count in range(0, len(response.json()["columns"])):
-        expected_column = expected_response["columns"][count]
-        response_column = response.json()["columns"][count]
-        assert response_column["name"] == expected_column["name"]
-        assert response_column["type"] == expected_column["type"]
-    # Assert the standard deviation with 4 decimals only
-    assert round(float(response.json()["columns"][1]["data"][0]), 4) == round(
-        float(expected_response["columns"][1]["data"][0]), 4
-    )
->>>>>>> 34a43efd
+    assert response.status_code == 200   