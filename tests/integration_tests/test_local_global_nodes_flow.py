import uuid

import pymonetdb
import pytest

from mipengine.common.node_catalog import node_catalog
from mipengine.common.node_tasks_DTOs import ColumnInfo
from mipengine.common.node_tasks_DTOs import TableInfo
from mipengine.common.node_tasks_DTOs import TableSchema
from tests.integration_tests import nodes_communication
from tests.integration_tests.node_db_connections import get_node_db_connection

local_node_1_id = "localnode1"
local_node_2_id = "localnode2"
global_node_id = "globalnode"
local_node_1 = nodes_communication.get_celery_app(local_node_1_id)
local_node_2 = nodes_communication.get_celery_app(local_node_2_id)
global_node = nodes_communication.get_celery_app(global_node_id)

local_node_1_create_table = nodes_communication.get_celery_create_table_signature(
    local_node_1
)
local_node_2_create_table = nodes_communication.get_celery_create_table_signature(
    local_node_2
)
global_node_create_remote_table = (
    nodes_communication.get_celery_create_remote_table_signature(global_node)
)
global_node_get_remote_tables = (
    nodes_communication.get_celery_get_remote_tables_signature(global_node)
)
global_node_create_merge_table = (
    nodes_communication.get_celery_create_merge_table_signature(global_node)
)
global_node_get_merge_tables = (
    nodes_communication.get_celery_get_merge_tables_signature(global_node)
)
global_node_get_merge_table_data = (
    nodes_communication.get_celery_get_table_data_signature(global_node)
)

clean_up_node1 = nodes_communication.get_celery_cleanup_signature(local_node_1)
clean_up_node2 = nodes_communication.get_celery_cleanup_signature(local_node_2)
clean_up_global = nodes_communication.get_celery_cleanup_signature(global_node)


@pytest.fixture(autouse=True)
def context_id():
    context_id = "test_local_global_nodes_" + str(uuid.uuid4()).replace("-", "")

    yield context_id

    clean_up_node1.delay(context_id=context_id.lower()).get()
    clean_up_node2.delay(context_id=context_id.lower()).get()
    clean_up_global.delay(context_id=context_id.lower()).get()


def insert_data_into_local_node_db_table(node_id: str, table_name: str):
    connection = get_node_db_connection(node_id)
    cursor = connection.cursor()

    cursor.execute(f"INSERT INTO {table_name} VALUES (1, 1.2,'test')")
    connection.commit()
    connection.close()


<<<<<<< HEAD
def test_create_merge_table_with_remote_tables():
    clean_up_global.delay(context_id=context_id.lower()).get()
    clean_up_node1.delay(context_id=context_id.lower()).get()
    clean_up_node2.delay(context_id=context_id.lower()).get()
    local_node_1_data = node_catalog.get_node(local_node_1_id)
    local_node_2_data = node_catalog.get_node(local_node_2_id)
=======
def test_create_merge_table_with_remote_tables(context_id):
    local_node_1_data = node_catalog.get_local_node(local_node_1_id)
    local_node_2_data = node_catalog.get_local_node(local_node_2_id)
>>>>>>> 298dac84

    schema = TableSchema(
        [
            ColumnInfo("col1", "int"),
            ColumnInfo("col2", "real"),
            ColumnInfo("col3", "text"),
        ]
    )

    # Create local tables
    local_node_1_table_name = local_node_1_create_table.delay(
        context_id=context_id,
        command_id=str(pymonetdb.uuid.uuid1()).replace("-", ""),
        schema_json=schema.to_json(),
    ).get()
    local_node_2_table_name = local_node_2_create_table.delay(
        context_id=context_id,
        command_id=str(pymonetdb.uuid.uuid1()).replace("-", ""),
        schema_json=schema.to_json(),
    ).get()
    # Insert data into local tables
    insert_data_into_local_node_db_table(local_node_1_id, local_node_1_table_name)
    insert_data_into_local_node_db_table(local_node_2_id, local_node_2_table_name)

    # Create remote tables
    table_info_local_1 = TableInfo(local_node_1_table_name, schema)
    table_info_local_2 = TableInfo(local_node_2_table_name, schema)
    # TODO remove prefix, db_name on the MIP-16
<<<<<<< HEAD
    prefix = "mapi:monetdb://"
    db_name = "/db"
    monetdb_url_local_node_1 = f"{prefix}{local_node_1_data.monetdbIp}:{local_node_1_data.monetdbPort}{db_name}"
    monetdb_url_local_node_2 = f"{prefix}{local_node_2_data.monetdbIp}:{local_node_2_data.monetdbPort}{db_name}"
=======

    monetdb_url_local_node_1 = (
        f"{local_node_1_data.monetdbHostname}:{local_node_1_data.monetdbPort}"
    )
    monetdb_url_local_node_2 = (
        f"{local_node_2_data.monetdbHostname}:{local_node_2_data.monetdbPort}"
    )
>>>>>>> 298dac84
    global_node_create_remote_table.delay(
        table_info_json=table_info_local_1.to_json(),
        monetdb_socket_address=monetdb_url_local_node_1,
    ).get()
    global_node_create_remote_table.delay(
        table_info_json=table_info_local_2.to_json(),
        monetdb_socket_address=monetdb_url_local_node_2,
    ).get()
    remote_tables = global_node_get_remote_tables.delay(context_id=context_id).get()
    assert local_node_1_table_name in remote_tables
    assert local_node_2_table_name in remote_tables

    # Create merge table
    merge_table_name = global_node_create_merge_table.delay(
        context_id=context_id,
        command_id=str(pymonetdb.uuid.uuid1()).replace("-", ""),
        table_names=remote_tables,
    ).get()

    # Validate merge table exists
    merge_tables = global_node_get_merge_tables.delay(context_id=context_id).get()
    assert merge_table_name in merge_tables

    # Validate merge table row count
    connection = get_node_db_connection(global_node_id)
    cursor = connection.cursor()
    cursor.execute(f"SELECT * FROM tables where system = false")
    print(cursor.fetchall())
    cursor.execute(f"SELECT * FROM {merge_table_name}")
    row_count = len(cursor.fetchall())
    assert row_count == 2
    connection.commit()
    connection.close()<|MERGE_RESOLUTION|>--- conflicted
+++ resolved
@@ -64,18 +64,9 @@
     connection.close()
 
 
-<<<<<<< HEAD
-def test_create_merge_table_with_remote_tables():
-    clean_up_global.delay(context_id=context_id.lower()).get()
-    clean_up_node1.delay(context_id=context_id.lower()).get()
-    clean_up_node2.delay(context_id=context_id.lower()).get()
+def test_create_merge_table_with_remote_tables(context_id):
     local_node_1_data = node_catalog.get_node(local_node_1_id)
     local_node_2_data = node_catalog.get_node(local_node_2_id)
-=======
-def test_create_merge_table_with_remote_tables(context_id):
-    local_node_1_data = node_catalog.get_local_node(local_node_1_id)
-    local_node_2_data = node_catalog.get_local_node(local_node_2_id)
->>>>>>> 298dac84
 
     schema = TableSchema(
         [
@@ -104,20 +95,12 @@
     table_info_local_1 = TableInfo(local_node_1_table_name, schema)
     table_info_local_2 = TableInfo(local_node_2_table_name, schema)
     # TODO remove prefix, db_name on the MIP-16
-<<<<<<< HEAD
-    prefix = "mapi:monetdb://"
-    db_name = "/db"
-    monetdb_url_local_node_1 = f"{prefix}{local_node_1_data.monetdbIp}:{local_node_1_data.monetdbPort}{db_name}"
-    monetdb_url_local_node_2 = f"{prefix}{local_node_2_data.monetdbIp}:{local_node_2_data.monetdbPort}{db_name}"
-=======
-
     monetdb_url_local_node_1 = (
-        f"{local_node_1_data.monetdbHostname}:{local_node_1_data.monetdbPort}"
+        f"{local_node_1_data.monetdbIp}:{local_node_1_data.monetdbPort}"
     )
     monetdb_url_local_node_2 = (
-        f"{local_node_2_data.monetdbHostname}:{local_node_2_data.monetdbPort}"
+        f"{local_node_2_data.monetdbIp}:{local_node_2_data.monetdbPort}"
     )
->>>>>>> 298dac84
     global_node_create_remote_table.delay(
         table_info_json=table_info_local_1.to_json(),
         monetdb_socket_address=monetdb_url_local_node_1,
