--- conflicted
+++ resolved
@@ -1,7 +1,7 @@
-import uuid
+import pymonetdb
+import uuid as uuid
 
-import pymonetdb
-import pytest
+import pytest as pytest
 
 from mipengine.common.node_catalog import node_catalog
 from mipengine.common.node_tasks_DTOs import ColumnInfo
@@ -46,7 +46,7 @@
 
 @pytest.fixture(autouse=True)
 def context_id():
-    context_id = "test_local_global_nodes_" + str(uuid.uuid4()).replace("-", "")
+    context_id = "test_flow_" + str(uuid.uuid4()).replace("-", "")
 
     yield context_id
 
@@ -94,37 +94,20 @@
     # Create remote tables
     table_info_local_1 = TableInfo(local_node_1_table_name, schema)
     table_info_local_2 = TableInfo(local_node_2_table_name, schema)
-<<<<<<< HEAD
 
     monetdb_db_socket_address_local_node_1 = (
         f"{local_node_1_data.monetdbHostname}:{local_node_1_data.monetdbPort}"
     )
     monetdb_db_socket_address_local_node_2 = (
-=======
-    # TODO remove prefix, db_name on the MIP-16
-
-    monetdb_url_local_node_1 = (
-        f"{local_node_1_data.monetdbHostname}:{local_node_1_data.monetdbPort}"
-    )
-    monetdb_url_local_node_2 = (
->>>>>>> 126724d8
         f"{local_node_2_data.monetdbHostname}:{local_node_2_data.monetdbPort}"
     )
     global_node_create_remote_table.delay(
         table_info_json=table_info_local_1.to_json(),
-<<<<<<< HEAD
         db_socket_address=monetdb_db_socket_address_local_node_1,
     ).get()
     global_node_create_remote_table.delay(
         table_info_json=table_info_local_2.to_json(),
         db_socket_address=monetdb_db_socket_address_local_node_2,
-=======
-        monetdb_socket_address=monetdb_url_local_node_1,
-    ).get()
-    global_node_create_remote_table.delay(
-        table_info_json=table_info_local_2.to_json(),
-        monetdb_socket_address=monetdb_url_local_node_2,
->>>>>>> 126724d8
     ).get()
     remote_tables = global_node_get_remote_tables.delay(context_id=context_id).get()
     assert local_node_1_table_name in remote_tables
