<<<<<<< HEAD
import uuid as uuid
import pytest as pytest
=======
import uuid

import pytest
>>>>>>> 05c510c0

from mipengine.common.node_catalog import node_catalog
from mipengine.common.node_tasks_DTOs import ColumnInfo, TableData
from mipengine.common.node_tasks_DTOs import TableInfo
from mipengine.common.node_tasks_DTOs import TableSchema
from tests.integration_tests import nodes_communication

local_node_1_id = "localnode1"
local_node_2_id = "localnode2"
global_node_id = "globalnode"
local_node_1 = nodes_communication.get_celery_app(local_node_1_id)
local_node_2 = nodes_communication.get_celery_app(local_node_2_id)
global_node = nodes_communication.get_celery_app(global_node_id)

local_node_1_create_table = nodes_communication.get_celery_create_table_signature(
    local_node_1
)
local_node_2_create_table = nodes_communication.get_celery_create_table_signature(
    local_node_2
)
local_node_1_insert_data_to_table = (
    nodes_communication.get_celery_insert_data_to_table_signature(local_node_1)
)
local_node_2_insert_data_to_table = (
    nodes_communication.get_celery_insert_data_to_table_signature(local_node_2)
)
global_node_create_remote_table = (
    nodes_communication.get_celery_create_remote_table_signature(global_node)
)
global_node_get_remote_tables = (
    nodes_communication.get_celery_get_remote_tables_signature(global_node)
)
global_node_create_merge_table = (
    nodes_communication.get_celery_create_merge_table_signature(global_node)
)
global_node_get_merge_tables = (
    nodes_communication.get_celery_get_merge_tables_signature(global_node)
)
global_node_get_merge_table_data = (
    nodes_communication.get_celery_get_table_data_signature(global_node)
)

clean_up_node1 = nodes_communication.get_celery_cleanup_signature(local_node_1)
clean_up_node2 = nodes_communication.get_celery_cleanup_signature(local_node_2)
clean_up_global = nodes_communication.get_celery_cleanup_signature(global_node)


@pytest.fixture(autouse=True)
def context_id():
    context_id = "test_flow_" + str(uuid.uuid4()).replace("-", "")

    yield context_id

    clean_up_node1.delay(context_id=context_id.lower()).get()
    clean_up_node2.delay(context_id=context_id.lower()).get()
    clean_up_global.delay(context_id=context_id.lower()).get()


def test_create_merge_table_with_remote_tables(context_id):
    local_node_1_data = node_catalog.get_node(local_node_1_id)
    local_node_2_data = node_catalog.get_node(local_node_2_id)

    schema = TableSchema(
        [
            ColumnInfo("col1", "int"),
            ColumnInfo("col2", "real"),
            ColumnInfo("col3", "text"),
        ]
    )

    # Create local tables
    local_node_1_table_name = local_node_1_create_table.delay(
        context_id=context_id,
        command_id=str(uuid.uuid1()).replace("-", ""),
        schema_json=schema.to_json(),
    ).get()
    local_node_2_table_name = local_node_2_create_table.delay(
        context_id=context_id,
        command_id=str(uuid.uuid1()).replace("-", ""),
        schema_json=schema.to_json(),
    ).get()
    # Insert data into local tables
    values = [[1, 0.1, "test1"], [2, 0.2, "test2"], [3, 0.3, "test3"]]
    local_node_1_insert_data_to_table.delay(
        table_name=local_node_1_table_name, values=values
    ).get()
    local_node_2_insert_data_to_table.delay(
        table_name=local_node_2_table_name, values=values
    ).get()

    # Create remote tables
    table_info_local_1 = TableInfo(local_node_1_table_name, schema)
    table_info_local_2 = TableInfo(local_node_2_table_name, schema)
<<<<<<< HEAD

    monetdb_url_local_node_1 = (
        f"{local_node_1_data.monetdbHostname}:{local_node_1_data.monetdbPort}"
=======
    local_node_1_monetdb_sock_address = (
        f"{local_node_1_data.monetdbIp}:{local_node_1_data.monetdbPort}"
>>>>>>> 05c510c0
    )
    local_node_2_monetdb_sock_address = (
        f"{local_node_2_data.monetdbIp}:{local_node_2_data.monetdbPort}"
    )
    global_node_create_remote_table.delay(
        table_info_json=table_info_local_1.to_json(),
        monetdb_socket_address=local_node_1_monetdb_sock_address,
    ).get()
    global_node_create_remote_table.delay(
        table_info_json=table_info_local_2.to_json(),
        monetdb_socket_address=local_node_2_monetdb_sock_address,
    ).get()
    remote_tables = global_node_get_remote_tables.delay(context_id=context_id).get()
    assert local_node_1_table_name in remote_tables
    assert local_node_2_table_name in remote_tables

    # Create merge table
    merge_table_name = global_node_create_merge_table.delay(
        context_id=context_id,
        command_id=str(uuid.uuid1()).replace("-", ""),
        table_names=remote_tables,
    ).get()

    # Validate merge table exists
    merge_tables = global_node_get_merge_tables.delay(context_id=context_id).get()
    assert merge_table_name in merge_tables

    # Validate merge table row count
<<<<<<< HEAD
    connection = get_node_db_connection(global_node_id)
    cursor = connection.cursor()
    cursor.execute(f"SELECT * FROM tables where system = false")
    cursor.execute(f"SELECT * FROM {merge_table_name}")
    row_count = len(cursor.fetchall())
    assert row_count == 2
    connection.commit()
    connection.close()
=======
    table_data_json = global_node_get_merge_table_data.delay(
        table_name=merge_table_name
    ).get()
    table_data = TableData.from_json(table_data_json)
    row_count = len(table_data.data)
    assert row_count == 6
>>>>>>> 05c510c0
<|MERGE_RESOLUTION|>--- conflicted
+++ resolved
@@ -1,11 +1,6 @@
-<<<<<<< HEAD
-import uuid as uuid
-import pytest as pytest
-=======
 import uuid
 
 import pytest
->>>>>>> 05c510c0
 
 from mipengine.common.node_catalog import node_catalog
 from mipengine.common.node_tasks_DTOs import ColumnInfo, TableData
@@ -99,14 +94,8 @@
     # Create remote tables
     table_info_local_1 = TableInfo(local_node_1_table_name, schema)
     table_info_local_2 = TableInfo(local_node_2_table_name, schema)
-<<<<<<< HEAD
-
-    monetdb_url_local_node_1 = (
-        f"{local_node_1_data.monetdbHostname}:{local_node_1_data.monetdbPort}"
-=======
     local_node_1_monetdb_sock_address = (
         f"{local_node_1_data.monetdbIp}:{local_node_1_data.monetdbPort}"
->>>>>>> 05c510c0
     )
     local_node_2_monetdb_sock_address = (
         f"{local_node_2_data.monetdbIp}:{local_node_2_data.monetdbPort}"
@@ -135,20 +124,9 @@
     assert merge_table_name in merge_tables
 
     # Validate merge table row count
-<<<<<<< HEAD
-    connection = get_node_db_connection(global_node_id)
-    cursor = connection.cursor()
-    cursor.execute(f"SELECT * FROM tables where system = false")
-    cursor.execute(f"SELECT * FROM {merge_table_name}")
-    row_count = len(cursor.fetchall())
-    assert row_count == 2
-    connection.commit()
-    connection.close()
-=======
     table_data_json = global_node_get_merge_table_data.delay(
         table_name=merge_table_name
     ).get()
     table_data = TableData.from_json(table_data_json)
     row_count = len(table_data.data)
-    assert row_count == 6
->>>>>>> 05c510c0
+    assert row_count == 6