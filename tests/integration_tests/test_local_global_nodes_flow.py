import uuid

import pytest

from mipengine.common.node_catalog import node_catalog
from mipengine.common.node_tasks_DTOs import ColumnInfo
from mipengine.common.node_tasks_DTOs import TableInfo
from mipengine.common.node_tasks_DTOs import TableSchema
from tests.integration_tests import nodes_communication
from tests.integration_tests.node_db_connections import get_node_db_connection

local_node_1_id = "localnode1"
local_node_2_id = "localnode2"
global_node_id = "globalnode"
local_node_1 = nodes_communication.get_celery_app(local_node_1_id)
local_node_2 = nodes_communication.get_celery_app(local_node_2_id)
global_node = nodes_communication.get_celery_app(global_node_id)

local_node_1_create_table = nodes_communication.get_celery_create_table_signature(
    local_node_1
)
local_node_2_create_table = nodes_communication.get_celery_create_table_signature(
    local_node_2
)
global_node_create_remote_table = (
    nodes_communication.get_celery_create_remote_table_signature(global_node)
)
global_node_get_remote_tables = (
    nodes_communication.get_celery_get_remote_tables_signature(global_node)
)
global_node_create_merge_table = (
    nodes_communication.get_celery_create_merge_table_signature(global_node)
)
global_node_get_merge_tables = (
    nodes_communication.get_celery_get_merge_tables_signature(global_node)
)
global_node_get_merge_table_data = (
    nodes_communication.get_celery_get_table_data_signature(global_node)
)

clean_up_node1 = nodes_communication.get_celery_cleanup_signature(local_node_1)
clean_up_node2 = nodes_communication.get_celery_cleanup_signature(local_node_2)
clean_up_global = nodes_communication.get_celery_cleanup_signature(global_node)


@pytest.fixture(autouse=True)
def context_id():
    context_id = "test_flow_" + str(uuid.uuid4()).replace("-", "")

    yield context_id

    clean_up_node1.delay(context_id=context_id.lower()).get()
    clean_up_node2.delay(context_id=context_id.lower()).get()
    clean_up_global.delay(context_id=context_id.lower()).get()


def insert_data_into_local_node_db_table(node_id: str, table_name: str):
    connection = get_node_db_connection(node_id)
    cursor = connection.cursor()

    cursor.execute(f"INSERT INTO {table_name} VALUES (1, 1.2,'test')")
    connection.commit()
    connection.close()


def test_create_merge_table_with_remote_tables(context_id):
    local_node_1_data = node_catalog.get_node(local_node_1_id)
    local_node_2_data = node_catalog.get_node(local_node_2_id)

    schema = TableSchema(
        [
            ColumnInfo("col1", "int"),
            ColumnInfo("col2", "real"),
            ColumnInfo("col3", "text"),
        ]
    )

    # Create local tables
    local_node_1_table_name = local_node_1_create_table.delay(
        context_id=context_id,
        command_id=str(uuid.uuid1()).replace("-", ""),
        schema_json=schema.to_json(),
    ).get()
    local_node_2_table_name = local_node_2_create_table.delay(
        context_id=context_id,
        command_id=str(uuid.uuid1()).replace("-", ""),
        schema_json=schema.to_json(),
    ).get()
    # Insert data into local tables
    insert_data_into_local_node_db_table(local_node_1_id, local_node_1_table_name)
    insert_data_into_local_node_db_table(local_node_2_id, local_node_2_table_name)

    # Create remote tables
    table_info_local_1 = TableInfo(local_node_1_table_name, schema)
    table_info_local_2 = TableInfo(local_node_2_table_name, schema)
<<<<<<< HEAD
    # TODO remove prefix, db_name on the MIP-16
    monetdb_url_local_node_1 = (
        f"{local_node_1_data.monetdbIp}:{local_node_1_data.monetdbPort}"
    )
    monetdb_url_local_node_2 = (
        f"{local_node_2_data.monetdbIp}:{local_node_2_data.monetdbPort}"
=======

    monetdb_socket_address_local_node_1 = (
        f"{local_node_1_data.monetdbHostname}:{local_node_1_data.monetdbPort}"
    )
    monetdb_socket_address_local_node_2 = (
        f"{local_node_2_data.monetdbHostname}:{local_node_2_data.monetdbPort}"
>>>>>>> 7e6509ca
    )
    global_node_create_remote_table.delay(
        table_info_json=table_info_local_1.to_json(),
        monetdb_socket_address=monetdb_socket_address_local_node_1,
    ).get()
    global_node_create_remote_table.delay(
        table_info_json=table_info_local_2.to_json(),
        monetdb_socket_address=monetdb_socket_address_local_node_2,
    ).get()
    remote_tables = global_node_get_remote_tables.delay(context_id=context_id).get()
    assert local_node_1_table_name in remote_tables
    assert local_node_2_table_name in remote_tables

    # Create merge table
    merge_table_name = global_node_create_merge_table.delay(
        context_id=context_id,
        command_id=str(uuid.uuid1()).replace("-", ""),
        table_names=remote_tables,
    ).get()

    # Validate merge table exists
    merge_tables = global_node_get_merge_tables.delay(context_id=context_id).get()
    assert merge_table_name in merge_tables

    # Validate merge table row count
    connection = get_node_db_connection(global_node_id)
    cursor = connection.cursor()
    cursor.execute(f"SELECT * FROM tables where system = false")
    print(cursor.fetchall())
    cursor.execute(f"SELECT * FROM {merge_table_name}")
    row_count = len(cursor.fetchall())
    assert row_count == 2
    connection.commit()
    connection.close()<|MERGE_RESOLUTION|>--- conflicted
+++ resolved
@@ -93,29 +93,20 @@
     # Create remote tables
     table_info_local_1 = TableInfo(local_node_1_table_name, schema)
     table_info_local_2 = TableInfo(local_node_2_table_name, schema)
-<<<<<<< HEAD
     # TODO remove prefix, db_name on the MIP-16
-    monetdb_url_local_node_1 = (
+    local_node_1_monetdb_sock_address = (
         f"{local_node_1_data.monetdbIp}:{local_node_1_data.monetdbPort}"
     )
-    monetdb_url_local_node_2 = (
+    local_node_2_monetdb_sock_address = (
         f"{local_node_2_data.monetdbIp}:{local_node_2_data.monetdbPort}"
-=======
-
-    monetdb_socket_address_local_node_1 = (
-        f"{local_node_1_data.monetdbHostname}:{local_node_1_data.monetdbPort}"
-    )
-    monetdb_socket_address_local_node_2 = (
-        f"{local_node_2_data.monetdbHostname}:{local_node_2_data.monetdbPort}"
->>>>>>> 7e6509ca
     )
     global_node_create_remote_table.delay(
         table_info_json=table_info_local_1.to_json(),
-        monetdb_socket_address=monetdb_socket_address_local_node_1,
+        monetdb_socket_address=local_node_1_monetdb_sock_address,
     ).get()
     global_node_create_remote_table.delay(
         table_info_json=table_info_local_2.to_json(),
-        monetdb_socket_address=monetdb_socket_address_local_node_2,
+        monetdb_socket_address=local_node_2_monetdb_sock_address,
     ).get()
     remote_tables = global_node_get_remote_tables.delay(context_id=context_id).get()
     assert local_node_1_table_name in remote_tables
