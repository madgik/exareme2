--- conflicted
+++ resolved
@@ -1,9 +1,3 @@
-<<<<<<< HEAD
-=======
-import uuid
-
-import pymonetdb
->>>>>>> 126724d8
 import pytest
 import uuid
 
