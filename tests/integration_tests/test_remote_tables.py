<<<<<<< HEAD
=======
import uuid

import pymonetdb
>>>>>>> 126724d8
import pytest
import uuid

from mipengine.common.node_tasks_DTOs import ColumnInfo
from mipengine.common.node_tasks_DTOs import TableInfo
from mipengine.common.node_tasks_DTOs import TableSchema
from mipengine.common.node_catalog import node_catalog
from tests.integration_tests import nodes_communication

global_node_id = "globalnode"
local_node_id = "localnode1"
global_node = nodes_communication.get_celery_app(global_node_id)
local_node = nodes_communication.get_celery_app(local_node_id)
local_node_create_table = nodes_communication.get_celery_create_table_signature(
    local_node
)
global_node_create_remote_table = (
    nodes_communication.get_celery_create_remote_table_signature(global_node)
)
global_node_get_remote_tables = (
    nodes_communication.get_celery_get_remote_tables_signature(global_node)
)
local_node_cleanup = nodes_communication.get_celery_cleanup_signature(local_node)
global_node_cleanup = nodes_communication.get_celery_cleanup_signature(global_node)


@pytest.fixture(autouse=True)
def context_id():
    context_id = "test_remote_tables_" + str(uuid.uuid4()).replace("-", "")

    yield context_id

    local_node_cleanup.delay(context_id=context_id.lower()).get()
    global_node_cleanup.delay(context_id=context_id.lower()).get()


def test_create_and_get_remote_table(context_id):
    local_node_data = node_catalog.get_local_node(local_node_id)
    # TODO remove this on the MIP-16
    local_node_1_url = (
        f"{local_node_data.monetdbHostname}:{local_node_data.monetdbPort}"
    )

    table_schema = TableSchema(
        [
            ColumnInfo("col1", "int"),
            ColumnInfo("col2", "real"),
            ColumnInfo("col3", "text"),
        ]
    )

    table_name = local_node_create_table.delay(
        context_id=context_id,
        command_id=str(uuid.uuid1()).replace("-", ""),
        schema_json=table_schema.to_json(),
    ).get()

    table_info = TableInfo(table_name, table_schema)

    global_node_create_remote_table.delay(
        table_info_json=table_info.to_json(), monetdb_socket_address=local_node_1_url
    ).get()
    remote_tables = global_node_get_remote_tables.delay(context_id=context_id).get()
    assert table_name.lower() in remote_tables<|MERGE_RESOLUTION|>--- conflicted
+++ resolved
@@ -1,9 +1,3 @@
-<<<<<<< HEAD
-=======
-import uuid
-
-import pymonetdb
->>>>>>> 126724d8
 import pytest
 import uuid
 
@@ -42,11 +36,9 @@
 
 def test_create_and_get_remote_table(context_id):
     local_node_data = node_catalog.get_local_node(local_node_id)
-    # TODO remove this on the MIP-16
     local_node_1_url = (
         f"{local_node_data.monetdbHostname}:{local_node_data.monetdbPort}"
     )
-
     table_schema = TableSchema(
         [
             ColumnInfo("col1", "int"),
