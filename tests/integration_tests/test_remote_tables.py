import uuid

import pytest

from mipengine.common.node_tasks_DTOs import ColumnInfo
from mipengine.common.node_tasks_DTOs import TableInfo
from mipengine.common.node_tasks_DTOs import TableSchema
from mipengine.common.node_catalog import node_catalog
from tests.integration_tests import nodes_communication

global_node_id = "globalnode"
local_node_id = "localnode1"
global_node = nodes_communication.get_celery_app(global_node_id)
local_node = nodes_communication.get_celery_app(local_node_id)
local_node_create_table = nodes_communication.get_celery_create_table_signature(
    local_node
)
global_node_create_remote_table = (
    nodes_communication.get_celery_create_remote_table_signature(global_node)
)
global_node_get_remote_tables = (
    nodes_communication.get_celery_get_remote_tables_signature(global_node)
)
local_node_cleanup = nodes_communication.get_celery_cleanup_signature(local_node)
global_node_cleanup = nodes_communication.get_celery_cleanup_signature(global_node)


@pytest.fixture(autouse=True)
def context_id():
    context_id = "test_remote_tables_" + str(uuid.uuid4()).replace("-", "")

    yield context_id

    local_node_cleanup.delay(context_id=context_id.lower()).get()
    global_node_cleanup.delay(context_id=context_id.lower()).get()


def test_create_and_get_remote_table(context_id):
<<<<<<< HEAD
    local_node_data = node_catalog.get_node(local_node_id)
    # TODO remove this on the MIP-16
    local_node_1_url = f"{local_node_data.monetdbIp}:{local_node_data.monetdbPort}"
=======
    local_node_data = node_catalog.get_local_node(local_node_id)
    local_node_1_monetdb_socket_address = (
        f"{local_node_data.monetdbHostname}:{local_node_data.monetdbPort}"
    )
>>>>>>> 7e6509ca

    table_schema = TableSchema(
        [
            ColumnInfo("col1", "int"),
            ColumnInfo("col2", "real"),
            ColumnInfo("col3", "text"),
        ]
    )

    table_name = local_node_create_table.delay(
        context_id=context_id,
        command_id=str(uuid.uuid1()).replace("-", ""),
        schema_json=table_schema.to_json(),
    ).get()

    table_info = TableInfo(table_name, table_schema)

    global_node_create_remote_table.delay(
        table_info_json=table_info.to_json(),
        monetdb_socket_address=local_node_1_monetdb_socket_address,
    ).get()
    remote_tables = global_node_get_remote_tables.delay(context_id=context_id).get()
    assert table_name.lower() in remote_tables<|MERGE_RESOLUTION|>--- conflicted
+++ resolved
@@ -36,16 +36,11 @@
 
 
 def test_create_and_get_remote_table(context_id):
-<<<<<<< HEAD
     local_node_data = node_catalog.get_node(local_node_id)
     # TODO remove this on the MIP-16
-    local_node_1_url = f"{local_node_data.monetdbIp}:{local_node_data.monetdbPort}"
-=======
-    local_node_data = node_catalog.get_local_node(local_node_id)
-    local_node_1_monetdb_socket_address = (
-        f"{local_node_data.monetdbHostname}:{local_node_data.monetdbPort}"
+    local_node_monetdb_sock_address = (
+        f"{local_node_data.monetdbIp}:{local_node_data.monetdbPort}"
     )
->>>>>>> 7e6509ca
 
     table_schema = TableSchema(
         [
@@ -65,7 +60,7 @@
 
     global_node_create_remote_table.delay(
         table_info_json=table_info.to_json(),
-        monetdb_socket_address=local_node_1_monetdb_socket_address,
+        monetdb_socket_address=local_node_monetdb_sock_address,
     ).get()
     remote_tables = global_node_get_remote_tables.delay(context_id=context_id).get()
     assert table_name.lower() in remote_tables