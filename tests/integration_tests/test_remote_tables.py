--- conflicted
+++ resolved
@@ -1,7 +1,6 @@
-import uuid
-
 import pymonetdb
 import pytest
+import uuid as uuid
 
 from mipengine.common.node_tasks_DTOs import ColumnInfo
 from mipengine.common.node_tasks_DTOs import TableInfo
@@ -38,12 +37,7 @@
 
 def test_create_and_get_remote_table(context_id):
     local_node_data = node_catalog.get_local_node(local_node_id)
-<<<<<<< HEAD
     local_node_1_db_socket_address = (
-=======
-    # TODO remove this on the MIP-16
-    local_node_1_url = (
->>>>>>> 126724d8
         f"{local_node_data.monetdbHostname}:{local_node_data.monetdbPort}"
     )
 
@@ -64,12 +58,8 @@
     table_info = TableInfo(table_name, table_schema)
 
     global_node_create_remote_table.delay(
-<<<<<<< HEAD
         table_info_json=table_info.to_json(),
         db_socket_address=local_node_1_db_socket_address,
-=======
-        table_info_json=table_info.to_json(), monetdb_socket_address=local_node_1_url
->>>>>>> 126724d8
     ).get()
     remote_tables = global_node_get_remote_tables.delay(context_id=context_id).get()
     assert table_name.lower() in remote_tables