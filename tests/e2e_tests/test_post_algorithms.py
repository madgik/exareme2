--- conflicted
+++ resolved
@@ -125,53 +125,49 @@
             "x": ["test_cde1", "test_cde2"],
             "y": ["test_cde3"],
         },
-<<<<<<< HEAD
-        (460, "Pathology .* does not exist.*"),
-    ),
-    (
-        "logistic_regression",
-        {
-            "inputdata": {
-                "pathology": "dementia",
-                "datasets": ["edsd"],
-                "x": ["lefthippocampus"],
-                "y": ["alzheimerbroadcategory"],
-                "filters": {
-                    "condition": "AND",
-                    "rules": [
-                        {
-                            "condition": "OR",
-                            "rules": [
-                                {
-                                    "id": "subjectage",
-                                    "field": "subjectage",
-                                    "type": "real",
-                                    "input": "number",
-                                    "operator": "greater",
-                                    "value": 200.0,
-                                }
-                            ],
-                        }
-                    ],
-                    "valid": True,
-                },
-            },
-            "parameters": {"classes": ["AD", "CN"]},
-        },
-        (
-            461,
-            "The algorithm could not run with the input provided because there are insufficient data.",
-        ),
-    ),
-]
-=======
     }
 
     expected_response = (460, "Pathology .* does not exist.*")
     parametrization_list.append((algorithm_name, request_dict, expected_response))
 
+    # ~~~~~~~~~~exception case 3~~~~~~~~~~
+    algorithm_name = "logistic_regression"
+    request_dict = {
+        "inputdata": {
+            "pathology": "dementia",
+            "datasets": ["edsd"],
+            "x": ["lefthippocampus"],
+            "y": ["alzheimerbroadcategory"],
+            "filters": {
+                "condition": "AND",
+                "rules": [
+                    {
+                        "condition": "OR",
+                        "rules": [
+                            {
+                                "id": "subjectage",
+                                "field": "subjectage",
+                                "type": "real",
+                                "input": "number",
+                                "operator": "greater",
+                                "value": 200.0,
+                            }
+                        ],
+                    }
+                ],
+                "valid": True,
+            },
+        },
+        "parameters": {"classes": ["AD", "CN"]},
+    }
+
+    expected_response = (
+        461,
+        "The algorithm could not run with the input provided because there are insufficient data.",
+    )
+    parametrization_list.append((algorithm_name, request_dict, expected_response))
+
     return parametrization_list
->>>>>>> d665bb6b
 
 
 @pytest.mark.parametrize(
