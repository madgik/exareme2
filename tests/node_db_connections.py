import pymonetdb
from pymonetdb import Connection

from mipengine.common.node_catalog import node_catalog
from mipengine.node.config.config_parser import config


def get_node_db_connection(node_id: str) -> Connection:
    global_node = node_catalog.get_global_node()
    if global_node.nodeId == node_id:
        node = global_node
    else:
        node = node_catalog.get_local_node(node_id)

    monetdb_hostname = node.monetdbHostname
    monetdb_port = node.monetdbPort
<<<<<<< HEAD
    connection = pymonetdb.connect(username=config.get("monet_db", "username"),
                                   port=monetdb_port,
                                   password=config.get("monet_db", "password"),
                                   hostname=monetdb_hostname,
                                   database=config.get("monet_db", "database"),
                                   autocommit=True)
=======
    print(monetdb_hostname, monetdb_port)
    connection = pymonetdb.connect(
        username=config.monetdb.username,
        port=monetdb_port,
        password=config.monetdb.password,
        hostname=monetdb_hostname,
        database=config.monetdb.database,
    )
>>>>>>> f006f641
    return connection<|MERGE_RESOLUTION|>--- conflicted
+++ resolved
@@ -10,19 +10,10 @@
     if global_node.nodeId == node_id:
         node = global_node
     else:
-        node = node_catalog.get_local_node(node_id)
+        node = node_catalog.get_local_node_data(node_id)
 
     monetdb_hostname = node.monetdbHostname
     monetdb_port = node.monetdbPort
-<<<<<<< HEAD
-    connection = pymonetdb.connect(username=config.get("monet_db", "username"),
-                                   port=monetdb_port,
-                                   password=config.get("monet_db", "password"),
-                                   hostname=monetdb_hostname,
-                                   database=config.get("monet_db", "database"),
-                                   autocommit=True)
-=======
-    print(monetdb_hostname, monetdb_port)
     connection = pymonetdb.connect(
         username=config.monetdb.username,
         port=monetdb_port,
@@ -30,5 +21,4 @@
         hostname=monetdb_hostname,
         database=config.monetdb.database,
     )
->>>>>>> f006f641
     return connection