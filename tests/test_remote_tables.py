--- conflicted
+++ resolved
@@ -34,17 +34,6 @@
 
 
 # def test_create_and_get_remote_table():
-<<<<<<< HEAD
-#     local_node_data = node_catalog.get_local_node(local_node_id)
-#     local_node_1_url = f'mapi:monetdb://{local_node_data.monetdbHostname}:{local_node_data.monetdbPort}/db'
-
-#     table_schema = TableSchema([ColumnInfo("col1", "INT"), ColumnInfo("col2", "FLOAT"), ColumnInfo("col3", "TEXT")])
-
-#     table_name = local_node_create_table.delay(context_id=context_id,
-#                                                command_id=str(pymonetdb.uuid.uuid1()).replace("-", ""),
-#                                                schema_json=table_schema.to_json()
-#                                                ).get()
-=======
 #     local_node_data = node_catalog.get_local_node_data(local_node_id)
 #     local_node_1_url = f"mapi:monetdb://{local_node_data.monetdbHostname}:{local_node_data.monetdbPort}/db"
 
@@ -61,7 +50,6 @@
 #         command_id=str(pymonetdb.uuid.uuid1()).replace("-", ""),
 #         schema_json=table_schema.to_json(),
 #     ).get()
->>>>>>> 5217b331
 
 #     table_info = TableInfo(table_name, table_schema)
 
