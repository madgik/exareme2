from unittest.mock import patch

import pytest

from mipengine.controller.algorithms_specifications import AlgorithmSpecifications
from mipengine.controller.algorithms_specifications import AlgorithmsSpecifications
from mipengine.controller.algorithms_specifications import InputDataSpecification
from mipengine.controller.algorithms_specifications import InputDataSpecifications
from mipengine.controller.algorithms_specifications import ParameterSpecification
from mipengine.controller.api.algorithm_request_dto import AlgorithmInputDataDTO
from mipengine.controller.api.algorithm_request_dto import AlgorithmRequestDTO
from mipengine.controller.api.exceptions import BadRequest
from mipengine.controller.api.exceptions import BadUserInput
from mipengine.controller.api.validator import validate_algorithm_request
from mipengine.controller.node_landscape_aggregator import NodeLandscapeAggregator
from mipengine.node_tasks_DTOs import CommonDataElement
from mipengine.node_tasks_DTOs import CommonDataElements


@pytest.fixture(scope="module", autouse=True)
def mock_cdes():
    node_landscape_aggregator = NodeLandscapeAggregator()
    data_models = {
        "test_data_model1:0.1": CommonDataElements(
            values={
                "test_cde1": CommonDataElement(
                    code="test_cde1",
                    label="test cde1",
                    sql_type="int",
                    is_categorical=False,
                    enumerations=None,
                    min=None,
                    max=None,
                ),
                "test_cde2": CommonDataElement(
                    code="test_cde2",
                    label="test cde2",
                    sql_type="real",
                    is_categorical=False,
                    enumerations=None,
                    min=None,
                    max=None,
                ),
                "test_cde3": CommonDataElement(
                    code="test_cde3",
                    label="test cde3",
                    sql_type="text",
                    is_categorical=True,
                    enumerations={"male": "male", "female": "female"},
                    min=None,
                    max=None,
                ),
                "test_cde4": CommonDataElement(
                    code="test_cde4",
                    label="test cde4",
                    sql_type="text",
                    is_categorical=False,
                    min=None,
                    max=None,
                ),
                "test_cde5": CommonDataElement(
                    code="test_cde5",
                    label="test cde5",
                    sql_type="int",
                    is_categorical=True,
                    enumerations={
                        "1": "1",
                        "2": "2",
                    },
                    min=None,
                    max=None,
                ),
                "test_cde6": CommonDataElement(
                    code="test_cde6",
                    label="test cde6",
                    sql_type="text",
                    is_categorical=True,
                    enumerations={"male": "male", "female": "female", "Other": "Other"},
                    min=None,
                    max=None,
                ),
            }
        ),
        "test_data_model2:0.1": CommonDataElements(
            values={
                "test_cde1": CommonDataElement(
                    code="test_cde1",
                    label="test cde1",
                    sql_type="int",
                    is_categorical=False,
                    enumerations=None,
                    min=None,
                    max=None,
                ),
                "test_cde2": CommonDataElement(
                    code="test_cde2",
                    label="test cde2",
                    sql_type="real",
                    is_categorical=False,
                    enumerations=None,
                    min=None,
                    max=None,
                ),
                "test_cde3": CommonDataElement(
                    code="test_cde3",
                    label="test cde3",
                    sql_type="text",
                    is_categorical=True,
                    enumerations={"male": "male", "female": "female"},
                    min=None,
                    max=None,
                ),
            }
        ),
    }

<<<<<<< HEAD
    node_landscape_aggregator._node_registry.nodes = data_models
=======
    node_landscape_aggregator._data_model_registry.data_models = data_models
>>>>>>> f337d1e9

    with patch(
        "mipengine.controller.api.validator.node_landscape_aggregator",
        node_landscape_aggregator,
    ):
        yield


@pytest.fixture()
def available_datasets_per_data_model():
    d = {
        "test_data_model1:0.1": ["test_dataset1", "test_dataset2"],
        "test_data_model2:0.1": ["test_dataset2", "test_dataset3"],
    }
    return d


@pytest.fixture(scope="module", autouse=True)
def mock_algorithms_specs():
    algorithms_specifications = AlgorithmsSpecifications()
    algorithms_specifications.enabled_algorithms = {
        "test_algorithm1": AlgorithmSpecifications(
            name="test algorithm1",
            desc="test algorithm1",
            label="test algorithm1",
            enabled=True,
            inputdata=InputDataSpecifications(
                x=InputDataSpecification(
                    label="features",
                    desc="Features",
                    types=["real"],
                    stattypes=["numerical"],
                    notblank=True,
                    multiple=True,
                    enumslen=None,
                ),
                y=InputDataSpecification(
                    label="target",
                    desc="Target variable",
                    types=["text"],
                    stattypes=["nominal"],
                    notblank=True,
                    multiple=False,
                    enumslen=2,
                ),
            ),
            parameters={
                "parameter1": ParameterSpecification(
                    label="paremeter1",
                    desc="parameter 1",
                    type="real",
                    notblank=True,
                    multiple=True,
                    default=1,
                    enums=[1, 2, 3],
                ),
                "parameter2": ParameterSpecification(
                    label="paremeter2",
                    desc="parameter 2",
                    type="int",
                    notblank=False,
                    multiple=False,
                    default=None,
                    min=2,
                    max=5,
                ),
                "parameter3": ParameterSpecification(
                    label="paremeter3",
                    desc="parameter 3",
                    type="text",
                    notblank=False,
                    multiple=False,
                    default=None,
                ),
                "parameter4": ParameterSpecification(
                    label="paremeter4",
                    desc="parameter 4",
                    type="int",
                    notblank=False,
                    multiple=True,
                    default=1,
                ),
            },
            flags={"formula": False},
        ),
        "algorithm_without_y": AlgorithmSpecifications(
            name="algorithm_without_y",
            desc="algorithm_without_y",
            label="algorithm_without_y",
            enabled=True,
            inputdata=InputDataSpecifications(
                x=InputDataSpecification(
                    label="features",
                    desc="Features",
                    types=["real"],
                    stattypes=["numerical"],
                    notblank=True,
                    multiple=True,
                    enumslen=None,
                ),
            ),
        ),
        "algorithm_without_x": AlgorithmSpecifications(
            name="algorithm_without_x",
            desc="algorithm_without_x",
            label="algorithm_without_x",
            enabled=True,
            inputdata=InputDataSpecifications(
                y=InputDataSpecification(
                    label="features",
                    desc="Features",
                    types=["real"],
                    stattypes=["numerical"],
                    notblank=True,
                    multiple=True,
                    enumslen=None,
                ),
            ),
        ),
    }

    with patch(
        "mipengine.controller.api.validator.algorithms_specifications",
        algorithms_specifications,
    ):
        yield


def get_parametrization_list_success_cases():
    parametrization_list = [
        (
            "test_algorithm1",
            AlgorithmRequestDTO(
                inputdata=AlgorithmInputDataDTO(
                    data_model="test_data_model1:0.1",
                    datasets=["test_dataset1", "test_dataset2"],
                    x=["test_cde1", "test_cde2"],
                    y=["test_cde3"],
                ),
                parameters={"parameter1": [1, 3], "parameter2": 3},
            ),
        ),
        (
            "test_algorithm1",
            AlgorithmRequestDTO(
                inputdata=AlgorithmInputDataDTO(
                    data_model="test_data_model2:0.1",
                    datasets=["test_dataset2", "test_dataset3"],
                    x=["test_cde1"],
                    y=["test_cde3"],
                ),
                parameters={"parameter1": [1, 3], "parameter2": 3},
            ),
        ),
        (
            "algorithm_without_x",
            AlgorithmRequestDTO(
                inputdata=AlgorithmInputDataDTO(
                    data_model="test_data_model2:0.1",
                    datasets=["test_dataset2", "test_dataset3"],
                    y=["test_cde1"],
                ),
            ),
        ),
        (
            "algorithm_without_y",
            AlgorithmRequestDTO(
                inputdata=AlgorithmInputDataDTO(
                    data_model="test_data_model2:0.1",
                    datasets=["test_dataset2", "test_dataset3"],
                    x=["test_cde1"],
                ),
            ),
        ),
    ]
    return parametrization_list


@pytest.mark.parametrize(
    "algorithm_name, request_dto", get_parametrization_list_success_cases()
)
def test_validate_algorithm_success(
    algorithm_name, request_dto, available_datasets_per_data_model
):
    validate_algorithm_request(
        algorithm_name=algorithm_name,
        algorithm_request_dto=request_dto,
        available_datasets_per_data_model=available_datasets_per_data_model,
    )


def get_parametrization_list_exception_cases():
    parametrization_list = [
        (
            "non_existing_algorithm",
            AlgorithmRequestDTO(
                inputdata=AlgorithmInputDataDTO(
                    data_model="test_data_model1:0.1",
                    datasets=["test_data"],
                    x=["lefthippocampus", "righthippocampus"],
                    y=["alzheimerbroadcategory_bin"],
                )
            ),
            (BadRequest, "Algorithm .* does not exist."),
        ),
        (
            "test_algorithm1",
            AlgorithmRequestDTO(
                inputdata=AlgorithmInputDataDTO(
                    data_model="test_data_model1:0.1",
                    datasets=["test_data"],
                    x=["lefthippocampus", "righthippocampus"],
                    y=["alzheimerbroadcategory_bin"],
                )
            ),
            (
                BadUserInput,
                "Datasets:.* could not be found for data_model:.*",
            ),
        ),
        (
            "test_algorithm1",
            AlgorithmRequestDTO(
                inputdata=AlgorithmInputDataDTO(
                    data_model="non_existing",
                    datasets=["test_data"],
                    x=["lefthippocampus", "righthippocampus"],
                    y=["alzheimerbroadcategory_bin"],
                )
            ),
            (BadUserInput, "Data model .* does not exist."),
        ),
        (
            "test_algorithm1",
            AlgorithmRequestDTO(
                inputdata=AlgorithmInputDataDTO(
                    data_model="test_data_model1:0.1",
                    datasets=["non_existing", "non_existing2"],
                    x=["lefthippocampus", "righthippocampus"],
                    y=["alzheimerbroadcategory_bin"],
                )
            ),
            (
                BadUserInput,
                "Datasets:.* could not be found for data_model:.*",
            ),
        ),
        (
            "test_algorithm1",
            AlgorithmRequestDTO(
                inputdata=AlgorithmInputDataDTO(
                    data_model="test_data_model1:0.1",
                    datasets=["test_dataset1"],
                    x=["test_cde1", "test_cde2"],
                    y=["test_cde3", "test_cde2"],
                )
            ),
            (BadUserInput, "Inputdata .* cannot have multiple values."),
        ),
        (
            "test_algorithm1",
            AlgorithmRequestDTO(
                inputdata=AlgorithmInputDataDTO(
                    data_model="test_data_model1:0.1",
                    datasets=["test_dataset1"],
                    x=["test_cde1", "test_cde2"],
                    y=["non_existing"],
                )
            ),
            (BadUserInput, "The CDE .* does not exist in data model .*"),
        ),
        (
            "test_algorithm1",
            AlgorithmRequestDTO(
                inputdata=AlgorithmInputDataDTO(
                    data_model="test_data_model1:0.1",
                    datasets=["test_dataset1"],
                    x=["test_cde1", "test_cde2"],
                    y=["test_cde1"],
                )
            ),
            (BadUserInput, "The CDE .* doesn't have one of the allowed types .*"),
        ),
        (
            "test_algorithm1",
            AlgorithmRequestDTO(
                inputdata=AlgorithmInputDataDTO(
                    data_model="test_data_model1:0.1",
                    datasets=["test_dataset1"],
                    x=["test_cde1", "test_cde2"],
                    y=["test_cde4"],
                )
            ),
            (BadUserInput, "The CDE .* should be categorical."),
        ),
        (
            "test_algorithm1",
            AlgorithmRequestDTO(
                inputdata=AlgorithmInputDataDTO(
                    data_model="test_data_model1:0.1",
                    datasets=["test_dataset1"],
                    x=["test_cde5", "test_cde2"],
                    y=["test_cde3"],
                ),
            ),
            (BadUserInput, "The CDE .* should NOT be categorical."),
        ),
        (
            "test_algorithm1",
            AlgorithmRequestDTO(
                inputdata=AlgorithmInputDataDTO(
                    data_model="test_data_model1:0.1",
                    datasets=["test_dataset1"],
                    x=["test_cde1", "test_cde2"],
                    y=["test_cde6"],
                ),
            ),
            (BadUserInput, "The CDE .* should have .* enumerations."),
        ),
        (
            "test_algorithm1",
            AlgorithmRequestDTO(
                inputdata=AlgorithmInputDataDTO(
                    data_model="test_data_model1:0.1",
                    datasets=["test_dataset1"],
                    x=["test_cde1", "test_cde2"],
                    y=["test_cde3"],
                ),
            ),
            (BadUserInput, "Algorithm parameters not provided."),
        ),
        (
            "test_algorithm1",
            AlgorithmRequestDTO(
                inputdata=AlgorithmInputDataDTO(
                    data_model="test_data_model1:0.1",
                    datasets=["test_dataset1"],
                    x=["test_cde1", "test_cde2"],
                    y=["test_cde3"],
                ),
                parameters={"wrong_parameter": ""},
            ),
            (BadUserInput, "Parameter .* should not be blank."),
        ),
        (
            "test_algorithm1",
            AlgorithmRequestDTO(
                inputdata=AlgorithmInputDataDTO(
                    data_model="test_data_model1:0.1",
                    datasets=["test_dataset1"],
                    x=["test_cde1", "test_cde2"],
                    y=["test_cde3"],
                ),
                parameters={"parameter1": 2},
            ),
            (BadUserInput, "Parameter .* should be a list."),
        ),
        (
            "test_algorithm1",
            AlgorithmRequestDTO(
                inputdata=AlgorithmInputDataDTO(
                    data_model="test_data_model1:0.1",
                    datasets=["test_dataset1"],
                    x=["test_cde1", "test_cde2"],
                    y=["test_cde3"],
                ),
                parameters={"parameter1": [1, 3], "parameter4": [1, 2.3]},
            ),
            (BadUserInput, "Parameter .* values should be of type .*"),
        ),
        (
            "test_algorithm1",
            AlgorithmRequestDTO(
                inputdata=AlgorithmInputDataDTO(
                    data_model="test_data_model1:0.1",
                    datasets=["test_dataset1"],
                    x=["test_cde1", "test_cde2"],
                    y=["test_cde3"],
                ),
                parameters={"parameter1": [1, 3], "parameter2": "wrong"},
            ),
            (BadUserInput, "Parameter .* values should be of type .*"),
        ),
        (
            "test_algorithm1",
            AlgorithmRequestDTO(
                inputdata=AlgorithmInputDataDTO(
                    data_model="test_data_model1:0.1",
                    datasets=["test_dataset1"],
                    x=["test_cde1", "test_cde2"],
                    y=["test_cde3"],
                ),
                parameters={"parameter1": [1, 3], "parameter3": 1},
            ),
            (BadUserInput, "Parameter .* values should be of type .*"),
        ),
        (
            "test_algorithm1",
            AlgorithmRequestDTO(
                inputdata=AlgorithmInputDataDTO(
                    data_model="test_data_model1:0.1",
                    datasets=["test_dataset1"],
                    x=["test_cde1", "test_cde2"],
                    y=["test_cde3"],
                ),
                parameters={"parameter1": [1, 4]},
            ),
            (BadUserInput, "Parameter .* values should be one of the following: .*"),
        ),
        (
            "test_algorithm1",
            AlgorithmRequestDTO(
                inputdata=AlgorithmInputDataDTO(
                    data_model="test_data_model1:0.1",
                    datasets=["test_dataset1"],
                    x=["test_cde1", "test_cde2"],
                    y=["test_cde3"],
                ),
                parameters={"parameter1": [1], "parameter2": 1},
            ),
            (BadUserInput, "Parameter .* values should be greater than .*"),
        ),
        (
            "test_algorithm1",
            AlgorithmRequestDTO(
                inputdata=AlgorithmInputDataDTO(
                    data_model="test_data_model1:0.1",
                    datasets=["test_dataset1"],
                    x=["test_cde1", "test_cde2"],
                    y=["test_cde3"],
                ),
                parameters={"parameter1": [1], "parameter2": 10},
            ),
            (BadUserInput, "Parameter .* values should be less than .*"),
        ),
    ]
    return parametrization_list


@pytest.mark.parametrize(
    "algorithm_name, request_dto, exception", get_parametrization_list_exception_cases()
)
def test_validate_algorithm_exceptions(
    algorithm_name, request_dto, exception, available_datasets_per_data_model
):
    exception_type, exception_message = exception
    with pytest.raises(exception_type, match=exception_message):
        validate_algorithm_request(
            algorithm_name=algorithm_name,
            algorithm_request_dto=request_dto,
            available_datasets_per_data_model=available_datasets_per_data_model,
        )<|MERGE_RESOLUTION|>--- conflicted
+++ resolved
@@ -114,11 +114,7 @@
         ),
     }
 
-<<<<<<< HEAD
-    node_landscape_aggregator._node_registry.nodes = data_models
-=======
     node_landscape_aggregator._data_model_registry.data_models = data_models
->>>>>>> f337d1e9
 
     with patch(
         "mipengine.controller.api.validator.node_landscape_aggregator",
