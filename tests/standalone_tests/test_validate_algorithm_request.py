--- conflicted
+++ resolved
@@ -13,14 +13,7 @@
 from mipengine.controller.api.algorithm_specifications_dtos import ParameterEnumType
 from mipengine.controller.api.algorithm_specifications_dtos import ParameterType
 from mipengine.controller.api.validator import BadRequest
-<<<<<<< HEAD
-from mipengine.controller.api.validator import (
-    InitializationParams as ValidatorInitializationParams,
-)
-from mipengine.controller.api.validator import Validator
-=======
 from mipengine.controller.api.validator import validate_algorithm_request
->>>>>>> 7cf75472
 from mipengine.controller.node_landscape_aggregator import DataModelRegistry
 from mipengine.controller.node_landscape_aggregator import DataModelsCDES
 from mipengine.controller.node_landscape_aggregator import (
@@ -34,19 +27,6 @@
 
 
 @pytest.fixture
-<<<<<<< HEAD
-def validator(node_landscape_aggregator):
-    validator_init_params = ValidatorInitializationParams(
-        node_landscape_aggregator=node_landscape_aggregator,
-        smpc_enabled=False,
-        smpc_optional=False,
-    )
-    return Validator(initialization_params=validator_init_params)
-
-
-@pytest.fixture
-=======
->>>>>>> 7cf75472
 def node_landscape_aggregator():
     node_landscape_aggregator_init_params = NodeLandscapeAggregatorInitParams(
         node_landscape_aggregator_update_interval=0,
@@ -634,17 +614,13 @@
     "algorithm_name, request_dto", get_parametrization_list_success_cases()
 )
 def test_validate_algorithm_success(
-<<<<<<< HEAD
-    algorithm_name, request_dto, available_datasets_per_data_model, validator
-=======
     algorithm_name,
     request_dto,
     available_datasets_per_data_model,
     node_landscape_aggregator,
     algorithms_specs,
->>>>>>> 7cf75472
 ):
-    validator.validate_algorithm_request(
+    validate_algorithm_request(
         algorithm_name=algorithm_name,
         algorithm_request_dto=request_dto,
         available_datasets_per_data_model=available_datasets_per_data_model,
@@ -1046,17 +1022,12 @@
     request_dto,
     exception,
     available_datasets_per_data_model,
-<<<<<<< HEAD
-    node_landscape_aggregator,
-    validator,
-=======
     algorithms_specs,
     node_landscape_aggregator,
->>>>>>> 7cf75472
 ):
     exception_type, exception_message = exception
     with pytest.raises(exception_type, match=exception_message):
-        validator.validate_algorithm_request(
+        validate_algorithm_request(
             algorithm_name=algorithm_name,
             algorithm_request_dto=request_dto,
             available_datasets_per_data_model=available_datasets_per_data_model,
