# type: ignore
from string import Template
from typing import TypeVar
import pickle
import json

import pytest

from mipengine.datatypes import DType
from mipengine.node_tasks_DTOs import (
    ColumnInfo,
    TableInfo,
    TableSchema,
    TableType,
)
from mipengine.udfgen.udfgenerator import (
    Column,
    IOType,
    LiteralArg,
    MergeTensorType,
    RelationArg,
    RelationType,
    ScalarFunction,
    Select,
    StateArg,
    Table,
    TableFunction,
    TensorArg,
    TensorBinaryOp,
    TransferArg,
    UDFBadCall,
    UDFBadDefinition,
    convert_udfgenargs_to_udfargs,
    copy_types_from_udfargs,
    generate_udf_queries,
    get_funcparts_from_udf_registry,
    get_matrix_transpose_template,
    get_tensor_binary_op_template,
    get_udf_templates_using_udfregistry,
    literal,
    map_unknown_to_known_typeparams,
    mapping_inverse,
    mappings_coincide,
    merge_mappings_consistently,
    merge_tensor,
    merge_transfer,
    recursive_repr,
    relation,
    scalar,
    state,
    tensor,
    transfer,
    udf,
    verify_declared_typeparams_match_passed_type,
)
from mipengine.udfgen.udfgenerator import get_main_table_template_name
from mipengine.udfgen_DTOs import UDFExecutionQueries
from mipengine.udfgen_DTOs import UDFOutputTable


@pytest.fixture(autouse=True)
def clear_udf_registry():
    yield
    udf.registry = {}


class TestUDFRegistry:
    @pytest.fixture(scope="class")
    def some_udfregistry(self):
        return {"some_function": lambda: 1}

    def test_get_func_from_udf_registry(self, some_udfregistry):
        funcname = "some_function"
        assert get_funcparts_from_udf_registry(funcname, some_udfregistry)() == 1

    def test_get_func_from_udf_registry_error(self, some_udfregistry):
        with pytest.raises(UDFBadCall) as exc:
            get_funcparts_from_udf_registry(
                funcname="not_there",
                udfregistry=some_udfregistry,
            )
        assert "cannot be found in udf registry" in str(exc)


def test_copy_types_from_udfargs():
    udfgen_args = {
        "a": RelationArg(table_name="A", schema=[]),
        "b": TensorArg(table_name="B", dtype=int, ndims=2),
    }
    udfparams = copy_types_from_udfargs(udfgen_args)
    assert udfparams == {
        "a": relation(schema=[]),
        "b": tensor(dtype=int, ndims=2),
    }


class TestVerifyTypeParams:
    @pytest.fixture(scope="class")
    def passed_type(self):
        class MockPassedType:
            a = 1
            b = 2
            c = 3

        return MockPassedType

    def test_verify_known_params_match_udfarg(self, passed_type):
        known_params = {"a": 1, "b": 2}
        assert (
            verify_declared_typeparams_match_passed_type(known_params, passed_type)
            is None
        )

    def test_verify_known_params_match_udfarg_missmatch_error(self, passed_type):
        known_params = {"a": 10, "b": 2}
        with pytest.raises(UDFBadCall):
            verify_declared_typeparams_match_passed_type(known_params, passed_type)

    def test_verify_known_params_match_udfarg_noattr_error(self, passed_type):
        known_params = {"A": 1, "b": 2}
        with pytest.raises(UDFBadCall):
            verify_declared_typeparams_match_passed_type(known_params, passed_type)


class TestTypeParamInference:
    def test_map_unknown_to_known_typeparams(self):
        unknown_params = {"a": 101, "b": 202}
        known_params = {"a": 1, "b": 2}
        inferred_typeparams = map_unknown_to_known_typeparams(
            unknown_params,
            known_params,
        )
        assert inferred_typeparams == {101: 1, 202: 2}

    def test_map_unknown_to_known_typeparams_error(self):
        unknown_params = {"d": 404, "b": 202}
        known_params = {"a": 1, "b": 2}
        with pytest.raises(ValueError):
            map_unknown_to_known_typeparams(
                unknown_params,
                known_params,
            )


class TestMergeMappings:
    def test_merge_mappings_no_overlap(self):
        mappings = [{"a": 1, "b": 2}, {"c": 3, "d": 4}]
        merged = merge_mappings_consistently(mappings)
        assert merged == {"a": 1, "b": 2, "c": 3, "d": 4}

    def test_merge_mappings_map_overlap(self):
        mappings = [{"a": 1, "b": 2}, {"c": 3, "a": 1}]
        merged = merge_mappings_consistently(mappings)
        assert merged == {"a": 1, "b": 2, "c": 3}

    def test_merge_mappings_error_missmatch(self):
        mappings = [{"a": 1, "b": 2}, {"c": 3, "a": 10}]
        with pytest.raises(ValueError):
            merge_mappings_consistently(mappings)


class TestMappingInverse:
    def test_mapping_inverse_valid(self):
        mapping = {"a": 1, "b": 2}
        assert mapping_inverse(mapping) == {1: "a", 2: "b"}

    def test_mapping_inverse_nvalid(self):
        mapping = {"a": 1, "b": 1}
        with pytest.raises(ValueError):
            mapping_inverse(mapping)


class TestUDFValidation:
    def test_validate_func_as_udf_invalid_input_type(self):
        with pytest.raises(UDFBadDefinition) as exc:

            @udf(x=tensor, return_type=scalar(int))
            def f_invalid_sig(x):
                x = 1
                return x

        assert "Input types of func are not subclasses of InputType" in str(exc)

    def test_validate_func_as_udf_invalid_output_type(self):
        with pytest.raises(UDFBadDefinition) as exc:

            @udf(x=tensor(int, 1), return_type=bool)
            def f_invalid_sig(x):
                x = 1
                return x

        assert "Output type of func is not subclass of OutputType" in str(exc)

    def test_validate_func_as_udf_invalid_expression_in_return_stmt(self):
        with pytest.raises(UDFBadDefinition) as exc:

            @udf(x=tensor(int, 1), return_type=scalar(int))
            def f_invalid_ret_stmt(x):
                x = 1
                return x + 1

        assert "Expression in return statement" in str(exc)

    def test_validate_func_as_udf_invalid_no_return_stmt(self):
        with pytest.raises(UDFBadDefinition) as exc:

            @udf(x=tensor(int, 1), return_type=scalar(int))
            def f_invalid_ret_stmt(x):
                pass

        assert "Return statement not found" in str(exc)

    def test_validate_func_as_udf_invalid_parameter_names(self):
        with pytest.raises(UDFBadDefinition) as exc:

            @udf(y=tensor(int, 1), return_type=scalar(int))
            def f(x):
                return x

        assert "The parameters: y were not provided in the func definition." in str(exc)

    def test_validate_func_as_udf_undeclared_parameter_names(self):
        with pytest.raises(UDFBadDefinition) as exc:

            @udf(y=tensor(int, 1), return_type=scalar(int))
            def f(y, x):
                return x

        assert "The parameters: x were not defined in the decorator." in str(exc)

    def test_validate_func_as_udf_no_return_type(self):
        with pytest.raises(UDFBadDefinition) as exc:

            @udf(x=tensor(int, 1))
            def f(x):
                return x

        assert "No return_type defined." in str(exc)

    def test_validate_func_as_valid_udf_with_state_and_transfer_input(self):
        @udf(
            x=tensor(int, 1),
            y=state(),
            z=transfer(),
            return_type=scalar(int),
        )
        def f(x, y, z):
            return x

        assert udf.registry != {}

    def test_validate_func_as_valid_udf_with_transfer_output(self):
        @udf(x=tensor(int, 1), return_type=transfer())
        def f(x):
            y = {"num": 1}
            return y

        assert udf.registry != {}

    def test_validate_func_as_valid_udf_with_state_output(self):
        @udf(
            x=state(),
            y=transfer(),
            return_type=transfer(),
        )
        def f(x, y):
            y = {"num": 1}
            return y

        assert udf.registry != {}

    def test_validate_func_as_valid_udf_with_merge_transfer_input(self):
        @udf(
            x=state(),
            y=merge_transfer(),
            return_type=state(),
        )
        def f(x, y):
            y = {"num": 1}
            return y

        assert udf.registry != {}

    def test_validate_func_as_valid_udf_with_local_step_logic_and_state_main_return(
        self,
    ):
        @udf(x=state(), y=transfer(), return_type=[state(), transfer()])
        def f(x, y):
            r1 = {"num1": 1}
            r2 = {"num2": 2}
            return r1, r2

        assert udf.registry != {}

    def test_validate_func_as_valid_udf_with_local_step_logic_and_transfer_main_return(
        self,
    ):
        @udf(x=state(), y=transfer(), return_type=[transfer(), state()])
        def f(x, y):
            r1 = {"num1": 1}
            r2 = {"num2": 2}
            return r1, r2

        assert udf.registry != {}

    def test_validate_func_as_valid_udf_with_global_step_logic(self):
        @udf(x=state(), y=merge_transfer(), return_type=[state(), transfer()])
        def f(x, y):
            r1 = {"num1": 1}
            r2 = {"num2": 2}
            return r1, r2

        assert udf.registry != {}

    def test_validate_func_as_invalid_udf_with_tensor_as_sec_return(self):
        with pytest.raises(UDFBadDefinition) as exc:

            @udf(
                x=state(),
                y=merge_transfer(),
                return_type=[state(), tensor(DType.INT, 2)],
            )
            def f(x, y):
                r1 = {"num1": 1}
                r2 = {"num2": 2}
                return r1, r2

        assert (
            "The secondary output types of func are not subclasses of LoopbackOutputType:"
            in str(exc)
        )

    def test_validate_func_as_invalid_udf_with_relation_as_sec_return(self):
        with pytest.raises(UDFBadDefinition) as exc:

            @udf(
                x=state(),
                y=merge_transfer(),
                return_type=[state(), relation(schema=[])],
            )
            def f(x, y):
                r1 = {"num1": 1}
                r2 = {"num2": 2}
                return r1, r2

        assert (
            "The secondary output types of func are not subclasses of LoopbackOutputType:"
            in str(exc)
        )

    def test_validate_func_as_invalid_udf_with_scalar_as_sec_return(self):
        with pytest.raises(UDFBadDefinition) as exc:

            @udf(
                x=state(), y=merge_transfer(), return_type=[state(), scalar(DType.INT)]
            )
            def f(x, y):
                r1 = {"num1": 1}
                r2 = {"num2": 2}
                return r1, r2

        assert (
            "The secondary output types of func are not subclasses of LoopbackOutputType:"
            in str(exc)
        )

    def test_tensors_and_relations(self):
        with pytest.raises(UDFBadDefinition) as exc:

            @udf(
                x=tensor(dtype=int, ndims=1),
                y=relation(schema=[]),
                return_type=scalar(int),
            )
            def f(x, y):
                return x

        assert "tensors and relations" in str(exc)


class TestMappingsCoincide:
    def test_mappings_coincide_true(self):
        map1 = {"a": 1, "b": 2}
        map2 = {"a": 1, "c": 3}
        assert mappings_coincide(map1, map2) is True

    def test_mappings_coincide_false(self):
        map1 = {"a": 1, "b": 2}
        map2 = {"a": 10, "c": 3}
        assert mappings_coincide(map1, map2) is False


def test_constructor_repr():
    class A:
        def __init__(self, a, b) -> None:
            self.a, self.b = a, b

        __repr__ = recursive_repr

    a = A(1, 2)
    assert repr(a) == "A(a=1,b=2)"


def test_tensor_generic():
    DT = TypeVar("DT")
    t = tensor(dtype=DT, ndims=2)
    assert t.is_generic
    assert t.known_typeparams
    assert t.unknown_typeparams


def test_tensor_specific():
    t = tensor(dtype=int, ndims=3)
    assert not t.is_generic
    assert t.known_typeparams
    assert not t.unknown_typeparams


def test_relation_generic():
    S = TypeVar("S")
    r = relation(schema=S)
    assert r.is_generic
    assert not r.known_typeparams
    assert r.unknown_typeparams


def test_relation_specific():
    r = relation(schema=[("c1", int), ("c2", float)])
    assert isinstance(r, RelationType)


def test_literal():
    ltr = literal()
    assert isinstance(ltr, IOType)


def test_scalar():
    s = scalar(dtype=int)
    assert not s.is_generic


def test_tensor_schema():
    t = tensor(dtype=DType.FLOAT, ndims=2)
    assert t.schema == [("dim0", DType.INT), ("dim1", DType.INT), ("val", DType.FLOAT)]


def test_tensor_column_names():
    t = tensor(dtype=DType.FLOAT, ndims=2)
    colnames = t.column_names(prefix="pre")
    assert colnames == ["pre_dim0", "pre_dim1", "pre_val"]


def test_relation_column_names():
    r = relation(schema=[("ci", DType.INT), ("cf", DType.FLOAT), ("cs", DType.STR)])
    colnames = r.column_names(prefix="pre")
    assert colnames == ["pre_ci", "pre_cf", "pre_cs"]


def test_transfer_schema():
    to = transfer()
    assert to.schema == [("transfer", DType.JSON)]


def test_state_schema():
    to = state()
    assert to.schema == [("state", DType.BINARY)]


def test_udf_decorator_already_there():
    @udf(return_type=scalar(int))
    def already_there():
        x = 1
        return x

    with pytest.raises(UDFBadDefinition) as exc:

        @udf(return_type=scalar(int))
        def already_there():
            x = 1
            return x

    assert "already in the udf registry" in str(exc)


def test_convert_udfgenargs_to_udfargs_relation():
    udfgen_posargs = [
        TableInfo(
            name="tab",
            schema_=TableSchema(
                columns=[
                    ColumnInfo(name="c1", dtype=DType.INT),
                    ColumnInfo(name="c2", dtype=DType.FLOAT),
                    ColumnInfo(name="c3", dtype=DType.STR),
                ]
            ),
            type_=TableType.NORMAL,
        )
    ]
    expected_udf_posargs = [
        RelationArg(table_name="tab", schema=[("c1", int), ("c2", float), ("c3", str)])
    ]
    result, _ = convert_udfgenargs_to_udfargs(udfgen_posargs, {})
    assert result == expected_udf_posargs


def test_convert_udfgenargs_to_udfargs_tensor():
    udfgen_posargs = [
        TableInfo(
            name="tab",
            schema_=TableSchema(
                columns=[
                    ColumnInfo(name="node_id", dtype=DType.STR),
                    ColumnInfo(name="dim0", dtype=DType.INT),
                    ColumnInfo(name="dim1", dtype=DType.INT),
                    ColumnInfo(name="val", dtype=DType.FLOAT),
                ]
            ),
            type_=TableType.NORMAL,
        )
    ]
    expected_udf_posargs = [TensorArg(table_name="tab", dtype=float, ndims=2)]
    result, _ = convert_udfgenargs_to_udfargs(udfgen_posargs, {})
    assert result == expected_udf_posargs


def test_convert_udfgenargs_to_udfargs_literal():
    udfgen_posargs = [42]
    expected_udf_posargs = [LiteralArg(value=42)]
    result, _ = convert_udfgenargs_to_udfargs(udfgen_posargs, {})
    assert result == expected_udf_posargs


def test_convert_udfgenargs_to_udfargs_multiple_types():
    udfgen_posargs = [
        TableInfo(
            name="tab",
            schema_=TableSchema(
                columns=[
                    ColumnInfo(name="c1", dtype=DType.INT),
                    ColumnInfo(name="c2", dtype=DType.FLOAT),
                    ColumnInfo(name="c3", dtype=DType.STR),
                ]
            ),
            type_=TableType.NORMAL,
        ),
        TableInfo(
            name="tab",
            schema_=TableSchema(
                columns=[
                    ColumnInfo(name="node_id", dtype=DType.STR),
                    ColumnInfo(name="dim0", dtype=DType.INT),
                    ColumnInfo(name="dim1", dtype=DType.INT),
                    ColumnInfo(name="val", dtype=DType.FLOAT),
                ]
            ),
            type_=TableType.NORMAL,
        ),
        42,
    ]
    expected_udf_posargs = [
        RelationArg(table_name="tab", schema=[("c1", int), ("c2", float), ("c3", str)]),
        TensorArg(table_name="tab", dtype=float, ndims=2),
        LiteralArg(value=42),
    ]
    result, _ = convert_udfgenargs_to_udfargs(udfgen_posargs, {})
    assert result == expected_udf_posargs


def test_convert_udfgenargs_to_transfer_udfargs():
    udfgen_posargs = [
        TableInfo(
            name="tab",
            schema_=TableSchema(
                columns=[
                    ColumnInfo(name="transfer", dtype=DType.JSON),
                ]
            ),
            type_=TableType.REMOTE,
        ),
    ]
    expected_udf_posargs = [TransferArg(table_name="tab")]
    result, _ = convert_udfgenargs_to_udfargs(udfgen_posargs, {})
    assert result == expected_udf_posargs


def test_convert_udfgenargs_to_state_udfargs():
    udfgen_posargs = [
        TableInfo(
            name="tab",
            schema_=TableSchema(
                columns=[
                    ColumnInfo(name="state", dtype=DType.BINARY),
                ]
            ),
            type_=TableType.NORMAL,
        ),
    ]
    expected_udf_posargs = [StateArg(table_name="tab")]
    result, _ = convert_udfgenargs_to_udfargs(udfgen_posargs, {})
    assert result == expected_udf_posargs


def test_convert_udfgenargs_to_state_udfargs_not_local():
    udfgen_posargs = [
        TableInfo(
            name="tab",
            schema_=TableSchema(
                columns=[
                    ColumnInfo(name="state", dtype=DType.BINARY),
                ]
            ),
            type_=TableType.REMOTE,
        ),
    ]

    with pytest.raises(UDFBadCall):
        convert_udfgenargs_to_udfargs(udfgen_posargs, {})


class TestTensorArgsEquality:
    def test_tensor_args_names_not_equal(self):
        t1 = TensorArg("a", int, 1)
        t2 = TensorArg("b", int, 1)
        assert t1 != t2

    def test_tensor_args_dtypes_not_equal(self):
        t1 = TensorArg("a", int, 1)
        t2 = TensorArg("a", float, 1)
        assert t1 != t2

    def test_tensor_args_ndims_not_equal(self):
        t1 = TensorArg("a", int, 1)
        t2 = TensorArg("a", int, 2)
        assert t1 != t2

    def test_tensor_args_equal(self):
        t1 = TensorArg("a", int, 1)
        t2 = TensorArg("a", int, 1)
        assert t1 == t2

    def test_tensor_args_equal_different_dtype_representation(self):
        t1 = TensorArg("a", int, 1)
        t2 = TensorArg("a", DType.INT, 1)
        assert t1 == t2


class TestRelationArgsEquality:
    def test_relation_args_names_not_equal(self):
        t1 = RelationArg("a", [])
        t2 = RelationArg("b", [])
        assert t1 != t2

    def test_relation_args_schemata_names_not_equal(self):
        t1 = RelationArg("a", [("c1", int), ("c2", int)])
        t2 = RelationArg("a", [("c10", int), ("c2", int)])
        assert t1 != t2

    def test_relation_args_schemata_dtypes_not_equal(self):
        t1 = RelationArg("a", [("c1", int), ("c2", int)])
        t2 = RelationArg("a", [("c1", int), ("c2", float)])
        assert t1 != t2

    def test_relation_args_schemata_lenghts_not_equal(self):
        t1 = RelationArg("a", [("c1", int), ("c2", int)])
        t2 = RelationArg("a", [("c1", int)])
        assert t1 != t2

    def test_relation_args_equal(self):
        t1 = RelationArg("a", [("c1", int), ("c2", int)])
        t2 = RelationArg("a", [("c1", int), ("c2", int)])
        assert t1 == t2


# ~~~~~~~~~~~~~~~~~~~~~~ Test Select AST Node ~~~~~~~~~~~~~~~~ #


def test_column_alias():
    col = Column("very_long_name", alias="name")
    result = col.compile()
    expected = "very_long_name AS name"
    assert result == expected


def test_column_mul():
    col1 = Column("col1", alias="column1")
    col2 = Column("col2", alias="column2")
    prod = col1 * col2
    result = prod.compile()
    expected = "col1 * col2"
    assert result == expected


def test_column_add():
    col1 = Column("col1", alias="column1")
    col2 = Column("col2", alias="column2")
    prod = col1 + col2
    result = prod.compile()
    expected = "col1 + col2"
    assert result == expected


def test_column_sub():
    col1 = Column("col1", alias="column1")
    col2 = Column("col2", alias="column2")
    prod = col1 - col2
    result = prod.compile()
    expected = "col1 - col2"
    assert result == expected


def test_column_div():
    col1 = Column("col1", alias="column1")
    col2 = Column("col2", alias="column2")
    prod = col1 / col2
    result = prod.compile()
    expected = "col1 / col2"
    assert result == expected


def test_column_mul_from_table():
    tab = Table(name="tab", columns=["a", "b"])
    prod = tab.c["a"] * tab.c["b"]
    result = prod.compile()
    expected = "tab.a * tab.b"
    assert result == expected


def test_select_single_table():
    tab = Table(name="a_table", columns=["c1", "c2"])
    sel = Select([tab.c["c1"], tab.c["c2"]], [tab])
    result = sel.compile()
    expected = """\
SELECT
    a_table.c1,
    a_table.c2
FROM
    a_table"""
    assert result == expected


def test_select_two_tables_joined():
    tab1 = Table(name="tab1", columns=["a", "b"])
    tab2 = Table(name="tab2", columns=["c", "d"])
    sel = Select([tab1.c["a"], tab1.c["b"], tab2.c["c"], tab2.c["d"]], [tab1, tab2])
    expected = """\
SELECT
    tab1.a,
    tab1.b,
    tab2.c,
    tab2.d
FROM
    tab1,
    tab2"""
    result = sel.compile()
    assert result == expected


def test_select_join_on_one_column():
    tab1 = Table(name="tab1", columns=["a", "b"])
    tab2 = Table(name="tab2", columns=["c", "b"])
    sel = Select(
        [tab1.c["a"], tab1.c["b"], tab2.c["c"]],
        [tab1, tab2],
        where=[tab1.c["b"] == tab2.c["b"]],
    )
    result = sel.compile()
    expected = """\
SELECT
    tab1.a,
    tab1.b,
    tab2.c
FROM
    tab1,
    tab2
WHERE
    tab1.b=tab2.b"""
    assert result == expected


def test_select_join_on_two_columns():
    tab1 = Table(name="tab1", columns=["a", "b", "c"])
    tab2 = Table(name="tab2", columns=["c", "b", "d"])
    sel = Select(
        [tab1.c["a"], tab1.c["b"], tab1.c["c"], tab2.c["d"]],
        [tab1, tab2],
        where=[tab1.c["b"] == tab2.c["b"], tab1.c["c"] == tab2.c["c"]],
    )
    result = sel.compile()
    expected = """\
SELECT
    tab1.a,
    tab1.b,
    tab1.c,
    tab2.d
FROM
    tab1,
    tab2
WHERE
    tab1.b=tab2.b AND
    tab1.c=tab2.c"""
    assert result == expected


def test_select_star():
    tab1 = Table(name="tab1", columns=["a", "b", "c"])
    sel = Select([Column("*")], [tab1])
    result = sel.compile()
    expected = """\
SELECT
    *
FROM
    tab1"""
    assert result == expected


def test_select_scalar_returning_func():
    tab1 = Table(name="tab1", columns=["a", "b"])
    func = ScalarFunction(name="the_func", columns=[tab1.c["a"], tab1.c["b"]])
    sel = Select([func], [tab1])
    result = sel.compile()
    expected = """\
SELECT
    the_func(tab1.a,tab1.b)
FROM
    tab1"""
    assert result == expected


def test_select_table_returning_func():
    tab = Table(name="tab", columns=["a", "b"])
    func = TableFunction(
        name="the_func", subquery=Select([tab.c["a"], tab.c["b"]], [tab])
    )
    sel = Select([Column("*")], [func])
    result = sel.compile()
    expected = """\
SELECT
    *
FROM
    the_func((
        SELECT
            tab.a,
            tab.b
        FROM
            tab
    ))"""
    assert result == expected


def test_select_star_and_column_from_table_returning_func():
    tab = Table(name="tab", columns=["a", "b"])
    func = TableFunction(
        name="the_func", subquery=Select([tab.c["a"], tab.c["b"]], [tab])
    )
    sel = Select([Column("extra_column"), Column("*")], [func])
    result = sel.compile()
    expected = """\
SELECT
    extra_column,
    *
FROM
    the_func((
        SELECT
            tab.a,
            tab.b
        FROM
            tab
    ))"""
    assert result == expected


def test_select_star_and_aliased_column_from_table_returning_func():
    tab = Table(name="tab", columns=["a", "b"])
    func = TableFunction(
        name="the_func", subquery=Select([tab.c["a"], tab.c["b"]], [tab])
    )
    sel = Select([Column("extra_column", alias="extra"), Column("*")], [func])
    result = sel.compile()
    expected = """\
SELECT
    extra_column AS extra,
    *
FROM
    the_func((
        SELECT
            tab.a,
            tab.b
        FROM
            tab
    ))"""
    assert result == expected


def test_select_table_returning_func_no_args():
    func = TableFunction(name="the_func")
    sel = Select([Column("*")], [func])
    result = sel.compile()
    expected = """\
SELECT
    *
FROM
    the_func()"""
    assert result == expected


def test_select_with_groupby():
    tab = Table(name="tab", columns=["a", "b"])
    func = ScalarFunction(name="the_func", columns=[tab.c["a"]])
    sel = Select([func], tables=[tab], groupby=[tab.c["b"]])
    expected = """\
SELECT
    the_func(tab.a)
FROM
    tab
GROUP BY
    tab.b"""
    result = sel.compile()
    assert result == expected


def test_select_with_groupby_aliased_table():
    tab = Table(name="tab", columns=["a", "b"], alias="the_table")
    func = ScalarFunction(name="the_func", columns=[tab.c["a"]])
    sel = Select([func], tables=[tab], groupby=[tab.c["b"]])
    expected = """\
SELECT
    the_func(the_table.a)
FROM
    tab AS the_table
GROUP BY
    the_table.b"""
    result = sel.compile()
    assert result == expected


def test_select_with_groupby_aliased_column():
    tab = Table(name="tab", columns=["a", "b"], alias="the_table")
    tab.c["b"].alias = "bbb"
    func = ScalarFunction(name="the_func", columns=[tab.c["a"]])
    sel = Select([func], tables=[tab], groupby=[tab.c["b"]])
    expected = """\
SELECT
    the_func(the_table.a)
FROM
    tab AS the_table
GROUP BY
    the_table.b"""
    result = sel.compile()
    assert result == expected


def test_select_with_orderby():
    tab = Table(name="tab", columns=["a", "b"])
    sel = Select([tab.c["a"], tab.c["b"]], [tab], orderby=[tab.c["a"], tab.c["b"]])
    expected = """\
SELECT
    tab.a,
    tab.b
FROM
    tab
ORDER BY
    a,
    b"""
    result = sel.compile()
    assert expected == result


# ~~~~~~~~~~~~~~~~~~~~~~ Test UDF Generator ~~~~~~~~~~~~~~~~~~ #


class TestUDFGenBase:
    @pytest.fixture(scope="class")
    def funcname(self, udfregistry):
        assert len(udfregistry) == 1
        return next(iter(udfregistry.keys()))

    @pytest.fixture(scope="class")
    def concrete_udf_def(self, expected_udfdef, expected_udf_output_tables):
        """
        Replaces the udf_name, node_id placeholders in the Template.
        If the udf has loopback tables, it also replaces their names' placeholders.
        """
        template_mapping = {
            "udf_name": "udf_test",
            "node_id": "1",
        }
        for udf_output_table in expected_udf_output_tables:
            tablename_placeholder = udf_output_table["tablename_placeholder"]
            if get_main_table_template_name() in tablename_placeholder:
                continue
            template_mapping[tablename_placeholder] = tablename_placeholder
        return Template(expected_udfdef).substitute(**template_mapping)

    @pytest.fixture(scope="class")
    def concrete_udf_output_tables(self, expected_udf_output_tables):
        """
        Replaces the tablename_placeholder in the Template using the same tablename.
        """
        queries = []
        for output_tables in expected_udf_output_tables:
            template_mapping = {
                output_tables["tablename_placeholder"]: output_tables[
                    "tablename_placeholder"
                ]
            }
            queries.append(
                Template(output_tables["drop_query"]).substitute(**template_mapping)
            )
            queries.append(
                Template(output_tables["create_query"]).substitute(**template_mapping)
            )

        return "\n".join(queries)

    @pytest.fixture(scope="class")
    def concrete_udf_sel(self, expected_udf_output_tables, expected_udfsel):
        """
        The udf definition could contain more than one tablename placeholders.
        The expected_udf_output_tables is used to replace all the necessary fields.
        Just like in the `concrete_udf_output_tables` it replaces the tablename_placeholder
        in the Templates using the same tablename.
        """
        template_mapping = {
            "udf_name": "udf_test",
            "node_id": "1",
        }
        for output_tables in expected_udf_output_tables:
            template_mapping[output_tables["tablename_placeholder"]] = output_tables[
                "tablename_placeholder"
            ]

        return Template(expected_udfsel).substitute(**template_mapping)

    @pytest.fixture(scope="function")
    def create_transfer_table(self, db):
        db.execute(
            "CREATE TABLE test_transfer_table(node_id VARCHAR(500), transfer CLOB)"
        )
        db.execute(
            "INSERT INTO test_transfer_table(node_id, transfer) VALUES(1, '{\"num\":5}')"
        )

    @pytest.fixture(scope="function")
    def create_state_table(self, db):
        state = pickle.dumps({"num": 5}).hex()
        db.execute("CREATE TABLE test_state_table(node_id VARCHAR(500), state BLOB)")
        insert_state = (
            f"INSERT INTO test_state_table(node_id, state) VALUES(1, '{state}')"
        )
        db.execute(insert_state)

    @pytest.fixture(scope="function")
    def create_merge_transfer_table(self, db):
        db.execute(
            "CREATE TABLE test_merge_transfer_table(node_id VARCHAR(500), transfer CLOB)"
        )
        db.execute(
            "INSERT INTO test_merge_transfer_table(node_id, transfer) VALUES(1, '{\"num\":5}')"
        )
        db.execute(
            "INSERT INTO test_merge_transfer_table(node_id, transfer) VALUES(2, '{\"num\":10}')"
        )

    # TODO Should become more dynamic in the future.
    # It should receive a TableInfo object as input and maybe data as well.
    @pytest.fixture(scope="function")
    def create_tensor_table(self, db):
        db.execute(
            "CREATE TABLE tensor_in_db(node_id VARCHAR(500), dim0 INT, dim1 INT, val INT)"
        )
        db.execute(
            "INSERT INTO tensor_in_db(node_id, dim0, dim1, val) VALUES('1', 0, 0, 3)"
        )
        db.execute(
            "INSERT INTO tensor_in_db(node_id, dim0, dim1, val) VALUES('1', 0, 1, 4)"
        )
        db.execute(
            "INSERT INTO tensor_in_db(node_id, dim0, dim1, val) VALUES('1', 0, 2, 7)"
        )


class TestUDFGen_InvalidUDFArgs_NamesMismatch(TestUDFGenBase):
    @pytest.fixture(scope="class")
    def udfregistry(self):
        @udf(
            x=tensor(dtype=int, ndims=1),
            y=tensor(dtype=int, ndims=1),
            z=literal(),
            return_type=scalar(int),
        )
        def f(x, y, z):
            return x

        return udf.registry

    def test_get_udf_templates(self, udfregistry, funcname):
        posargs = [TensorArg("table_name", dtype=int, ndims=1)]
        keywordargs = {"z": LiteralArg(1)}
        with pytest.raises(UDFBadCall) as exc:
            _, _ = get_udf_templates_using_udfregistry(
                funcname, posargs, keywordargs, udfregistry
            )
        assert "UDF argument names do not match UDF parameter names" in str(exc)


class TestUDFGen_InvalidUDFArgs_TransferTableInStateArgument(TestUDFGenBase):
    @pytest.fixture(scope="class")
    def udfregistry(self):
        @udf(
            transfers=state(),
            state=state(),
            return_type=transfer(),
        )
        def f(transfers, state):
            result = {"num": sum}
            return result

        return udf.registry

    def test_get_udf_templates(self, udfregistry, funcname):
        posargs = [
            TableInfo(
                name="test_table_3",
                schema_=TableSchema(
                    columns=[
                        ColumnInfo(name="transfer", dtype=DType.JSON),
                    ]
                ),
                type_=TableType.REMOTE,
            ),
            TableInfo(
                name="test_table_5",
                schema_=TableSchema(
                    columns=[
                        ColumnInfo(name="state", dtype=DType.BINARY),
                    ]
                ),
                type_=TableType.NORMAL,
            ),
        ]
        with pytest.raises(UDFBadCall) as exc:
            _, _ = generate_udf_queries(funcname, posargs, {}, udfregistry)
        assert "should be of type" in str(exc)


class TestUDFGen_InvalidUDFArgs_TensorTableInTransferArgument(TestUDFGenBase):
    @pytest.fixture(scope="class")
    def udfregistry(self):
        @udf(
            transfers=transfer(),
            state=state(),
            return_type=transfer(),
        )
        def f(transfers, state):
            result = {"num": sum}
            return result

        return udf.registry

    def test_get_udf_templates(self, udfregistry, funcname):
        posargs = [
            TableInfo(
                name="tensor_in_db",
                schema_=TableSchema(
                    columns=[
                        ColumnInfo(name="node_id", dtype=DType.STR),
                        ColumnInfo(name="dim0", dtype=DType.INT),
                        ColumnInfo(name="dim1", dtype=DType.INT),
                        ColumnInfo(name="val", dtype=DType.INT),
                    ]
                ),
                type_=TableType.NORMAL,
            ),
            TableInfo(
                name="test_table_5",
                schema_=TableSchema(
                    columns=[
                        ColumnInfo(name="state", dtype=DType.BINARY),
                    ]
                ),
                type_=TableType.NORMAL,
            ),
        ]
        with pytest.raises(UDFBadCall) as exc:
            _, _ = generate_udf_queries(funcname, posargs, {}, udfregistry)
        assert "should be of type" in str(exc)


class TestUDFGen_InvalidUDFArgs_InconsistentTypeVars(TestUDFGenBase):
    @pytest.fixture(scope="class")
    def udfregistry(self):
        T = TypeVar("T")

        @udf(
            x=tensor(dtype=T, ndims=1),
            y=tensor(dtype=T, ndims=1),
            return_type=scalar(T),
        )
        def f(x, y):
            return x

        return udf.registry

    def test_get_udf_templates(self, udfregistry, funcname):
        posargs = [
            TensorArg("table_name1", dtype=int, ndims=1),
            TensorArg("table_name1", dtype=float, ndims=1),
        ]
        keywordargs = {}
        with pytest.raises(ValueError) as e:
            _, _ = get_udf_templates_using_udfregistry(
                funcname,
                posargs,
                keywordargs,
                udfregistry,
            )
        err_msg, *_ = e.value.args
        assert "inconsistent mappings" in err_msg


class TestUDFGen_KW_args_on_tensor_operation:
    def test_generate_udf_queries(self):
        funcname = TensorBinaryOp.MATMUL.name
        posargs = []
        keywordargs = {"Μ": 5, "v": 7}
        with pytest.raises(UDFBadCall) as e:
            _ = generate_udf_queries(
                funcname,
                posargs,
                keywordargs,
            )
        err_msg, *_ = e.value.args
        assert "Keyword args are not supported for tensor operations." in err_msg


class _TestGenerateUDFQueries:
    """
    This class does not run as a test, it's only inherited
    when we want to add a test case for the generate_udf_queries
    """

    @pytest.fixture(scope="class")
    def udfregistry(self):
        raise NotImplementedError

    @pytest.fixture(scope="class")
    def positional_args(self):
        raise NotImplementedError

    @pytest.fixture(scope="class")
    def expected_udfdef(self):
        raise NotImplementedError

    @pytest.fixture(scope="class")
    def expected_udfsel(self):
        raise NotImplementedError

    @pytest.fixture(scope="class")
    def expected_udf_output_tables(self):
        raise NotImplementedError

    @pytest.fixture(scope="class")
    def traceback(self):
        return False

    def test_generate_udf_queries(
        self,
        funcname,
        positional_args,
        expected_udfdef,
        expected_udfsel,
        expected_udf_output_tables,
        traceback,
    ):
        udf_execution_queries = generate_udf_queries(
            funcname, positional_args, {}, traceback=traceback
        )
        if expected_udfdef != "":
            assert (
                udf_execution_queries.udf_definition_query.template == expected_udfdef
            )
        assert udf_execution_queries.udf_select_query.template == expected_udfsel
        for output_table, expected_output_table in zip(
            udf_execution_queries.output_tables, expected_udf_output_tables
        ):
            assert (
                output_table.tablename_placeholder
                == expected_output_table["tablename_placeholder"]
            )
            assert (
                output_table.drop_query.template == expected_output_table["drop_query"]
            )
            assert (
                output_table.create_query.template
                == expected_output_table["create_query"]
            )


class TestUDFGen_TensorToTensor(TestUDFGenBase, _TestGenerateUDFQueries):
    @pytest.fixture(scope="class")
    def udfregistry(self):
        T = TypeVar("T")

        @udf(x=tensor(dtype=T, ndims=2), return_type=tensor(dtype=DType.FLOAT, ndims=2))
        def f(x):
            result = x
            return result

        return udf.registry

    @pytest.fixture(scope="class")
    def positional_args(self):
        return [
            TableInfo(
                name="tensor_in_db",
                schema_=TableSchema(
                    columns=[
                        ColumnInfo(name="node_id", dtype=DType.STR),
                        ColumnInfo(name="dim0", dtype=DType.INT),
                        ColumnInfo(name="dim1", dtype=DType.INT),
                        ColumnInfo(name="val", dtype=DType.INT),
                    ]
                ),
                type_=TableType.NORMAL,
            )
        ]

    @pytest.fixture(scope="class")
    def expected_udfdef(self):
        return """\
CREATE OR REPLACE FUNCTION
$udf_name("x_dim0" INT,"x_dim1" INT,"x_val" INT)
RETURNS
<<<<<<< HEAD
TABLE(dim0 INT,dim1 INT,val DOUBLE)
=======
TABLE("dim0" INT,"dim1" INT,"val" REAL)
>>>>>>> eeb02beb
LANGUAGE PYTHON
{
    import pandas as pd
    import udfio
    x = udfio.from_tensor_table({n: _columns[n] for n in ['x_dim0', 'x_dim1', 'x_val']})
    result = x
    return udfio.as_tensor_table(numpy.array(result))
}"""

    @pytest.fixture(scope="class")
    def expected_udfsel(self):
        return """\
INSERT INTO $main_output_table_name
SELECT
    CAST('$node_id' AS VARCHAR(500)) AS node_id,
    *
FROM
    $udf_name((
        SELECT
            tensor_in_db.dim0,
            tensor_in_db.dim1,
            tensor_in_db.val
        FROM
            tensor_in_db
    ));"""

    @pytest.fixture(scope="class")
    def expected_udf_output_tables(self):
        return [
            {
                "tablename_placeholder": "main_output_table_name",
                "drop_query": "DROP TABLE IF EXISTS $main_output_table_name;",
<<<<<<< HEAD
                "create_query": "CREATE TABLE $main_output_table_name(node_id VARCHAR(500),dim0 INT,dim1 INT,val DOUBLE);",
=======
                "create_query": 'CREATE TABLE $main_output_table_name("node_id" VARCHAR(500),"dim0" INT,"dim1" INT,"val" REAL);',
>>>>>>> eeb02beb
            }
        ]


class TestUDFGen_TensorParameterWithCapitalLetter(
    TestUDFGenBase, _TestGenerateUDFQueries
):
    @pytest.fixture(scope="class")
    def udfregistry(self):
        T = TypeVar("T")

        @udf(X=tensor(dtype=T, ndims=2), return_type=tensor(dtype=DType.FLOAT, ndims=2))
        def f(X):
            result = X
            return result

        return udf.registry

    @pytest.fixture(scope="class")
    def positional_args(self):
        return [
            TableInfo(
                name="tensor_in_db",
                schema_=TableSchema(
                    columns=[
                        ColumnInfo(name="node_id", dtype=DType.STR),
                        ColumnInfo(name="dim0", dtype=DType.INT),
                        ColumnInfo(name="dim1", dtype=DType.INT),
                        ColumnInfo(name="val", dtype=DType.INT),
                    ]
                ),
                type_=TableType.NORMAL,
            )
        ]

    @pytest.fixture(scope="class")
    def expected_udfdef(self):
        return """\
CREATE OR REPLACE FUNCTION
$udf_name("X_dim0" INT,"X_dim1" INT,"X_val" INT)
RETURNS
TABLE("dim0" INT,"dim1" INT,"val" REAL)
LANGUAGE PYTHON
{
    import pandas as pd
    import udfio
    X = udfio.from_tensor_table({n: _columns[n] for n in ['X_dim0', 'X_dim1', 'X_val']})
    result = X
    return udfio.as_tensor_table(numpy.array(result))
}"""

    @pytest.fixture(scope="class")
    def expected_udfsel(self):
        return """\
INSERT INTO $main_output_table_name
SELECT
    CAST('$node_id' AS VARCHAR(500)) AS node_id,
    *
FROM
    $udf_name((
        SELECT
            tensor_in_db.dim0,
            tensor_in_db.dim1,
            tensor_in_db.val
        FROM
            tensor_in_db
    ));"""

    @pytest.fixture(scope="class")
    def expected_udf_output_tables(self):
        return [
            {
                "tablename_placeholder": "main_output_table_name",
                "drop_query": "DROP TABLE IF EXISTS $main_output_table_name;",
                "create_query": 'CREATE TABLE $main_output_table_name("node_id" VARCHAR(500),"dim0" INT,"dim1" INT,"val" REAL);',
            }
        ]

    @pytest.mark.database
    @pytest.mark.usefixtures("use_database", "create_tensor_table")
    def test_udf_with_db(
        self,
        concrete_udf_output_tables,
        concrete_udf_def,
        concrete_udf_sel,
        db,
        create_tensor_table,
    ):
        db.execute(concrete_udf_output_tables)
        db.execute(concrete_udf_def)
        db.execute(concrete_udf_sel)
        output_table_values = db.execute(
            "SELECT * FROM main_output_table_name"
        ).fetchall()
        assert output_table_values == [
            ("1", 0, 0, 3.0),
            ("1", 0, 1, 4.0),
            ("1", 0, 2, 7.0),
        ]


class TestUDFGen_RelationToTensor(TestUDFGenBase, _TestGenerateUDFQueries):
    @pytest.fixture(scope="class")
    def udfregistry(self):
        S = TypeVar("S")

        @udf(r=relation(schema=S), return_type=tensor(dtype=DType.FLOAT, ndims=2))
        def f(r):
            result = r
            return result

        return udf.registry

    @pytest.fixture(scope="class")
    def positional_args(self):
        return [
            TableInfo(
                name="rel_in_db",
                schema_=TableSchema(
                    columns=[
                        ColumnInfo(name="col0", dtype=DType.INT),
                        ColumnInfo(name="col1", dtype=DType.FLOAT),
                        ColumnInfo(name="col2", dtype=DType.STR),
                    ]
                ),
                type_=TableType.NORMAL,
            )
        ]

    @pytest.fixture(scope="class")
    def expected_udfdef(self):
        return """\
CREATE OR REPLACE FUNCTION
<<<<<<< HEAD
$udf_name(r_col0 INT,r_col1 DOUBLE,r_col2 VARCHAR(500))
RETURNS
TABLE(dim0 INT,dim1 INT,val DOUBLE)
=======
$udf_name("r_col0" INT,"r_col1" REAL,"r_col2" VARCHAR(500))
RETURNS
TABLE("dim0" INT,"dim1" INT,"val" REAL)
>>>>>>> eeb02beb
LANGUAGE PYTHON
{
    import pandas as pd
    import udfio
    r = pd.DataFrame({n: _columns[n] for n in ['r_col0', 'r_col1', 'r_col2']})
    result = r
    return udfio.as_tensor_table(numpy.array(result))
}"""

    @pytest.fixture(scope="class")
    def expected_udfsel(self):
        return """\
INSERT INTO $main_output_table_name
SELECT
    CAST('$node_id' AS VARCHAR(500)) AS node_id,
    *
FROM
    $udf_name((
        SELECT
            rel_in_db.col0,
            rel_in_db.col1,
            rel_in_db.col2
        FROM
            rel_in_db
    ));"""

    @pytest.fixture(scope="class")
    def expected_udf_output_tables(self):
        return [
            {
                "tablename_placeholder": "main_output_table_name",
                "drop_query": "DROP TABLE IF EXISTS $main_output_table_name;",
<<<<<<< HEAD
                "create_query": "CREATE TABLE $main_output_table_name(node_id VARCHAR(500),dim0 INT,dim1 INT,val DOUBLE);",
=======
                "create_query": 'CREATE TABLE $main_output_table_name("node_id" VARCHAR(500),"dim0" INT,"dim1" INT,"val" REAL);',
>>>>>>> eeb02beb
            }
        ]


class TestUDFGen_TensorToRelation(TestUDFGenBase, _TestGenerateUDFQueries):
    @pytest.fixture(scope="class")
    def udfregistry(self):
        @udf(
            x=tensor(dtype=int, ndims=1),
            return_type=relation(schema=[("ci", int), ("cf", float)]),
        )
        def f(x):
            return x

        return udf.registry

    @pytest.fixture(scope="class")
    def udf_args(self):
        return {"x": TensorArg(table_name="tensor_in_db", dtype=int, ndims=1)}

    @pytest.fixture(scope="class")
    def positional_args(self):
        return [
            TableInfo(
                name="tensor_in_db",
                schema_=TableSchema(
                    columns=[
                        ColumnInfo(name="node_id", dtype=DType.STR),
                        ColumnInfo(name="dim0", dtype=DType.INT),
                        ColumnInfo(name="val", dtype=DType.INT),
                    ]
                ),
                type_=TableType.NORMAL,
            )
        ]

    @pytest.fixture(scope="class")
    def expected_udfdef(self):
        return """\
CREATE OR REPLACE FUNCTION
$udf_name("x_dim0" INT,"x_val" INT)
RETURNS
<<<<<<< HEAD
TABLE(ci INT,cf DOUBLE)
=======
TABLE("ci" INT,"cf" REAL)
>>>>>>> eeb02beb
LANGUAGE PYTHON
{
    import pandas as pd
    import udfio
    x = udfio.from_tensor_table({n: _columns[n] for n in ['x_dim0', 'x_val']})
    return udfio.as_relational_table(numpy.array(x))
}"""

    @pytest.fixture(scope="class")
    def expected_udfsel(self):
        return """\
INSERT INTO $main_output_table_name
SELECT
    CAST('$node_id' AS VARCHAR(500)) AS node_id,
    *
FROM
    $udf_name((
        SELECT
            tensor_in_db.dim0,
            tensor_in_db.val
        FROM
            tensor_in_db
    ));"""

    @pytest.fixture(scope="class")
    def expected_udf_output_tables(self):
        return [
            {
                "tablename_placeholder": "main_output_table_name",
                "drop_query": "DROP TABLE IF EXISTS $main_output_table_name;",
<<<<<<< HEAD
                "create_query": "CREATE TABLE $main_output_table_name(node_id VARCHAR(500),ci INT,cf DOUBLE);",
=======
                "create_query": 'CREATE TABLE $main_output_table_name("node_id" VARCHAR(500),"ci" INT,"cf" REAL);',
>>>>>>> eeb02beb
            }
        ]


class TestUDFGen_LiteralArgument(TestUDFGenBase, _TestGenerateUDFQueries):
    @pytest.fixture(scope="class")
    def udfregistry(self):
        @udf(
            x=tensor(dtype=DType.INT, ndims=1),
            v=literal(),
            return_type=scalar(dtype=DType.INT),
        )
        def f(x, v):
            result = v
            return result

        return udf.registry

    @pytest.fixture(scope="class")
    def positional_args(self):
        return [
            TableInfo(
                name="the_table",
                schema_=TableSchema(
                    columns=[
                        ColumnInfo(name="row_id", dtype=DType.STR),
                        ColumnInfo(name="dim0", dtype=DType.INT),
                        ColumnInfo(name="val", dtype=DType.INT),
                    ]
                ),
                type_=TableType.NORMAL,
            ),
            42,
        ]

    @pytest.fixture(scope="class")
    def expected_udfdef(self):
        return """\
CREATE OR REPLACE FUNCTION
$udf_name("x_dim0" INT,"x_val" INT)
RETURNS
INT
LANGUAGE PYTHON
{
    import pandas as pd
    import udfio
    x = udfio.from_tensor_table({n: _columns[n] for n in ['x_dim0', 'x_val']})
    v = 42
    result = v
    return result
}"""

    @pytest.fixture(scope="class")
    def expected_udfsel(self):
        return """\
INSERT INTO $main_output_table_name
SELECT
    $udf_name(the_table.dim0,the_table.val)
FROM
    the_table;"""

    @pytest.fixture(scope="class")
    def expected_udf_output_tables(self):
        return [
            {
                "tablename_placeholder": "main_output_table_name",
                "drop_query": "DROP TABLE IF EXISTS $main_output_table_name;",
                "create_query": 'CREATE TABLE $main_output_table_name("result" INT);',
            }
        ]


class TestUDFGen_ManyLiteralArguments(TestUDFGenBase, _TestGenerateUDFQueries):
    @pytest.fixture(scope="class")
    def udfregistry(self):
        @udf(
            x=tensor(dtype=DType.INT, ndims=1),
            v=literal(),
            w=literal(),
            return_type=scalar(dtype=DType.INT),
        )
        def f(x, v, w):
            result = v + w
            return result

        return udf.registry

    @pytest.fixture(scope="class")
    def positional_args(self):
        return [
            TableInfo(
                name="tensor_in_db",
                schema_=TableSchema(
                    columns=[
                        ColumnInfo(name="row_id", dtype=DType.STR),
                        ColumnInfo(name="dim0", dtype=DType.INT),
                        ColumnInfo(name="val", dtype=DType.INT),
                    ]
                ),
                type_=TableType.NORMAL,
            ),
            42,
            24,
        ]

    @pytest.fixture(scope="class")
    def expected_udfdef(self):
        return """\
CREATE OR REPLACE FUNCTION
$udf_name("x_dim0" INT,"x_val" INT)
RETURNS
INT
LANGUAGE PYTHON
{
    import pandas as pd
    import udfio
    x = udfio.from_tensor_table({n: _columns[n] for n in ['x_dim0', 'x_val']})
    v = 42
    w = 24
    result = v + w
    return result
}"""

    @pytest.fixture(scope="class")
    def expected_udfsel(self):
        return """\
INSERT INTO $main_output_table_name
SELECT
    $udf_name(tensor_in_db.dim0,tensor_in_db.val)
FROM
    tensor_in_db;"""

    @pytest.fixture(scope="class")
    def expected_udf_output_tables(self):
        return [
            {
                "tablename_placeholder": "main_output_table_name",
                "drop_query": "DROP TABLE IF EXISTS $main_output_table_name;",
                "create_query": 'CREATE TABLE $main_output_table_name("result" INT);',
            }
        ]


class TestUDFGen_NoArguments(TestUDFGenBase, _TestGenerateUDFQueries):
    @pytest.fixture(scope="class")
    def udfregistry(self):
        @udf(
            return_type=tensor(dtype=int, ndims=1),
        )
        def f():
            x = [1, 2, 3]
            return x

        return udf.registry

    @pytest.fixture(scope="class")
    def positional_args(self):
        return []

    @pytest.fixture(scope="class")
    def expected_udfdef(self):
        return """\
CREATE OR REPLACE FUNCTION
$udf_name()
RETURNS
TABLE("dim0" INT,"val" INT)
LANGUAGE PYTHON
{
    import pandas as pd
    import udfio
    x = [1, 2, 3]
    return udfio.as_tensor_table(numpy.array(x))
}"""

    @pytest.fixture(scope="class")
    def expected_udfsel(self):
        return """\
INSERT INTO $main_output_table_name
SELECT
    CAST('$node_id' AS VARCHAR(500)) AS node_id,
    *
FROM
    $udf_name();"""

    @pytest.fixture(scope="class")
    def expected_udf_output_tables(self):
        return [
            {
                "tablename_placeholder": "main_output_table_name",
                "drop_query": "DROP TABLE IF EXISTS $main_output_table_name;",
                "create_query": 'CREATE TABLE $main_output_table_name("node_id" VARCHAR(500),"dim0" INT,"val" INT);',
            }
        ]


class TestUDFGen_RelationInExcludeRowId(TestUDFGenBase, _TestGenerateUDFQueries):
    @pytest.fixture(scope="class")
    def udfregistry(self):
        S = TypeVar("S")

        @udf(r=relation(schema=S), return_type=tensor(dtype=DType.FLOAT, ndims=2))
        def f(r):
            result = r
            return result

        return udf.registry

    @pytest.fixture(scope="class")
    def positional_args(self):
        return [
            TableInfo(
                name="rel_in_db",
                schema_=TableSchema(
                    columns=[
                        ColumnInfo(name="row_id", dtype=DType.STR),
                        ColumnInfo(name="c0", dtype=DType.INT),
                        ColumnInfo(name="c1", dtype=DType.FLOAT),
                        ColumnInfo(name="c2", dtype=DType.STR),
                    ]
                ),
                type_=TableType.NORMAL,
            )
        ]

    @pytest.fixture(scope="class")
    def expected_udfdef(self):
        return """\
CREATE OR REPLACE FUNCTION
<<<<<<< HEAD
$udf_name(r_c0 INT,r_c1 DOUBLE,r_c2 VARCHAR(500))
RETURNS
TABLE(dim0 INT,dim1 INT,val DOUBLE)
=======
$udf_name("r_c0" INT,"r_c1" REAL,"r_c2" VARCHAR(500))
RETURNS
TABLE("dim0" INT,"dim1" INT,"val" REAL)
>>>>>>> eeb02beb
LANGUAGE PYTHON
{
    import pandas as pd
    import udfio
    r = pd.DataFrame({n: _columns[n] for n in ['r_c0', 'r_c1', 'r_c2']})
    result = r
    return udfio.as_tensor_table(numpy.array(result))
}"""

    @pytest.fixture(scope="class")
    def expected_udfsel(self):
        return """\
INSERT INTO $main_output_table_name
SELECT
    CAST('$node_id' AS VARCHAR(500)) AS node_id,
    *
FROM
    $udf_name((
        SELECT
            rel_in_db.c0,
            rel_in_db.c1,
            rel_in_db.c2
        FROM
            rel_in_db
    ));"""

    @pytest.fixture(scope="class")
    def expected_udf_output_tables(self):
        return [
            {
                "tablename_placeholder": "main_output_table_name",
                "drop_query": "DROP TABLE IF EXISTS $main_output_table_name;",
<<<<<<< HEAD
                "create_query": "CREATE TABLE $main_output_table_name(node_id VARCHAR(500),dim0 INT,dim1 INT,val DOUBLE);",
=======
                "create_query": 'CREATE TABLE $main_output_table_name("node_id" VARCHAR(500),"dim0" INT,"dim1" INT,"val" REAL);',
>>>>>>> eeb02beb
            }
        ]


class TestUDFGen_UnknownReturnDimensions(TestUDFGenBase, _TestGenerateUDFQueries):
    @pytest.fixture(scope="class")
    def udfregistry(self):
        T = TypeVar("S")
        N = TypeVar("N")

        @udf(t=tensor(dtype=T, ndims=N), return_type=tensor(dtype=T, ndims=N))
        def f(t):
            result = t
            return result

        return udf.registry

    @pytest.fixture(scope="class")
    def positional_args(self):
        return [
            TableInfo(
                name="tens_in_db",
                schema_=TableSchema(
                    columns=[
                        ColumnInfo(name="row_id", dtype=DType.STR),
                        ColumnInfo(name="dim0", dtype=DType.INT),
                        ColumnInfo(name="dim1", dtype=DType.INT),
                        ColumnInfo(name="val", dtype=DType.INT),
                    ]
                ),
                type_=TableType.NORMAL,
            )
        ]

    @pytest.fixture(scope="class")
    def expected_udfdef(self):
        return """\
CREATE OR REPLACE FUNCTION
$udf_name("t_dim0" INT,"t_dim1" INT,"t_val" INT)
RETURNS
TABLE("dim0" INT,"dim1" INT,"val" INT)
LANGUAGE PYTHON
{
    import pandas as pd
    import udfio
    t = udfio.from_tensor_table({n: _columns[n] for n in ['t_dim0', 't_dim1', 't_val']})
    result = t
    return udfio.as_tensor_table(numpy.array(result))
}"""

    @pytest.fixture(scope="class")
    def expected_udfsel(self):
        return """\
INSERT INTO $main_output_table_name
SELECT
    CAST('$node_id' AS VARCHAR(500)) AS node_id,
    *
FROM
    $udf_name((
        SELECT
            tens_in_db.dim0,
            tens_in_db.dim1,
            tens_in_db.val
        FROM
            tens_in_db
    ));"""

    @pytest.fixture(scope="class")
    def expected_udf_output_tables(self):
        return [
            {
                "tablename_placeholder": "main_output_table_name",
                "drop_query": "DROP TABLE IF EXISTS $main_output_table_name;",
                "create_query": 'CREATE TABLE $main_output_table_name("node_id" VARCHAR(500),"dim0" INT,"dim1" INT,"val" INT);',
            }
        ]


class TestUDFGen_TwoTensors1DReturnTable(TestUDFGenBase, _TestGenerateUDFQueries):
    @pytest.fixture(scope="class")
    def udfregistry(self):
        @udf(
            x=tensor(dtype=int, ndims=1),
            y=tensor(dtype=int, ndims=1),
            return_type=tensor(dtype=int, ndims=1),
        )
        def f(x, y):
            result = x - y
            return result

        return udf.registry

    @pytest.fixture(scope="class")
    def positional_args(self):
        return [
            TableInfo(
                name="tens0",
                schema_=TableSchema(
                    columns=[
                        ColumnInfo(name="row_id", dtype=DType.STR),
                        ColumnInfo(name="dim0", dtype=DType.INT),
                        ColumnInfo(name="val", dtype=DType.INT),
                    ]
                ),
                type_=TableType.NORMAL,
            ),
            TableInfo(
                name="tens1",
                schema_=TableSchema(
                    columns=[
                        ColumnInfo(name="row_id", dtype=DType.STR),
                        ColumnInfo(name="dim0", dtype=DType.INT),
                        ColumnInfo(name="val", dtype=DType.INT),
                    ]
                ),
                type_=TableType.NORMAL,
            ),
        ]

    @pytest.fixture(scope="class")
    def expected_udfdef(self):
        return """\
CREATE OR REPLACE FUNCTION
$udf_name("x_dim0" INT,"x_val" INT,"y_dim0" INT,"y_val" INT)
RETURNS
TABLE("dim0" INT,"val" INT)
LANGUAGE PYTHON
{
    import pandas as pd
    import udfio
    x = udfio.from_tensor_table({n: _columns[n] for n in ['x_dim0', 'x_val']})
    y = udfio.from_tensor_table({n: _columns[n] for n in ['y_dim0', 'y_val']})
    result = x - y
    return udfio.as_tensor_table(numpy.array(result))
}"""

    @pytest.fixture(scope="class")
    def expected_udfsel(self):
        return """\
INSERT INTO $main_output_table_name
SELECT
    CAST('$node_id' AS VARCHAR(500)) AS node_id,
    *
FROM
    $udf_name((
        SELECT
            tens0.dim0,
            tens0.val,
            tens1.dim0,
            tens1.val
        FROM
            tens0,
            tens1
        WHERE
            tens0.dim0=tens1.dim0
    ));"""

    @pytest.fixture(scope="class")
    def expected_udf_output_tables(self):
        return [
            {
                "tablename_placeholder": "main_output_table_name",
                "drop_query": "DROP TABLE IF EXISTS $main_output_table_name;",
                "create_query": 'CREATE TABLE $main_output_table_name("node_id" VARCHAR(500),"dim0" INT,"val" INT);',
            }
        ]


class TestUDFGen_ThreeTensors1DReturnTable(TestUDFGenBase, _TestGenerateUDFQueries):
    @pytest.fixture(scope="class")
    def udfregistry(self):
        @udf(
            x=tensor(dtype=int, ndims=1),
            y=tensor(dtype=int, ndims=1),
            z=tensor(dtype=int, ndims=1),
            return_type=tensor(dtype=int, ndims=1),
        )
        def f(x, y, z):
            result = x + y + z
            return result

        return udf.registry

    @pytest.fixture(scope="class")
    def positional_args(self):
        return [
            TableInfo(
                name="tens0",
                schema_=TableSchema(
                    columns=[
                        ColumnInfo(name="row_id", dtype=DType.STR),
                        ColumnInfo(name="dim0", dtype=DType.INT),
                        ColumnInfo(name="val", dtype=DType.INT),
                    ]
                ),
                type_=TableType.NORMAL,
            ),
            TableInfo(
                name="tens1",
                schema_=TableSchema(
                    columns=[
                        ColumnInfo(name="row_id", dtype=DType.STR),
                        ColumnInfo(name="dim0", dtype=DType.INT),
                        ColumnInfo(name="val", dtype=DType.INT),
                    ]
                ),
                type_=TableType.NORMAL,
            ),
            TableInfo(
                name="tens2",
                schema_=TableSchema(
                    columns=[
                        ColumnInfo(name="row_id", dtype=DType.STR),
                        ColumnInfo(name="dim0", dtype=DType.INT),
                        ColumnInfo(name="val", dtype=DType.INT),
                    ]
                ),
                type_=TableType.NORMAL,
            ),
        ]

    @pytest.fixture(scope="class")
    def expected_udfdef(self):
        return """\
CREATE OR REPLACE FUNCTION
$udf_name("x_dim0" INT,"x_val" INT,"y_dim0" INT,"y_val" INT,"z_dim0" INT,"z_val" INT)
RETURNS
TABLE("dim0" INT,"val" INT)
LANGUAGE PYTHON
{
    import pandas as pd
    import udfio
    x = udfio.from_tensor_table({n: _columns[n] for n in ['x_dim0', 'x_val']})
    y = udfio.from_tensor_table({n: _columns[n] for n in ['y_dim0', 'y_val']})
    z = udfio.from_tensor_table({n: _columns[n] for n in ['z_dim0', 'z_val']})
    result = x + y + z
    return udfio.as_tensor_table(numpy.array(result))
}"""

    @pytest.fixture(scope="class")
    def expected_udfsel(self):
        return """\
INSERT INTO $main_output_table_name
SELECT
    CAST('$node_id' AS VARCHAR(500)) AS node_id,
    *
FROM
    $udf_name((
        SELECT
            tens0.dim0,
            tens0.val,
            tens1.dim0,
            tens1.val,
            tens2.dim0,
            tens2.val
        FROM
            tens0,
            tens1,
            tens2
        WHERE
            tens0.dim0=tens1.dim0 AND
            tens0.dim0=tens2.dim0
    ));"""

    @pytest.fixture(scope="class")
    def expected_udf_output_tables(self):
        return [
            {
                "tablename_placeholder": "main_output_table_name",
                "drop_query": "DROP TABLE IF EXISTS $main_output_table_name;",
                "create_query": 'CREATE TABLE $main_output_table_name("node_id" VARCHAR(500),"dim0" INT,"val" INT);',
            }
        ]


class TestUDFGen_ThreeTensors2DReturnTable(TestUDFGenBase, _TestGenerateUDFQueries):
    @pytest.fixture(scope="class")
    def udfregistry(self):
        @udf(
            x=tensor(dtype=int, ndims=2),
            y=tensor(dtype=int, ndims=2),
            z=tensor(dtype=int, ndims=2),
            return_type=tensor(dtype=int, ndims=2),
        )
        def f(x, y, z):
            result = x + y + z
            return result

        return udf.registry

    @pytest.fixture(scope="class")
    def positional_args(self):
        return [
            TableInfo(
                name="tens0",
                schema_=TableSchema(
                    columns=[
                        ColumnInfo(name="row_id", dtype=DType.STR),
                        ColumnInfo(name="dim0", dtype=DType.INT),
                        ColumnInfo(name="dim1", dtype=DType.INT),
                        ColumnInfo(name="val", dtype=DType.INT),
                    ]
                ),
                type_=TableType.NORMAL,
            ),
            TableInfo(
                name="tens1",
                schema_=TableSchema(
                    columns=[
                        ColumnInfo(name="row_id", dtype=DType.STR),
                        ColumnInfo(name="dim0", dtype=DType.INT),
                        ColumnInfo(name="dim1", dtype=DType.INT),
                        ColumnInfo(name="val", dtype=DType.INT),
                    ]
                ),
                type_=TableType.NORMAL,
            ),
            TableInfo(
                name="tens2",
                schema_=TableSchema(
                    columns=[
                        ColumnInfo(name="row_id", dtype=DType.STR),
                        ColumnInfo(name="dim0", dtype=DType.INT),
                        ColumnInfo(name="dim1", dtype=DType.INT),
                        ColumnInfo(name="val", dtype=DType.INT),
                    ]
                ),
                type_=TableType.NORMAL,
            ),
        ]

    @pytest.fixture(scope="class")
    def expected_udfdef(self):
        return """\
CREATE OR REPLACE FUNCTION
$udf_name("x_dim0" INT,"x_dim1" INT,"x_val" INT,"y_dim0" INT,"y_dim1" INT,"y_val" INT,"z_dim0" INT,"z_dim1" INT,"z_val" INT)
RETURNS
TABLE("dim0" INT,"dim1" INT,"val" INT)
LANGUAGE PYTHON
{
    import pandas as pd
    import udfio
    x = udfio.from_tensor_table({n: _columns[n] for n in ['x_dim0', 'x_dim1', 'x_val']})
    y = udfio.from_tensor_table({n: _columns[n] for n in ['y_dim0', 'y_dim1', 'y_val']})
    z = udfio.from_tensor_table({n: _columns[n] for n in ['z_dim0', 'z_dim1', 'z_val']})
    result = x + y + z
    return udfio.as_tensor_table(numpy.array(result))
}"""

    @pytest.fixture(scope="class")
    def expected_udfsel(self):
        return """\
INSERT INTO $main_output_table_name
SELECT
    CAST('$node_id' AS VARCHAR(500)) AS node_id,
    *
FROM
    $udf_name((
        SELECT
            tens0.dim0,
            tens0.dim1,
            tens0.val,
            tens1.dim0,
            tens1.dim1,
            tens1.val,
            tens2.dim0,
            tens2.dim1,
            tens2.val
        FROM
            tens0,
            tens1,
            tens2
        WHERE
            tens0.dim0=tens1.dim0 AND
            tens0.dim1=tens1.dim1 AND
            tens0.dim0=tens2.dim0 AND
            tens0.dim1=tens2.dim1
    ));"""

    @pytest.fixture(scope="class")
    def expected_udf_output_tables(self):
        return [
            {
                "tablename_placeholder": "main_output_table_name",
                "drop_query": "DROP TABLE IF EXISTS $main_output_table_name;",
                "create_query": 'CREATE TABLE $main_output_table_name("node_id" VARCHAR(500),"dim0" INT,"dim1" INT,"val" INT);',
            }
        ]


class TestUDFGen_TwoTensors1DReturnScalar(TestUDFGenBase, _TestGenerateUDFQueries):
    @pytest.fixture(scope="class")
    def udfregistry(self):
        T = TypeVar("T")
        N = TypeVar("N")

        @udf(x=tensor(T, N), y=tensor(T, N), return_type=scalar(float))
        def f(x, y):
            result = sum(x - y)
            return result

        return udf.registry

    @pytest.fixture(scope="class")
    def udf_args(self):
        return {
            "x": TensorArg(table_name="tens0", dtype=int, ndims=1),
            "y": TensorArg(table_name="tens1", dtype=int, ndims=1),
        }

    @pytest.fixture(scope="class")
    def positional_args(self):
        return [
            TableInfo(
                name="tens0",
                schema_=TableSchema(
                    columns=[
                        ColumnInfo(name="row_id", dtype=DType.STR),
                        ColumnInfo(name="dim0", dtype=DType.INT),
                        ColumnInfo(name="val", dtype=DType.INT),
                    ]
                ),
                type_=TableType.NORMAL,
            ),
            TableInfo(
                name="tens1",
                schema_=TableSchema(
                    columns=[
                        ColumnInfo(name="row_id", dtype=DType.STR),
                        ColumnInfo(name="dim0", dtype=DType.INT),
                        ColumnInfo(name="val", dtype=DType.INT),
                    ]
                ),
                type_=TableType.NORMAL,
            ),
        ]

    @pytest.fixture(scope="class")
    def expected_udfdef(self):
        return """\
CREATE OR REPLACE FUNCTION
$udf_name("x_dim0" INT,"x_val" INT,"y_dim0" INT,"y_val" INT)
RETURNS
DOUBLE
LANGUAGE PYTHON
{
    import pandas as pd
    import udfio
    x = udfio.from_tensor_table({n: _columns[n] for n in ['x_dim0', 'x_val']})
    y = udfio.from_tensor_table({n: _columns[n] for n in ['y_dim0', 'y_val']})
    result = sum(x - y)
    return result
}"""

    @pytest.fixture(scope="class")
    def expected_udfsel(self):
        return """\
INSERT INTO $main_output_table_name
SELECT
    $udf_name(tens0.dim0,tens0.val,tens1.dim0,tens1.val)
FROM
    tens0,
    tens1
WHERE
    tens0.dim0=tens1.dim0;"""

    @pytest.fixture(scope="class")
    def expected_udf_output_tables(self):
        return [
            {
                "tablename_placeholder": "main_output_table_name",
                "drop_query": "DROP TABLE IF EXISTS $main_output_table_name;",
<<<<<<< HEAD
                "create_query": "CREATE TABLE $main_output_table_name(result DOUBLE);",
=======
                "create_query": 'CREATE TABLE $main_output_table_name("result" REAL);',
>>>>>>> eeb02beb
            }
        ]


class TestUDFGen_SQLTensorMultOut1D(TestUDFGenBase, _TestGenerateUDFQueries):
    @pytest.fixture(scope="class")
    def funcname(self):
        return TensorBinaryOp.MATMUL.name

    @pytest.fixture(scope="class")
    def positional_args(self):
        return [
            TableInfo(
                name="tensor1",
                schema_=TableSchema(
                    columns=[
                        ColumnInfo(name="node_id", dtype=DType.STR),
                        ColumnInfo(name="dim0", dtype=DType.INT),
                        ColumnInfo(name="dim1", dtype=DType.INT),
                        ColumnInfo(name="val", dtype=DType.INT),
                    ]
                ),
                type_=TableType.NORMAL,
            ),
            TableInfo(
                name="tensor2",
                schema_=TableSchema(
                    columns=[
                        ColumnInfo(name="node_id", dtype=DType.STR),
                        ColumnInfo(name="dim0", dtype=DType.INT),
                        ColumnInfo(name="val", dtype=DType.INT),
                    ]
                ),
                type_=TableType.NORMAL,
            ),
        ]

    @pytest.fixture(scope="class")
    def expected_udfdef(self):
        return ""

    @pytest.fixture(scope="class")
    def expected_udfsel(self):
        return """\
INSERT INTO $main_output_table_name
SELECT
    CAST('$node_id' AS VARCHAR(500)) AS node_id,
    tensor_0.dim0 AS dim0,
    SUM(tensor_0.val * tensor_1.val) AS val
FROM
    tensor1 AS tensor_0,
    tensor2 AS tensor_1
WHERE
    tensor_0.dim1=tensor_1.dim0
GROUP BY
    tensor_0.dim0
ORDER BY
    dim0;"""

    @pytest.fixture(scope="class")
    def expected_udf_output_tables(self):
        return [
            {
                "tablename_placeholder": "main_output_table_name",
                "drop_query": "DROP TABLE IF EXISTS $main_output_table_name;",
<<<<<<< HEAD
                "create_query": "CREATE TABLE $main_output_table_name(node_id VARCHAR(500),dim0 INT,val DOUBLE);",
=======
                "create_query": 'CREATE TABLE $main_output_table_name("node_id" VARCHAR(500),"dim0" INT,"val" REAL);',
>>>>>>> eeb02beb
            }
        ]


class TestUDFGen_SQLTensorMultOut2D(TestUDFGenBase, _TestGenerateUDFQueries):
    @pytest.fixture(scope="class")
    def funcname(self):
        return TensorBinaryOp.MATMUL.name

    @pytest.fixture(scope="class")
    def positional_args(self):
        return [
            TableInfo(
                name="tensor1",
                schema_=TableSchema(
                    columns=[
                        ColumnInfo(name="node_id", dtype=DType.STR),
                        ColumnInfo(name="dim0", dtype=DType.INT),
                        ColumnInfo(name="dim1", dtype=DType.INT),
                        ColumnInfo(name="val", dtype=DType.INT),
                    ]
                ),
                type_=TableType.NORMAL,
            ),
            TableInfo(
                name="tensor2",
                schema_=TableSchema(
                    columns=[
                        ColumnInfo(name="node_id", dtype=DType.STR),
                        ColumnInfo(name="dim0", dtype=DType.INT),
                        ColumnInfo(name="dim1", dtype=DType.INT),
                        ColumnInfo(name="val", dtype=DType.INT),
                    ]
                ),
                type_=TableType.NORMAL,
            ),
        ]

    @pytest.fixture(scope="class")
    def expected_udfdef(self):
        return ""

    @pytest.fixture(scope="class")
    def expected_udfsel(self):
        return """\
INSERT INTO $main_output_table_name
SELECT
    CAST('$node_id' AS VARCHAR(500)) AS node_id,
    tensor_0.dim0 AS dim0,
    tensor_1.dim1 AS dim1,
    SUM(tensor_0.val * tensor_1.val) AS val
FROM
    tensor1 AS tensor_0,
    tensor2 AS tensor_1
WHERE
    tensor_0.dim1=tensor_1.dim0
GROUP BY
    tensor_0.dim0,
    tensor_1.dim1
ORDER BY
    dim0,
    dim1;"""

    @pytest.fixture(scope="class")
    def expected_udf_output_tables(self):
        return [
            {
                "tablename_placeholder": "main_output_table_name",
                "drop_query": "DROP TABLE IF EXISTS $main_output_table_name;",
<<<<<<< HEAD
                "create_query": "CREATE TABLE $main_output_table_name(node_id VARCHAR(500),dim0 INT,dim1 INT,val DOUBLE);",
=======
                "create_query": 'CREATE TABLE $main_output_table_name("node_id" VARCHAR(500),"dim0" INT,"dim1" INT,"val" REAL);',
>>>>>>> eeb02beb
            }
        ]


class TestUDFGen_SQLTensorSubLiteralArg(TestUDFGenBase, _TestGenerateUDFQueries):
    @pytest.fixture(scope="class")
    def funcname(self):
        return TensorBinaryOp.SUB.name

    @pytest.fixture(scope="class")
    def positional_args(self):
        return [
            1,
            TableInfo(
                name="tensor1",
                schema_=TableSchema(
                    columns=[
                        ColumnInfo(name="node_id", dtype=DType.STR),
                        ColumnInfo(name="dim0", dtype=DType.INT),
                        ColumnInfo(name="val", dtype=DType.INT),
                    ]
                ),
                type_=TableType.NORMAL,
            ),
        ]

    @pytest.fixture(scope="class")
    def expected_udfdef(self):
        return ""

    @pytest.fixture(scope="class")
    def expected_udfsel(self):
        return """\
INSERT INTO $main_output_table_name
SELECT
    CAST('$node_id' AS VARCHAR(500)) AS node_id,
    tensor_0.dim0 AS dim0,
    1 - tensor_0.val AS val
FROM
    tensor1 AS tensor_0;"""

    @pytest.fixture(scope="class")
    def expected_udf_output_tables(self):
        return [
            {
                "tablename_placeholder": "main_output_table_name",
                "drop_query": "DROP TABLE IF EXISTS $main_output_table_name;",
<<<<<<< HEAD
                "create_query": "CREATE TABLE $main_output_table_name(node_id VARCHAR(500),dim0 INT,val DOUBLE);",
=======
                "create_query": 'CREATE TABLE $main_output_table_name("node_id" VARCHAR(500),"dim0" INT,"val" REAL);',
>>>>>>> eeb02beb
            }
        ]


class TestUDFGen_ScalarReturn(TestUDFGenBase, _TestGenerateUDFQueries):
    @pytest.fixture(scope="class")
    def udfregistry(self):
        T = TypeVar("T")

        @udf(x=tensor(dtype=T, ndims=2), return_type=scalar(dtype=T))
        def f(x):
            result = sum(x)
            return result

        return udf.registry

    @pytest.fixture(scope="class")
    def positional_args(self):
        return [
            TableInfo(
                name="tensor_in_db",
                schema_=TableSchema(
                    columns=[
                        ColumnInfo(name="row_id", dtype=DType.STR),
                        ColumnInfo(name="dim0", dtype=DType.INT),
                        ColumnInfo(name="dim1", dtype=DType.INT),
                        ColumnInfo(name="val", dtype=DType.INT),
                    ]
                ),
                type_=TableType.NORMAL,
            )
        ]

    @pytest.fixture(scope="class")
    def expected_udfdef(self):
        return """\
CREATE OR REPLACE FUNCTION
$udf_name("x_dim0" INT,"x_dim1" INT,"x_val" INT)
RETURNS
INT
LANGUAGE PYTHON
{
    import pandas as pd
    import udfio
    x = udfio.from_tensor_table({n: _columns[n] for n in ['x_dim0', 'x_dim1', 'x_val']})
    result = sum(x)
    return result
}"""

    @pytest.fixture(scope="class")
    def expected_udfsel(self):
        return """\
INSERT INTO $main_output_table_name
SELECT
    $udf_name(tensor_in_db.dim0,tensor_in_db.dim1,tensor_in_db.val)
FROM
    tensor_in_db;"""

    @pytest.fixture(scope="class")
    def expected_udf_output_tables(self):
        return [
            {
                "tablename_placeholder": "main_output_table_name",
                "drop_query": "DROP TABLE IF EXISTS $main_output_table_name;",
                "create_query": 'CREATE TABLE $main_output_table_name("result" INT);',
            }
        ]


class TestUDFGen_MergeTensor(TestUDFGenBase, _TestGenerateUDFQueries):
    @pytest.fixture(scope="class")
    def udfregistry(self):
        @udf(
            xs=MergeTensorType(dtype=int, ndims=1),
            return_type=tensor(dtype=int, ndims=1),
        )
        def sum_tensors(xs):
            x = sum(xs)
            return x

        return udf.registry

    @pytest.fixture(scope="class")
    def positional_args(self):
        return [
            TableInfo(
                name="merge_table",
                schema_=TableSchema(
                    columns=[
                        ColumnInfo(name="row_id", dtype=DType.STR),
                        ColumnInfo(name="dim0", dtype=DType.INT),
                        ColumnInfo(name="val", dtype=DType.INT),
                    ]
                ),
                type_=TableType.NORMAL,
            )
        ]

    @pytest.fixture(scope="class")
    def expected_udfdef(self):
        return """\
CREATE OR REPLACE FUNCTION
$udf_name("xs_node_id" VARCHAR(500),"xs_dim0" INT,"xs_val" INT)
RETURNS
TABLE("dim0" INT,"val" INT)
LANGUAGE PYTHON
{
    import pandas as pd
    import udfio
    xs = udfio.merge_tensor_to_list({n: _columns[n] for n in ['xs_node_id', 'xs_dim0', 'xs_val']})
    x = sum(xs)
    return udfio.as_tensor_table(numpy.array(x))
}"""

    @pytest.fixture(scope="class")
    def expected_udfsel(self):
        return """\
INSERT INTO $main_output_table_name
SELECT
    CAST('$node_id' AS VARCHAR(500)) AS node_id,
    *
FROM
    $udf_name((
        SELECT
            merge_table.node_id,
            merge_table.dim0,
            merge_table.val
        FROM
            merge_table
    ));"""

    @pytest.fixture(scope="class")
    def expected_udf_output_tables(self):
        return [
            {
                "tablename_placeholder": "main_output_table_name",
                "drop_query": "DROP TABLE IF EXISTS $main_output_table_name;",
                "create_query": 'CREATE TABLE $main_output_table_name("node_id" VARCHAR(500),"dim0" INT,"val" INT);',
            }
        ]


class TestUDFGen_TracebackFlag(TestUDFGenBase, _TestGenerateUDFQueries):
    @pytest.fixture(scope="class")
    def udfregistry(self):
        @udf(x=tensor(dtype=int, ndims=1), return_type=tensor(dtype=int, ndims=1))
        def f(x):
            y = x + 1
            z = 1 / 0
            return z

        return udf.registry

    @pytest.fixture(scope="class")
    def positional_args(self):
        return [
            TableInfo(
                name="tensor_in_db",
                schema_=TableSchema(
                    columns=[
                        ColumnInfo(name="node_id", dtype=DType.STR),
                        ColumnInfo(name="dim0", dtype=DType.INT),
                        ColumnInfo(name="val", dtype=DType.INT),
                    ]
                ),
                type_=TableType.NORMAL,
            )
        ]

    @pytest.fixture(scope="class")
    def expected_udfdef(self):
        return r"""CREATE OR REPLACE FUNCTION
$udf_name("x_dim0" INT,"x_val" INT)
RETURNS
VARCHAR(500)
LANGUAGE PYTHON
{
    __code = ['import pandas as pd', 'import udfio', "x = udfio.from_tensor_table({n: _columns[n] for n in ['x_dim0', 'x_val']})", 'y = x + 1', 'z = 1 / 0']
    import traceback
    try:
        import pandas as pd
        import udfio
        x = udfio.from_tensor_table({n: _columns[n] for n in ['x_dim0', 'x_val']})
        y = x + 1
        z = 1 / 0
        return "no error"
    except Exception as e:
        offset = 5
        tb = e.__traceback__
        lineno = tb.tb_lineno - offset
        line = ' ' * 4 + __code[lineno]
        linelen = len(__code[lineno])
        underline = ' ' * 4 + '^' * linelen
        tb_lines = traceback.format_tb(tb)
        tb_lines.insert(1, line)
        tb_lines.insert(2, underline)
        tb_lines.append(repr(e))
        tb_formatted = '\n'.join(tb_lines)
        return tb_formatted
}"""

    @pytest.fixture(scope="class")
    def expected_udfsel(self):
        return """\
INSERT INTO $main_output_table_name
SELECT
    $udf_name(tensor_in_db.dim0,tensor_in_db.val)
FROM
    tensor_in_db;"""

    @pytest.fixture(scope="class")
    def expected_udf_output_tables(self):
        return [
            {
                "tablename_placeholder": "main_output_table_name",
                "drop_query": "DROP TABLE IF EXISTS $main_output_table_name;",
                "create_query": 'CREATE TABLE $main_output_table_name("result" VARCHAR(500));',
            }
        ]

    @pytest.fixture(scope="class")
    def traceback(self):
        return True


class TestUDFGen_StateReturnType(TestUDFGenBase, _TestGenerateUDFQueries):
    @pytest.fixture(scope="class")
    def udfregistry(self):
        @udf(t=literal(), return_type=state())
        def f(t):
            result = {"num": 5}
            return result

        return udf.registry

    @pytest.fixture(scope="class")
    def positional_args(self):
        return [5]

    @pytest.fixture(scope="class")
    def expected_udfdef(self):
        return """\
CREATE OR REPLACE FUNCTION
$udf_name()
RETURNS
TABLE("state" BLOB)
LANGUAGE PYTHON
{
    import pandas as pd
    import udfio
    import pickle
    t = 5
    result = {'num': 5}
    return pickle.dumps(result)
}"""

    @pytest.fixture(scope="class")
    def expected_udfsel(self):
        return """\
INSERT INTO $main_output_table_name
SELECT
    CAST('$node_id' AS VARCHAR(500)) AS node_id,
    *
FROM
    $udf_name();"""

    @pytest.fixture(scope="class")
    def expected_udf_output_tables(self):
        return [
            {
                "tablename_placeholder": "main_output_table_name",
                "drop_query": "DROP TABLE IF EXISTS $main_output_table_name;",
                "create_query": 'CREATE TABLE $main_output_table_name("node_id" VARCHAR(500),"state" BLOB);',
            }
        ]

    @pytest.mark.database
    @pytest.mark.usefixtures("use_database")
    def test_udf_with_db(
        self, concrete_udf_output_tables, concrete_udf_def, concrete_udf_sel, db
    ):
        db.execute(concrete_udf_output_tables)
        db.execute(concrete_udf_def)
        db.execute(concrete_udf_sel)
        _, state = db.execute("SELECT * FROM main_output_table_name").fetchone()
        result = pickle.loads(state)
        assert result == {"num": 5}


class TestUDFGen_StateInputandReturnType(TestUDFGenBase, _TestGenerateUDFQueries):
    @pytest.fixture(scope="class")
    def udfregistry(self):
        @udf(
            t=literal(),
            prev_state=state(),
            return_type=state(),
        )
        def f(t, prev_state):
            prev_state["num"] = prev_state["num"] + t
            return prev_state

        return udf.registry

    @pytest.fixture(scope="class")
    def positional_args(self):
        return [
            5,
            TableInfo(
                name="test_state_table",
                schema_=TableSchema(
                    columns=[
                        ColumnInfo(name="state", dtype=DType.BINARY),
                    ]
                ),
                type_=TableType.NORMAL,
            ),
        ]

    @pytest.fixture(scope="class")
    def expected_udfdef(self):
        return """\
CREATE OR REPLACE FUNCTION
$udf_name()
RETURNS
TABLE("state" BLOB)
LANGUAGE PYTHON
{
    import pandas as pd
    import udfio
    import pickle
    __state_str = _conn.execute("SELECT state from test_state_table;")["state"][0]
    prev_state = pickle.loads(__state_str)
    t = 5
    prev_state['num'] = prev_state['num'] + t
    return pickle.dumps(prev_state)
}"""

    @pytest.fixture(scope="class")
    def expected_udfsel(self):
        return """\
INSERT INTO $main_output_table_name
SELECT
    CAST('$node_id' AS VARCHAR(500)) AS node_id,
    *
FROM
    $udf_name();"""

    @pytest.fixture(scope="class")
    def expected_udf_output_tables(self):
        return [
            {
                "tablename_placeholder": "main_output_table_name",
                "drop_query": "DROP TABLE IF EXISTS $main_output_table_name;",
                "create_query": 'CREATE TABLE $main_output_table_name("node_id" VARCHAR(500),"state" BLOB);',
            }
        ]

    @pytest.mark.database
    @pytest.mark.usefixtures("use_database", "create_state_table")
    def test_udf_with_db(
        self, concrete_udf_output_tables, concrete_udf_def, concrete_udf_sel, db
    ):
        db.execute(concrete_udf_output_tables)
        db.execute(concrete_udf_def)
        db.execute(concrete_udf_sel)
        _, state = db.execute("SELECT * FROM main_output_table_name").fetchone()
        result = pickle.loads(state)
        assert result == {"num": 10}


class TestUDFGen_TransferReturnType(TestUDFGenBase, _TestGenerateUDFQueries):
    @pytest.fixture(scope="class")
    def udfregistry(self):
        @udf(t=literal(), return_type=transfer())
        def f(t):
            result = {"num": t, "list_of_nums": [t, t, t]}
            return result

        return udf.registry

    @pytest.fixture(scope="class")
    def positional_args(self):
        return [5]

    @pytest.fixture(scope="class")
    def expected_udfdef(self):
        return """\
CREATE OR REPLACE FUNCTION
$udf_name()
RETURNS
TABLE("transfer" CLOB)
LANGUAGE PYTHON
{
    import pandas as pd
    import udfio
    import json
    t = 5
    result = {'num': t, 'list_of_nums': [t, t, t]}
    return json.dumps(result)
}"""

    @pytest.fixture(scope="class")
    def expected_udfsel(self):
        return """\
INSERT INTO $main_output_table_name
SELECT
    CAST('$node_id' AS VARCHAR(500)) AS node_id,
    *
FROM
    $udf_name();"""

    @pytest.fixture(scope="class")
    def expected_udf_output_tables(self):
        return [
            {
                "tablename_placeholder": "main_output_table_name",
                "drop_query": "DROP TABLE IF EXISTS $main_output_table_name;",
                "create_query": 'CREATE TABLE $main_output_table_name("node_id" VARCHAR(500),"transfer" CLOB);',
            }
        ]

    @pytest.mark.database
    @pytest.mark.usefixtures("use_database")
    def test_udf_with_db(
        self, concrete_udf_output_tables, concrete_udf_def, concrete_udf_sel, db
    ):
        db.execute(concrete_udf_output_tables)
        db.execute(concrete_udf_def)
        db.execute(concrete_udf_sel)
        _, transfer = db.execute("SELECT * FROM main_output_table_name").fetchone()
        result = json.loads(transfer)
        assert result == {"num": 5, "list_of_nums": [5, 5, 5]}


class TestUDFGen_TransferInputAndReturnType(TestUDFGenBase, _TestGenerateUDFQueries):
    @pytest.fixture(scope="class")
    def udfregistry(self):
        @udf(
            t=literal(),
            transfer=transfer(),
            return_type=transfer(),
        )
        def f(t, transfer):
            transfer["num"] = transfer["num"] + t
            return transfer

        return udf.registry

    @pytest.fixture(scope="class")
    def positional_args(self):
        return [
            5,
            TableInfo(
                name="test_transfer_table",
                schema_=TableSchema(
                    columns=[
                        ColumnInfo(name="transfer", dtype=DType.JSON),
                    ]
                ),
                type_=TableType.REMOTE,
            ),
        ]

    @pytest.fixture(scope="class")
    def expected_udfdef(self):
        return """\
CREATE OR REPLACE FUNCTION
$udf_name()
RETURNS
TABLE("transfer" CLOB)
LANGUAGE PYTHON
{
    import pandas as pd
    import udfio
    import json
    __transfer_str = _conn.execute("SELECT transfer from test_transfer_table;")["transfer"][0]
    transfer = json.loads(__transfer_str)
    t = 5
    transfer['num'] = transfer['num'] + t
    return json.dumps(transfer)
}"""

    @pytest.fixture(scope="class")
    def expected_udfsel(self):
        return """\
INSERT INTO $main_output_table_name
SELECT
    CAST('$node_id' AS VARCHAR(500)) AS node_id,
    *
FROM
    $udf_name();"""

    @pytest.fixture(scope="class")
    def expected_udf_output_tables(self):
        return [
            {
                "tablename_placeholder": "main_output_table_name",
                "drop_query": "DROP TABLE IF EXISTS $main_output_table_name;",
                "create_query": 'CREATE TABLE $main_output_table_name("node_id" VARCHAR(500),"transfer" CLOB);',
            }
        ]

    @pytest.mark.database
    @pytest.mark.usefixtures("use_database", "create_transfer_table")
    def test_udf_with_db(
        self, concrete_udf_output_tables, concrete_udf_def, concrete_udf_sel, db
    ):
        db.execute(concrete_udf_output_tables)
        db.execute(concrete_udf_def)
        db.execute(concrete_udf_sel)
        _, transfer = db.execute("SELECT * FROM main_output_table_name").fetchone()
        result = json.loads(transfer)
        assert result == {"num": 10}


class TestUDFGen_TransferInputAndStateReturnType(
    TestUDFGenBase, _TestGenerateUDFQueries
):
    @pytest.fixture(scope="class")
    def udfregistry(self):
        @udf(
            t=literal(),
            transfer=transfer(),
            return_type=state(),
        )
        def f(t, transfer):
            transfer["num"] = transfer["num"] + t
            return transfer

        return udf.registry

    @pytest.fixture(scope="class")
    def positional_args(self):
        return [
            5,
            TableInfo(
                name="test_transfer_table",
                schema_=TableSchema(
                    columns=[
                        ColumnInfo(name="transfer", dtype=DType.JSON),
                    ]
                ),
                type_=TableType.REMOTE,
            ),
        ]

    @pytest.fixture(scope="class")
    def expected_udfdef(self):
        return """\
CREATE OR REPLACE FUNCTION
$udf_name()
RETURNS
TABLE("state" BLOB)
LANGUAGE PYTHON
{
    import pandas as pd
    import udfio
    import pickle
    import json
    __transfer_str = _conn.execute("SELECT transfer from test_transfer_table;")["transfer"][0]
    transfer = json.loads(__transfer_str)
    t = 5
    transfer['num'] = transfer['num'] + t
    return pickle.dumps(transfer)
}"""

    @pytest.fixture(scope="class")
    def expected_udfsel(self):
        return """\
INSERT INTO $main_output_table_name
SELECT
    CAST('$node_id' AS VARCHAR(500)) AS node_id,
    *
FROM
    $udf_name();"""

    @pytest.fixture(scope="class")
    def expected_udf_output_tables(self):
        return [
            {
                "tablename_placeholder": "main_output_table_name",
                "drop_query": "DROP TABLE IF EXISTS $main_output_table_name;",
                "create_query": 'CREATE TABLE $main_output_table_name("node_id" VARCHAR(500),"state" BLOB);',
            }
        ]

    @pytest.mark.database
    @pytest.mark.usefixtures("use_database", "create_transfer_table")
    def test_udf_with_db(
        self, concrete_udf_output_tables, concrete_udf_def, concrete_udf_sel, db
    ):
        db.execute(concrete_udf_output_tables)
        db.execute(concrete_udf_def)
        db.execute(concrete_udf_sel)
        _, state = db.execute("SELECT * FROM main_output_table_name").fetchone()
        result = pickle.loads(state)
        assert result == {"num": 10}


class TestUDFGen_TransferAndStateInputandStateReturnType(
    TestUDFGenBase, _TestGenerateUDFQueries
):
    @pytest.fixture(scope="class")
    def udfregistry(self):
        @udf(
            t=literal(),
            transfer=transfer(),
            state=state(),
            return_type=state(),
        )
        def f(t, transfer, state):
            result = {}
            result["num"] = transfer["num"] + state["num"] + t
            return result

        return udf.registry

    @pytest.fixture(scope="class")
    def positional_args(self):
        return [
            5,
            TableInfo(
                name="test_transfer_table",
                schema_=TableSchema(
                    columns=[
                        ColumnInfo(name="transfer", dtype=DType.JSON),
                    ]
                ),
                type_=TableType.REMOTE,
            ),
            TableInfo(
                name="test_state_table",
                schema_=TableSchema(
                    columns=[
                        ColumnInfo(name="state", dtype=DType.BINARY),
                    ]
                ),
                type_=TableType.NORMAL,
            ),
        ]

    @pytest.fixture(scope="class")
    def expected_udfdef(self):
        return """\
CREATE OR REPLACE FUNCTION
$udf_name()
RETURNS
TABLE("state" BLOB)
LANGUAGE PYTHON
{
    import pandas as pd
    import udfio
    import pickle
    import json
    __transfer_str = _conn.execute("SELECT transfer from test_transfer_table;")["transfer"][0]
    transfer = json.loads(__transfer_str)
    __state_str = _conn.execute("SELECT state from test_state_table;")["state"][0]
    state = pickle.loads(__state_str)
    t = 5
    result = {}
    result['num'] = transfer['num'] + state['num'] + t
    return pickle.dumps(result)
}"""

    @pytest.fixture(scope="class")
    def expected_udfsel(self):
        return """\
INSERT INTO $main_output_table_name
SELECT
    CAST('$node_id' AS VARCHAR(500)) AS node_id,
    *
FROM
    $udf_name();"""

    @pytest.fixture(scope="class")
    def expected_udf_output_tables(self):
        return [
            {
                "tablename_placeholder": "main_output_table_name",
                "drop_query": "DROP TABLE IF EXISTS $main_output_table_name;",
                "create_query": 'CREATE TABLE $main_output_table_name("node_id" VARCHAR(500),"state" BLOB);',
            }
        ]

    @pytest.mark.database
    @pytest.mark.usefixtures(
        "use_database",
        "create_transfer_table",
        "create_state_table",
    )
    def test_udf_with_db(
        self, concrete_udf_output_tables, concrete_udf_def, concrete_udf_sel, db
    ):
        db.execute(concrete_udf_output_tables)
        db.execute(concrete_udf_def)
        db.execute(concrete_udf_sel)
        _, state = db.execute("SELECT * FROM main_output_table_name").fetchone()
        result = pickle.loads(state)
        assert result == {"num": 15}


class TestUDFGen_MergeTransferAndStateInputandTransferReturnType(
    TestUDFGenBase, _TestGenerateUDFQueries
):
    @pytest.fixture(scope="class")
    def udfregistry(self):
        @udf(
            transfers=merge_transfer(),
            state=state(),
            return_type=transfer(),
        )
        def f(transfers, state):
            sum = 0
            for t in transfers:
                sum += t["num"]
            sum += state["num"]
            result = {"num": sum}
            return result

        return udf.registry

    @pytest.fixture(scope="class")
    def positional_args(self):
        return [
            TableInfo(
                name="test_merge_transfer_table",
                schema_=TableSchema(
                    columns=[
                        ColumnInfo(name="transfer", dtype=DType.JSON),
                    ]
                ),
                type_=TableType.REMOTE,
            ),
            TableInfo(
                name="test_state_table",
                schema_=TableSchema(
                    columns=[
                        ColumnInfo(name="state", dtype=DType.BINARY),
                    ]
                ),
                type_=TableType.NORMAL,
            ),
        ]

    @pytest.fixture(scope="class")
    def expected_udfdef(self):
        return """\
CREATE OR REPLACE FUNCTION
$udf_name()
RETURNS
TABLE("transfer" CLOB)
LANGUAGE PYTHON
{
    import pandas as pd
    import udfio
    import pickle
    import json
    __transfer_strs = _conn.execute("SELECT transfer from test_merge_transfer_table;")["transfer"]
    transfers = [json.loads(str) for str in __transfer_strs]
    __state_str = _conn.execute("SELECT state from test_state_table;")["state"][0]
    state = pickle.loads(__state_str)
    sum = 0
    for t in transfers:
        sum += t['num']
    sum += state['num']
    result = {'num': sum}
    return json.dumps(result)
}"""

    @pytest.fixture(scope="class")
    def expected_udfsel(self):
        return """\
INSERT INTO $main_output_table_name
SELECT
    CAST('$node_id' AS VARCHAR(500)) AS node_id,
    *
FROM
    $udf_name();"""

    @pytest.fixture(scope="class")
    def expected_udf_output_tables(self):
        return [
            {
                "tablename_placeholder": "main_output_table_name",
                "drop_query": "DROP TABLE IF EXISTS $main_output_table_name;",
                "create_query": 'CREATE TABLE $main_output_table_name("node_id" VARCHAR(500),"transfer" CLOB);',
            }
        ]

    @pytest.mark.database
    @pytest.mark.usefixtures(
        "use_database",
        "create_merge_transfer_table",
        "create_state_table",
    )
    def test_udf_with_db(
        self, concrete_udf_output_tables, concrete_udf_def, concrete_udf_sel, db
    ):
        db.execute(concrete_udf_output_tables)
        db.execute(concrete_udf_def)
        db.execute(concrete_udf_sel)
        _, transfer = db.execute("SELECT * FROM main_output_table_name").fetchone()
        result = json.loads(transfer)
        assert result == {"num": 20}


class TestUDFGen_LocalStepLogic(TestUDFGenBase, _TestGenerateUDFQueries):
    @pytest.fixture(scope="class")
    def udfregistry(self):
        @udf(
            state=state(),
            transfer=transfer(),
            return_type=[state(), transfer()],
        )
        def f(state, transfer):
            result1 = {"num": transfer["num"] + state["num"]}
            result2 = {"num": transfer["num"] * state["num"]}
            return result1, result2

        return udf.registry

    @pytest.fixture(scope="class")
    def positional_args(self):
        return [
            TableInfo(
                name="test_state_table",
                schema_=TableSchema(
                    columns=[
                        ColumnInfo(name="state", dtype=DType.BINARY),
                    ]
                ),
                type_=TableType.NORMAL,
            ),
            TableInfo(
                name="test_transfer_table",
                schema_=TableSchema(
                    columns=[
                        ColumnInfo(name="transfer", dtype=DType.JSON),
                    ]
                ),
                type_=TableType.REMOTE,
            ),
        ]

    @pytest.fixture(scope="class")
    def expected_udfdef(self):
        return """\
CREATE OR REPLACE FUNCTION
$udf_name()
RETURNS
TABLE("state" BLOB)
LANGUAGE PYTHON
{
    import pandas as pd
    import udfio
    import pickle
    import json
    __state_str = _conn.execute("SELECT state from test_state_table;")["state"][0]
    state = pickle.loads(__state_str)
    __transfer_str = _conn.execute("SELECT transfer from test_transfer_table;")["transfer"][0]
    transfer = json.loads(__transfer_str)
    result1 = {'num': transfer['num'] + state['num']}
    result2 = {'num': transfer['num'] * state['num']}
    _conn.execute(f"INSERT INTO $loopback_table_name_0 VALUES ('$node_id', '{json.dumps(result2)}');")
    return pickle.dumps(result1)
}"""

    @pytest.fixture(scope="class")
    def expected_udfsel(self):
        return """\
INSERT INTO $main_output_table_name
SELECT
    CAST('$node_id' AS VARCHAR(500)) AS node_id,
    *
FROM
    $udf_name();"""

    @pytest.fixture(scope="class")
    def expected_udf_output_tables(self):
        return [
            {
                "tablename_placeholder": "main_output_table_name",
                "drop_query": "DROP TABLE IF EXISTS $main_output_table_name;",
                "create_query": 'CREATE TABLE $main_output_table_name("node_id" VARCHAR(500),"state" BLOB);',
            },
            {
                "tablename_placeholder": "loopback_table_name_0",
                "drop_query": "DROP TABLE IF EXISTS $loopback_table_name_0;",
                "create_query": 'CREATE TABLE $loopback_table_name_0("node_id" VARCHAR(500),"transfer" CLOB);',
            },
        ]

    @pytest.mark.database
    @pytest.mark.usefixtures(
        "use_database",
        "create_transfer_table",
        "create_state_table",
    )
    def test_udf_with_db(
        self, concrete_udf_output_tables, concrete_udf_def, concrete_udf_sel, db
    ):
        db.execute(concrete_udf_output_tables)
        db.execute(concrete_udf_def)
        db.execute(concrete_udf_sel)
        (state_,) = db.execute("SELECT state FROM main_output_table_name").fetchone()
        result1 = pickle.loads(state_)
        assert result1 == {"num": 10}
        (transfer_,) = db.execute(
            "SELECT transfer FROM loopback_table_name_0"
        ).fetchone()
        result2 = json.loads(transfer_)
        assert result2 == {"num": 25}


class TestUDFGen_LocalStepLogic_Transfer_first_input_and_output(
    TestUDFGenBase, _TestGenerateUDFQueries
):
    @pytest.fixture(scope="class")
    def udfregistry(self):
        @udf(
            transfer=transfer(),
            state=state(),
            return_type=[transfer(), state()],
        )
        def f(transfer, state):
            result1 = {"num": transfer["num"] + state["num"]}
            result2 = {"num": transfer["num"] * state["num"]}
            return result1, result2

        return udf.registry

    @pytest.fixture(scope="class")
    def positional_args(self):
        return [
            TableInfo(
                name="test_transfer_table",
                schema_=TableSchema(
                    columns=[
                        ColumnInfo(name="transfer", dtype=DType.JSON),
                    ]
                ),
                type_=TableType.REMOTE,
            ),
            TableInfo(
                name="test_state_table",
                schema_=TableSchema(
                    columns=[
                        ColumnInfo(name="state", dtype=DType.BINARY),
                    ]
                ),
                type_=TableType.NORMAL,
            ),
        ]

    @pytest.fixture(scope="class")
    def expected_udfdef(self):
        return """\
CREATE OR REPLACE FUNCTION
$udf_name()
RETURNS
TABLE("transfer" CLOB)
LANGUAGE PYTHON
{
    import pandas as pd
    import udfio
    import pickle
    import json
    __transfer_str = _conn.execute("SELECT transfer from test_transfer_table;")["transfer"][0]
    transfer = json.loads(__transfer_str)
    __state_str = _conn.execute("SELECT state from test_state_table;")["state"][0]
    state = pickle.loads(__state_str)
    result1 = {'num': transfer['num'] + state['num']}
    result2 = {'num': transfer['num'] * state['num']}
    _conn.execute(f"INSERT INTO $loopback_table_name_0 VALUES ('$node_id', '{pickle.dumps(result2).hex()}');")
    return json.dumps(result1)
}"""

    @pytest.fixture(scope="class")
    def expected_udfsel(self):
        return """\
INSERT INTO $main_output_table_name
SELECT
    CAST('$node_id' AS VARCHAR(500)) AS node_id,
    *
FROM
    $udf_name();"""

    @pytest.fixture(scope="class")
    def expected_udf_output_tables(self):
        return [
            {
                "tablename_placeholder": "main_output_table_name",
                "drop_query": "DROP TABLE IF EXISTS $main_output_table_name;",
                "create_query": 'CREATE TABLE $main_output_table_name("node_id" VARCHAR(500),"transfer" CLOB);',
            },
            {
                "tablename_placeholder": "loopback_table_name_0",
                "drop_query": "DROP TABLE IF EXISTS $loopback_table_name_0;",
                "create_query": 'CREATE TABLE $loopback_table_name_0("node_id" VARCHAR(500),"state" BLOB);',
            },
        ]

    @pytest.mark.database
    @pytest.mark.usefixtures(
        "use_database",
        "create_transfer_table",
        "create_state_table",
    )
    def test_udf_with_db(
        self, concrete_udf_output_tables, concrete_udf_def, concrete_udf_sel, db
    ):
        db.execute(concrete_udf_output_tables)
        db.execute(concrete_udf_def)
        db.execute(concrete_udf_sel)
        (transfer_,) = db.execute(
            "SELECT transfer FROM main_output_table_name"
        ).fetchone()
        result1 = json.loads(transfer_)
        assert result1 == {"num": 10}
        (state_,) = db.execute("SELECT state FROM loopback_table_name_0").fetchone()
        result2 = pickle.loads(state_)
        assert result2 == {"num": 25}


class TestUDFGen_GlobalStepLogic(TestUDFGenBase, _TestGenerateUDFQueries):
    @pytest.fixture(scope="class")
    def udfregistry(self):
        @udf(
            state=state(),
            transfers=merge_transfer(),
            return_type=[state(), transfer()],
        )
        def f(state, transfers):
            sum_transfers = 0
            for transfer in transfers:
                sum_transfers += transfer["num"]
            result1 = {"num": sum_transfers + state["num"]}
            result2 = {"num": sum_transfers * state["num"]}
            return result1, result2

        return udf.registry

    @pytest.fixture(scope="class")
    def positional_args(self):
        return [
            TableInfo(
                name="test_state_table",
                schema_=TableSchema(
                    columns=[
                        ColumnInfo(name="state", dtype=DType.BINARY),
                    ]
                ),
                type_=TableType.NORMAL,
            ),
            TableInfo(
                name="test_merge_transfer_table",
                schema_=TableSchema(
                    columns=[
                        ColumnInfo(name="transfer", dtype=DType.JSON),
                    ]
                ),
                type_=TableType.REMOTE,
            ),
        ]

    @pytest.fixture(scope="class")
    def expected_udfdef(self):
        return """\
CREATE OR REPLACE FUNCTION
$udf_name()
RETURNS
TABLE("state" BLOB)
LANGUAGE PYTHON
{
    import pandas as pd
    import udfio
    import pickle
    import json
    __state_str = _conn.execute("SELECT state from test_state_table;")["state"][0]
    state = pickle.loads(__state_str)
    __transfer_strs = _conn.execute("SELECT transfer from test_merge_transfer_table;")["transfer"]
    transfers = [json.loads(str) for str in __transfer_strs]
    sum_transfers = 0
    for transfer in transfers:
        sum_transfers += transfer['num']
    result1 = {'num': sum_transfers + state['num']}
    result2 = {'num': sum_transfers * state['num']}
    _conn.execute(f"INSERT INTO $loopback_table_name_0 VALUES ('$node_id', '{json.dumps(result2)}');")
    return pickle.dumps(result1)
}"""

    @pytest.fixture(scope="class")
    def expected_udfsel(self):
        return """\
INSERT INTO $main_output_table_name
SELECT
    CAST('$node_id' AS VARCHAR(500)) AS node_id,
    *
FROM
    $udf_name();"""

    @pytest.fixture(scope="class")
    def expected_udf_output_tables(self):
        return [
            {
                "tablename_placeholder": "main_output_table_name",
                "drop_query": "DROP TABLE IF EXISTS $main_output_table_name;",
                "create_query": 'CREATE TABLE $main_output_table_name("node_id" VARCHAR(500),"state" BLOB);',
            },
            {
                "tablename_placeholder": "loopback_table_name_0",
                "drop_query": "DROP TABLE IF EXISTS $loopback_table_name_0;",
                "create_query": 'CREATE TABLE $loopback_table_name_0("node_id" VARCHAR(500),"transfer" CLOB);',
            },
        ]

    @pytest.mark.database
    @pytest.mark.usefixtures(
        "use_database",
        "create_merge_transfer_table",
        "create_state_table",
    )
    def test_udf_with_db(
        self, concrete_udf_output_tables, concrete_udf_def, concrete_udf_sel, db
    ):
        db.execute(concrete_udf_output_tables)
        db.execute(concrete_udf_def)
        db.execute(concrete_udf_sel)
        (state_,) = db.execute("SELECT state FROM main_output_table_name").fetchone()
        result1 = pickle.loads(state_)
        assert result1 == {"num": 20}
        (transfer_,) = db.execute(
            "SELECT transfer FROM loopback_table_name_0"
        ).fetchone()
        result2 = json.loads(transfer_)
        assert result2 == {"num": 75}


# TODO It's currently not possible to have a scalar output from state,transfer input. There is not input table...
# TODO This should be enabled again when MIP-426 is fixed
# class TestUDFGen_FinalGlobalStepLogic(TestUDFGenBase, _TestGenerateUDFQueries):
#     @pytest.fixture(scope="class")
#     def udfregistry(self):
#         @udf(
#             state=state(),
#             transfers=merge_transfer(),
#             return_type=scalar(int),
#         )
#         def f(state, transfers):
#             sum_transfers = 0
#             for transfer in transfers:
#                 sum_transfers += transfer["num"]
#             result = sum_transfers + state["num"]
#             return result
#
#         return udf.registry
#
#     @pytest.fixture(scope="class")
#     def positional_args(self):
#         return [
#             TableInfo(
#                 name="test_state_table",
#                 schema_=TableSchema(
#                     columns=[
#                         ColumnInfo(name="state", dtype=DType.BINARY),
#                     ]
#                 ),
#                 type_=TableType.NORMAL,
#             ),
#             TableInfo(
#                 name="test_merge_transfer_table",
#                 schema_=TableSchema(
#                     columns=[
#                         ColumnInfo(name="transfer", dtype=DType.JSON),
#                     ]
#                 ),
#                 type_=TableType.REMOTE,
#             ),
#         ]
#
#     @pytest.fixture(scope="class")
#     def expected_udfdef(self):
#         return """\
# CREATE OR REPLACE FUNCTION
# $udf_name()
# RETURNS
# INT
# LANGUAGE PYTHON
# {
#     import pandas as pd
#     import udfio
#     import pickle
#     import json
#     __state_str = _conn.execute("SELECT state from test_state_table;")["state"][0]
#     state = pickle.loads(__state_str)
#     __transfer_strs = _conn.execute("SELECT transfer from test_merge_transfer_table;")["transfer"]
#     transfers = [json.loads(str) for str in __transfer_strs]
#     sum_transfers = 0
#     for transfer in transfers:
#         sum_transfers += transfer['num']
#     result = sum_transfers + state['num']
#     return result
# }"""
#
#     @pytest.fixture(scope="class")
#     def expected_udfsel(self):
#         return """\
# INSERT INTO $main_output_table_name
# SELECT
#     $udf_name();"""
#
#     @pytest.fixture(scope="class")
#     def expected_udf_output_tables(self):
#         return [
#             {
#                 "tablename_placeholder": "main_output_table_name",
#                 "drop_query": "DROP TABLE IF EXISTS $main_output_table_name;",
#                 "create_query": "CREATE TABLE $main_output_table_name(\"node_id\" VARCHAR(500),\"state\" BLOB);",
#             },
#             {
#                 "tablename_placeholder": "loopback_table_name_0",
#                 "drop_query": "DROP TABLE IF EXISTS $loopback_table_name_0;",
#                 "create_query": "CREATE TABLE $loopback_table_name_0(\"node_id\" VARCHAR(500),\"transfer\" CLOB);",
#             },
#         ]
#
#     @pytest.mark.database
#     @pytest.mark.usefixtures(
#         "use_database",
#         "create_merge_transfer_table",
#         "create_state_table",
#     )
#     def test_udf_with_db(
#         self, concrete_udf_output_tables, concrete_udf_def, concrete_udf_sel, db
#     ):
#         db.execute(concrete_udf_output_tables)
#         db.execute(concrete_udf_def)
#         db.execute(concrete_udf_sel)
#         result = ???


# ~~~~~~~~~~~~~~~~~~~~~~ Test SQL Generator ~~~~~~~~~~~~~~~~~~ #


def test_tensor_elementwise_binary_op_1dim():
    tensor_0 = TensorArg(table_name="tens0", dtype=None, ndims=1)
    tensor_1 = TensorArg(table_name="tens1", dtype=None, ndims=1)
    op = TensorBinaryOp.ADD
    expected = """\
SELECT
    CAST('$node_id' AS VARCHAR(500)) AS node_id,
    tensor_0.dim0 AS dim0,
    tensor_0.val + tensor_1.val AS val
FROM
    tens0 AS tensor_0,
    tens1 AS tensor_1
WHERE
    tensor_0.dim0=tensor_1.dim0"""
    result = get_tensor_binary_op_template(tensor_0, tensor_1, op)
    assert result == expected


def test_tensor_elementwise_binary_op_2dim():
    tensor_0 = TensorArg(table_name="tens0", dtype=None, ndims=2)
    tensor_1 = TensorArg(table_name="tens1", dtype=None, ndims=2)
    op = TensorBinaryOp.ADD
    expected = """\
SELECT
    CAST('$node_id' AS VARCHAR(500)) AS node_id,
    tensor_0.dim0 AS dim0,
    tensor_0.dim1 AS dim1,
    tensor_0.val + tensor_1.val AS val
FROM
    tens0 AS tensor_0,
    tens1 AS tensor_1
WHERE
    tensor_0.dim0=tensor_1.dim0 AND
    tensor_0.dim1=tensor_1.dim1"""
    result = get_tensor_binary_op_template(tensor_0, tensor_1, op)
    assert result == expected


def test_vector_dot_vector_template():
    tensor_0 = TensorArg(table_name="vec0", dtype=None, ndims=1)
    tensor_1 = TensorArg(table_name="vec1", dtype=None, ndims=1)
    op = TensorBinaryOp.MATMUL
    expected = """\
SELECT
    CAST('$node_id' AS VARCHAR(500)) AS node_id,
    SUM(tensor_0.val * tensor_1.val) AS val
FROM
    vec0 AS tensor_0,
    vec1 AS tensor_1
WHERE
    tensor_0.dim0=tensor_1.dim0"""
    result = get_tensor_binary_op_template(tensor_0, tensor_1, op)
    assert result == expected


def test_matrix_dot_matrix_template():
    tensor_0 = TensorArg(table_name="mat0", dtype=None, ndims=2)
    tensor_1 = TensorArg(table_name="mat1", dtype=None, ndims=2)
    op = TensorBinaryOp.MATMUL
    expected = """\
SELECT
    CAST('$node_id' AS VARCHAR(500)) AS node_id,
    tensor_0.dim0 AS dim0,
    tensor_1.dim1 AS dim1,
    SUM(tensor_0.val * tensor_1.val) AS val
FROM
    mat0 AS tensor_0,
    mat1 AS tensor_1
WHERE
    tensor_0.dim1=tensor_1.dim0
GROUP BY
    tensor_0.dim0,
    tensor_1.dim1
ORDER BY
    dim0,
    dim1"""
    result = get_tensor_binary_op_template(tensor_0, tensor_1, op)
    assert result == expected


def test_matrix_dot_vector_template():
    tensor_0 = TensorArg(table_name="mat0", dtype=None, ndims=2)
    tensor_1 = TensorArg(table_name="vec1", dtype=None, ndims=1)
    op = TensorBinaryOp.MATMUL
    expected = """\
SELECT
    CAST('$node_id' AS VARCHAR(500)) AS node_id,
    tensor_0.dim0 AS dim0,
    SUM(tensor_0.val * tensor_1.val) AS val
FROM
    mat0 AS tensor_0,
    vec1 AS tensor_1
WHERE
    tensor_0.dim1=tensor_1.dim0
GROUP BY
    tensor_0.dim0
ORDER BY
    dim0"""
    result = get_tensor_binary_op_template(tensor_0, tensor_1, op)
    assert result == expected


def test_vector_dot_matrix_template():
    tensor_0 = TensorArg(table_name="vec0", dtype=None, ndims=1)
    tensor_1 = TensorArg(table_name="mat1", dtype=None, ndims=2)
    op = TensorBinaryOp.MATMUL
    expected = """\
SELECT
    CAST('$node_id' AS VARCHAR(500)) AS node_id,
    tensor_1.dim1 AS dim0,
    SUM(tensor_0.val * tensor_1.val) AS val
FROM
    vec0 AS tensor_0,
    mat1 AS tensor_1
WHERE
    tensor_0.dim0=tensor_1.dim0
GROUP BY
    tensor_1.dim1
ORDER BY
    dim0"""
    result = get_tensor_binary_op_template(tensor_0, tensor_1, op)
    assert result == expected


def test_sql_matrix_transpose():
    tens = TensorArg(table_name="tens0", dtype=None, ndims=2)
    expected = """\
SELECT
    CAST('$node_id' AS VARCHAR(500)) AS node_id,
    tensor_0.dim1 AS dim0,
    tensor_0.dim0 AS dim1,
    tensor_0.val AS val
FROM
    tens0 AS tensor_0"""
    result = get_matrix_transpose_template(tens)
    assert result == expected


def test_tensor_number_binary_op_1dim():
    operand_0 = TensorArg(table_name="tens0", dtype=None, ndims=1)
    operand_1 = LiteralArg(value=1)
    op = TensorBinaryOp.ADD
    expected = """\
SELECT
    CAST('$node_id' AS VARCHAR(500)) AS node_id,
    tensor_0.dim0 AS dim0,
    tensor_0.val + 1 AS val
FROM
    tens0 AS tensor_0"""
    result = get_tensor_binary_op_template(operand_0, operand_1, op)
    assert result == expected


def test_number_tensor_binary_op_1dim():
    operand_0 = LiteralArg(value=1)
    operand_1 = TensorArg(table_name="tens1", dtype=None, ndims=1)
    op = TensorBinaryOp.SUB
    expected = """\
SELECT
    CAST('$node_id' AS VARCHAR(500)) AS node_id,
    tensor_0.dim0 AS dim0,
    1 - tensor_0.val AS val
FROM
    tens1 AS tensor_0"""
    result = get_tensor_binary_op_template(operand_0, operand_1, op)
    assert result == expected<|MERGE_RESOLUTION|>--- conflicted
+++ resolved
@@ -1331,11 +1331,7 @@
 CREATE OR REPLACE FUNCTION
 $udf_name("x_dim0" INT,"x_dim1" INT,"x_val" INT)
 RETURNS
-<<<<<<< HEAD
-TABLE(dim0 INT,dim1 INT,val DOUBLE)
-=======
-TABLE("dim0" INT,"dim1" INT,"val" REAL)
->>>>>>> eeb02beb
+TABLE("dim0" INT,"dim1" INT,"val" DOUBLE)
 LANGUAGE PYTHON
 {
     import pandas as pd
@@ -1368,11 +1364,7 @@
             {
                 "tablename_placeholder": "main_output_table_name",
                 "drop_query": "DROP TABLE IF EXISTS $main_output_table_name;",
-<<<<<<< HEAD
-                "create_query": "CREATE TABLE $main_output_table_name(node_id VARCHAR(500),dim0 INT,dim1 INT,val DOUBLE);",
-=======
-                "create_query": 'CREATE TABLE $main_output_table_name("node_id" VARCHAR(500),"dim0" INT,"dim1" INT,"val" REAL);',
->>>>>>> eeb02beb
+                "create_query": 'CREATE TABLE $main_output_table_name("node_id" VARCHAR(500),"dim0" INT,"dim1" INT,"val" DOUBLE);',
             }
         ]
 
@@ -1506,15 +1498,9 @@
     def expected_udfdef(self):
         return """\
 CREATE OR REPLACE FUNCTION
-<<<<<<< HEAD
-$udf_name(r_col0 INT,r_col1 DOUBLE,r_col2 VARCHAR(500))
+$udf_name("r_col0" INT,"r_col1" DOUBLE,"r_col2" VARCHAR(500))
 RETURNS
-TABLE(dim0 INT,dim1 INT,val DOUBLE)
-=======
-$udf_name("r_col0" INT,"r_col1" REAL,"r_col2" VARCHAR(500))
-RETURNS
-TABLE("dim0" INT,"dim1" INT,"val" REAL)
->>>>>>> eeb02beb
+TABLE("dim0" INT,"dim1" INT,"val" DOUBLE)
 LANGUAGE PYTHON
 {
     import pandas as pd
@@ -1547,11 +1533,7 @@
             {
                 "tablename_placeholder": "main_output_table_name",
                 "drop_query": "DROP TABLE IF EXISTS $main_output_table_name;",
-<<<<<<< HEAD
-                "create_query": "CREATE TABLE $main_output_table_name(node_id VARCHAR(500),dim0 INT,dim1 INT,val DOUBLE);",
-=======
-                "create_query": 'CREATE TABLE $main_output_table_name("node_id" VARCHAR(500),"dim0" INT,"dim1" INT,"val" REAL);',
->>>>>>> eeb02beb
+                "create_query": 'CREATE TABLE $main_output_table_name("node_id" VARCHAR(500),"dim0" INT,"dim1" INT,"val" DOUBLE);',
             }
         ]
 
@@ -1594,11 +1576,7 @@
 CREATE OR REPLACE FUNCTION
 $udf_name("x_dim0" INT,"x_val" INT)
 RETURNS
-<<<<<<< HEAD
-TABLE(ci INT,cf DOUBLE)
-=======
-TABLE("ci" INT,"cf" REAL)
->>>>>>> eeb02beb
+TABLE("ci" INT,"cf" DOUBLE)
 LANGUAGE PYTHON
 {
     import pandas as pd
@@ -1629,11 +1607,7 @@
             {
                 "tablename_placeholder": "main_output_table_name",
                 "drop_query": "DROP TABLE IF EXISTS $main_output_table_name;",
-<<<<<<< HEAD
-                "create_query": "CREATE TABLE $main_output_table_name(node_id VARCHAR(500),ci INT,cf DOUBLE);",
-=======
-                "create_query": 'CREATE TABLE $main_output_table_name("node_id" VARCHAR(500),"ci" INT,"cf" REAL);',
->>>>>>> eeb02beb
+                "create_query": 'CREATE TABLE $main_output_table_name("node_id" VARCHAR(500),"ci" INT,"cf" DOUBLE);',
             }
         ]
 
@@ -1862,15 +1836,9 @@
     def expected_udfdef(self):
         return """\
 CREATE OR REPLACE FUNCTION
-<<<<<<< HEAD
-$udf_name(r_c0 INT,r_c1 DOUBLE,r_c2 VARCHAR(500))
+$udf_name("r_c0" INT,"r_c1" DOUBLE,"r_c2" VARCHAR(500))
 RETURNS
-TABLE(dim0 INT,dim1 INT,val DOUBLE)
-=======
-$udf_name("r_c0" INT,"r_c1" REAL,"r_c2" VARCHAR(500))
-RETURNS
-TABLE("dim0" INT,"dim1" INT,"val" REAL)
->>>>>>> eeb02beb
+TABLE("dim0" INT,"dim1" INT,"val" DOUBLE)
 LANGUAGE PYTHON
 {
     import pandas as pd
@@ -1903,11 +1871,7 @@
             {
                 "tablename_placeholder": "main_output_table_name",
                 "drop_query": "DROP TABLE IF EXISTS $main_output_table_name;",
-<<<<<<< HEAD
-                "create_query": "CREATE TABLE $main_output_table_name(node_id VARCHAR(500),dim0 INT,dim1 INT,val DOUBLE);",
-=======
-                "create_query": 'CREATE TABLE $main_output_table_name("node_id" VARCHAR(500),"dim0" INT,"dim1" INT,"val" REAL);',
->>>>>>> eeb02beb
+                "create_query": 'CREATE TABLE $main_output_table_name("node_id" VARCHAR(500),"dim0" INT,"dim1" INT,"val" DOUBLE);',
             }
         ]
 
@@ -2380,11 +2344,7 @@
             {
                 "tablename_placeholder": "main_output_table_name",
                 "drop_query": "DROP TABLE IF EXISTS $main_output_table_name;",
-<<<<<<< HEAD
-                "create_query": "CREATE TABLE $main_output_table_name(result DOUBLE);",
-=======
-                "create_query": 'CREATE TABLE $main_output_table_name("result" REAL);',
->>>>>>> eeb02beb
+                "create_query": 'CREATE TABLE $main_output_table_name("result" DOUBLE);',
             }
         ]
 
@@ -2450,11 +2410,7 @@
             {
                 "tablename_placeholder": "main_output_table_name",
                 "drop_query": "DROP TABLE IF EXISTS $main_output_table_name;",
-<<<<<<< HEAD
-                "create_query": "CREATE TABLE $main_output_table_name(node_id VARCHAR(500),dim0 INT,val DOUBLE);",
-=======
-                "create_query": 'CREATE TABLE $main_output_table_name("node_id" VARCHAR(500),"dim0" INT,"val" REAL);',
->>>>>>> eeb02beb
+                "create_query": 'CREATE TABLE $main_output_table_name("node_id" VARCHAR(500),"dim0" INT,"val" DOUBLE);',
             }
         ]
 
@@ -2524,11 +2480,7 @@
             {
                 "tablename_placeholder": "main_output_table_name",
                 "drop_query": "DROP TABLE IF EXISTS $main_output_table_name;",
-<<<<<<< HEAD
-                "create_query": "CREATE TABLE $main_output_table_name(node_id VARCHAR(500),dim0 INT,dim1 INT,val DOUBLE);",
-=======
-                "create_query": 'CREATE TABLE $main_output_table_name("node_id" VARCHAR(500),"dim0" INT,"dim1" INT,"val" REAL);',
->>>>>>> eeb02beb
+                "create_query": 'CREATE TABLE $main_output_table_name("node_id" VARCHAR(500),"dim0" INT,"dim1" INT,"val" DOUBLE);',
             }
         ]
 
@@ -2576,11 +2528,7 @@
             {
                 "tablename_placeholder": "main_output_table_name",
                 "drop_query": "DROP TABLE IF EXISTS $main_output_table_name;",
-<<<<<<< HEAD
-                "create_query": "CREATE TABLE $main_output_table_name(node_id VARCHAR(500),dim0 INT,val DOUBLE);",
-=======
-                "create_query": 'CREATE TABLE $main_output_table_name("node_id" VARCHAR(500),"dim0" INT,"val" REAL);',
->>>>>>> eeb02beb
+                "create_query": 'CREATE TABLE $main_output_table_name("node_id" VARCHAR(500),"dim0" INT,"val" DOUBLE);',
             }
         ]
 
