import json
import pickle
import uuid
from typing import Tuple

import pytest
from billiard.exceptions import TimeLimitExceeded

from mipengine import DType
from mipengine.node_tasks_DTOs import ColumnInfo
from mipengine.node_tasks_DTOs import NodeTableDTO
from mipengine.node_tasks_DTOs import TableData
from mipengine.node_tasks_DTOs import TableSchema
from mipengine.node_tasks_DTOs import UDFKeyArguments
from mipengine.node_tasks_DTOs import UDFPosArguments
from mipengine.node_tasks_DTOs import UDFResults
from mipengine.udfgen import make_unique_func_name
from tests.algorithms.orphan_udfs import get_column_rows
from tests.algorithms.orphan_udfs import local_step
from tests.algorithms.orphan_udfs import very_slow_udf
from tests.standalone_tests.nodes_communication_helper import get_celery_task_signature

command_id = "command123"
request_id = "testsmpcudfs" + str(uuid.uuid4().hex)[:10] + "request"
context_id = "testsmpcudfs" + str(uuid.uuid4().hex)[:10]
<<<<<<< HEAD
TASKS_TIMEOUT = 60
=======
>>>>>>> aa7d8b85


def create_table_with_one_column_and_ten_rows(celery_app) -> Tuple[str, int]:
    create_table_task = get_celery_task_signature("create_table")
    insert_data_to_table_task = get_celery_task_signature("insert_data_to_table")

    table_schema = TableSchema(
        columns=[
            ColumnInfo(name="col1", dtype=DType.INT),
        ]
    )
    async_result = celery_app.queue_task(
        task_signature=create_table_task,
        request_id=request_id,
        context_id=context_id,
        command_id=uuid.uuid4().hex,
        schema_json=table_schema.json(),
    )
    table_name = celery_app.get_result(async_result=async_result, timeout=TASKS_TIMEOUT)

    values = [[1], [2], [3], [4], [5], [6], [7], [8], [9], [10]]
    async_result = celery_app.queue_task(
        task_signature=insert_data_to_table_task,
        request_id=request_id,
        table_name=table_name,
        values=values,
    )
    celery_app.get_result(async_result=async_result, timeout=TASKS_TIMEOUT)

    return table_name, 55


def test_get_udf(localnode1_node_service, localnode1_celery_app):
    get_udf_task = get_celery_task_signature("get_udf")

    async_result = localnode1_celery_app.queue_task(
        task_signature=get_udf_task,
        request_id=request_id,
        func_name=make_unique_func_name(get_column_rows),
    )
    fetched_udf = localnode1_celery_app.get_result(
        async_result=async_result, timeout=TASKS_TIMEOUT
    )
    assert get_column_rows.__name__ in fetched_udf


def test_run_udf_relation_to_scalar(
    localnode1_node_service, use_localnode1_database, localnode1_celery_app
):
    run_udf_task = get_celery_task_signature("run_udf")

    local_node_get_table_data = get_celery_task_signature("get_table_data")

    input_table_name, input_table_name_sum = create_table_with_one_column_and_ten_rows(
        localnode1_celery_app
    )
    kw_args_str = UDFKeyArguments(
        args={"table": NodeTableDTO(value=input_table_name)}
    ).json()

    async_result = localnode1_celery_app.queue_task(
        task_signature=run_udf_task,
        command_id="1",
        request_id=request_id,
        context_id=context_id,
        func_name=make_unique_func_name(get_column_rows),
        positional_args_json=UDFPosArguments(args=[]).json(),
        keyword_args_json=kw_args_str,
    )
    udf_results_str = localnode1_celery_app.get_result(
        async_result=async_result, timeout=TASKS_TIMEOUT
    )
    results = UDFResults.parse_raw(udf_results_str).results
    assert len(results) == 1

    result = results[0]
    assert isinstance(result, NodeTableDTO)

    async_result = localnode1_celery_app.queue_task(
        task_signature=local_node_get_table_data,
        request_id=request_id,
        table_name=result.value,
    )
    table_data_json = localnode1_celery_app.get_result(
        async_result=async_result, timeout=TASKS_TIMEOUT
    )
    table_data = TableData.parse_raw(table_data_json)

    assert table_data.columns[0].data[0] == 10


def test_run_udf_state_and_transfer_output(
    localnode1_node_service,
    use_localnode1_database,
    localnode1_db_cursor,
    localnode1_celery_app,
):
    run_udf_task = get_celery_task_signature("run_udf")

    local_node_get_table_data = get_celery_task_signature("get_table_data")

    input_table_name, input_table_name_sum = create_table_with_one_column_and_ten_rows(
        localnode1_celery_app
    )

    kw_args_str = UDFKeyArguments(
        args={"table": NodeTableDTO(value=input_table_name)}
    ).json()

    async_result = localnode1_celery_app.queue_task(
        task_signature=run_udf_task,
        command_id="1",
        request_id=request_id,
        context_id=context_id,
        func_name=make_unique_func_name(local_step),
        positional_args_json=UDFPosArguments(args=[]).json(),
        keyword_args_json=kw_args_str,
    )
    udf_results_str = localnode1_celery_app.get_result(
        async_result=async_result, timeout=TASKS_TIMEOUT
    )

    results = UDFResults.parse_raw(udf_results_str).results
    assert len(results) == 2

    state_result = results[0]
    assert isinstance(state_result, NodeTableDTO)

    transfer_result = results[1]
    assert isinstance(transfer_result, NodeTableDTO)

    async_result = localnode1_celery_app.queue_task(
        task_signature=local_node_get_table_data,
        request_id=request_id,
        table_name=transfer_result.value,
    )
    transfer_table_data_json = localnode1_celery_app.get_result(
        async_result=async_result, timeout=TASKS_TIMEOUT
    )

    table_data = TableData.parse_raw(transfer_table_data_json)
    transfer_result_str, *_ = table_data.columns[1].data
    transfer_result = json.loads(transfer_result_str)
    assert "count" in transfer_result.keys()
    assert transfer_result["count"] == 10
    assert "sum" in transfer_result.keys()
    assert transfer_result["sum"] == input_table_name_sum

    _, state_result_str = localnode1_db_cursor.execute(
        f"SELECT * FROM {state_result.value};"
    ).fetchone()
    state_result = pickle.loads(state_result_str)
    assert "count" in state_result.keys()
    assert state_result["count"] == 10
    assert "sum" in state_result.keys()
    assert state_result["sum"] == input_table_name_sum


@pytest.mark.skip(reason="https://team-1617704806227.atlassian.net/browse/MIP-473")
@pytest.mark.slow
def test_slow_udf_exception(
    localnode1_node_service, use_localnode1_database, localnode1_celery_app
):
    run_udf_task = get_celery_task_signature("run_udf")

    input_table_name, input_table_name_sum = create_table_with_one_column_and_ten_rows(
        localnode1_celery_app
    )

    kw_args_str = UDFKeyArguments(
        args={"table": NodeTableDTO(value=input_table_name)}
    ).json()

    with pytest.raises(TimeLimitExceeded):
        async_result = localnode1_celery_app.queue_task(
            task_signature=run_udf_task,
            command_id="1",
            context_id=context_id,
            func_name=make_unique_func_name(very_slow_udf),
            positional_args_json=UDFPosArguments(args=[]).json(),
            keyword_args_json=kw_args_str,
        )
        localnode1_celery_app.get_result(
            async_result=async_result, timeout=TASKS_TIMEOUT
        )<|MERGE_RESOLUTION|>--- conflicted
+++ resolved
@@ -23,10 +23,8 @@
 command_id = "command123"
 request_id = "testsmpcudfs" + str(uuid.uuid4().hex)[:10] + "request"
 context_id = "testsmpcudfs" + str(uuid.uuid4().hex)[:10]
-<<<<<<< HEAD
+
 TASKS_TIMEOUT = 60
-=======
->>>>>>> aa7d8b85
 
 
 def create_table_with_one_column_and_ten_rows(celery_app) -> Tuple[str, int]:
