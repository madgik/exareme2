import os
import re
import subprocess
import time
from os import path
from pathlib import Path

import docker
import psutil
import pytest
import sqlalchemy as sql
import toml

from mipengine.controller.node_tasks_handler_celery import NodeTasksHandlerCelery
from mipengine.udfgen import udfio

ALGORITHM_FOLDERS_ENV_VARIABLE_VALUE = "./mipengine/algorithms,./tests/algorithms"
TESTING_RABBITMQ_CONT_IMAGE = "madgik/mipengine_rabbitmq:latest"
TESTING_MONETDB_CONT_IMAGE = "madgik/mipenginedb:latest"

this_mod_path = os.path.dirname(os.path.abspath(__file__))
TEST_ENV_CONFIG_FOLDER = path.join(this_mod_path, "testing_env_configs")
TEST_DATA_FOLDER = Path(this_mod_path).parent / "demo_data"

OUTDIR = Path("/tmp/mipengine/")
if not OUTDIR.exists():
    OUTDIR.mkdir()

COMMON_IP = "127.0.0.1"
RABBITMQ_GLOBALNODE_NAME = "rabbitmq_test_globalnode"
RABBITMQ_LOCALNODE1_NAME = "rabbitmq_test_localnode1"
RABBITMQ_LOCALNODE2_NAME = "rabbitmq_test_localnode2"

RABBITMQ_LOCALNODETMP_NAME = "rabbitmq_test_localnodetmp"
RABBITMQ_SMPC_GLOBALNODE_NAME = "rabbitmq_test_smpc_globalnode"
RABBITMQ_SMPC_LOCALNODE1_NAME = "rabbitmq_test_smpc_localnode1"
RABBITMQ_SMPC_LOCALNODE2_NAME = "rabbitmq_test_smpc_localnode2"

RABBITMQ_GLOBALNODE_PORT = 60000
RABBITMQ_LOCALNODE1_PORT = 60001
RABBITMQ_LOCALNODE2_PORT = 60002
RABBITMQ_LOCALNODETMP_PORT = 60003
RABBITMQ_SMPC_GLOBALNODE_PORT = 60004
RABBITMQ_SMPC_LOCALNODE1_PORT = 60005
RABBITMQ_SMPC_LOCALNODE2_PORT = 60006

MONETDB_GLOBALNODE_NAME = "monetdb_test_globalnode"
MONETDB_LOCALNODE1_NAME = "monetdb_test_localnode1"
MONETDB_LOCALNODE2_NAME = "monetdb_test_localnode2"
MONETDB_LOCALNODETMP_NAME = "monetdb_test_localnodetmp"
MONETDB_SMPC_GLOBALNODE_NAME = "monetdb_test_smpc_globalnode"
MONETDB_SMPC_LOCALNODE1_NAME = "monetdb_test_smpc_localnode1"
MONETDB_SMPC_LOCALNODE2_NAME = "monetdb_test_smpc_localnode2"
MONETDB_GLOBALNODE_PORT = 61000
MONETDB_LOCALNODE1_PORT = 61001
MONETDB_LOCALNODE2_PORT = 61002
MONETDB_LOCALNODETMP_PORT = 61003
MONETDB_SMPC_GLOBALNODE_PORT = 61004
MONETDB_SMPC_LOCALNODE1_PORT = 61005
MONETDB_SMPC_LOCALNODE2_PORT = 61006

GLOBALNODE_CONFIG_FILE = "testglobalnode.toml"
LOCALNODE1_CONFIG_FILE = "testlocalnode1.toml"
LOCALNODE2_CONFIG_FILE = "testlocalnode2.toml"
LOCALNODETMP_CONFIG_FILE = "testlocalnodetmp.toml"
GLOBALNODE_SMPC_CONFIG_FILE = "smpc_globalnode.toml"
LOCALNODE1_SMPC_CONFIG_FILE = "smpc_localnode1.toml"
LOCALNODE2_SMPC_CONFIG_FILE = "smpc_localnode2.toml"


class MonetDBSetupError(Exception):
    """Raised when the MonetDB container is unable to start."""


def _create_monetdb_container(cont_name, cont_port):
    print(f"Creating monetdb container '{cont_name}' at port {cont_port}...")
    client = docker.from_env()
    container_names = [container.name for container in client.containers.list(all=True)]
    if cont_name not in container_names:
        # A volume is used to pass the udfio inside the monetdb container.
        # This is done so that we don't need to rebuild every time the udfio.py file is changed.
        udfio_full_path = path.abspath(udfio.__file__)
        container = client.containers.run(
            TESTING_MONETDB_CONT_IMAGE,
            detach=True,
            ports={"50000/tcp": cont_port},
            volumes=[f"{udfio_full_path}:/home/udflib/udfio.py"],
            name=cont_name,
            publish_all_ports=True,
        )
    else:
        container = client.containers.get(cont_name)
        # After a machine restart the container exists, but it is stopped. (Used only in development)
        if container.status == "exited":
            container.start()

    # The time needed to start a monetdb container varies considerably. We need
    # to wait until a phrase appears in the logs to avoid starting the tests
    # too soon. The process is abandoned after 100 tries (50 sec).
    for _ in range(100):
        if b"new database mapi:monetdb" in container.logs():
            break
        time.sleep(0.5)
    else:
        raise MonetDBSetupError
    print(f"Monetdb container '{cont_name}' started.")


def _remove_monetdb_container(cont_name):
    print(f"Removing monetdb container '{cont_name}'.")
    client = docker.from_env()
    container = client.containers.get(cont_name)
    container.remove(v=True, force=True)
    print(f"Removed monetdb container '{cont_name}'.")


@pytest.fixture(scope="session")
def monetdb_globalnode():
    cont_name = MONETDB_GLOBALNODE_NAME
    cont_port = MONETDB_GLOBALNODE_PORT
    _create_monetdb_container(cont_name, cont_port)
    yield
    # TODO Very slow development if containers are always removed afterwards
    # _remove_monetdb_container(cont_name)


@pytest.fixture(scope="session")
def monetdb_localnode1():
    cont_name = MONETDB_LOCALNODE1_NAME
    cont_port = MONETDB_LOCALNODE1_PORT
    _create_monetdb_container(cont_name, cont_port)
    yield
    # TODO Very slow development if containers are always removed afterwards
    # _remove_monetdb_container(cont_name)


@pytest.fixture(scope="session")
def monetdb_localnode2():
    cont_name = MONETDB_LOCALNODE2_NAME
    cont_port = MONETDB_LOCALNODE2_PORT
    _create_monetdb_container(cont_name, cont_port)
    yield
    # TODO Very slow development if containers are always removed afterwards
    # _remove_monetdb_container(cont_name)


@pytest.fixture(scope="session")
def monetdb_smpc_globalnode():
    cont_name = MONETDB_SMPC_GLOBALNODE_NAME
    cont_port = MONETDB_SMPC_GLOBALNODE_PORT
    _create_monetdb_container(cont_name, cont_port)
    yield
    # TODO Very slow development if containers are always removed afterwards
    # _remove_monetdb_container(cont_name)


@pytest.fixture(scope="session")
def monetdb_smpc_localnode1():
    cont_name = MONETDB_SMPC_LOCALNODE1_NAME
    cont_port = MONETDB_SMPC_LOCALNODE1_PORT
    _create_monetdb_container(cont_name, cont_port)
    yield
    # TODO Very slow development if containers are always removed afterwards
    # _remove_monetdb_container(cont_name)


@pytest.fixture(scope="session")
def monetdb_smpc_localnode2():
    cont_name = MONETDB_SMPC_LOCALNODE2_NAME
    cont_port = MONETDB_SMPC_LOCALNODE2_PORT
    _create_monetdb_container(cont_name, cont_port)
    yield
    # TODO Very slow development if containers are always removed afterwards
    # _remove_monetdb_container(cont_name)


@pytest.fixture(scope="function")
def monetdb_localnodetmp():
    cont_name = MONETDB_LOCALNODETMP_NAME
    cont_port = MONETDB_LOCALNODETMP_PORT
    _create_monetdb_container(cont_name, cont_port)
    yield
    _remove_monetdb_container(cont_name)


def _init_database_monetdb_container(db_ip, db_port):
    # Check if the database is already initialized
    cmd = f"mipdb list-data-models --ip {db_ip} --port {db_port} "
    res = subprocess.run(
        cmd, shell=True, stdout=subprocess.PIPE, stderr=subprocess.PIPE
    )
    if res.returncode == 0:
        print("Database initialized, continuing... ")
        return

    cmd = f"mipdb init --ip {db_ip} --port {db_port} "
    subprocess.run(
        cmd, shell=True, check=True, stdout=subprocess.PIPE, stderr=subprocess.PIPE
    )


def _load_data_monetdb_container(db_ip, db_port):
    # Check if the database is already loaded
    cmd = f"mipdb list-datasets --ip {db_ip} --port {db_port} "
    res = subprocess.run(
        cmd, shell=True, stdout=subprocess.PIPE, stderr=subprocess.PIPE
    )
    if "There are no datasets" not in str(res.stdout):
        print("Database already loaded, continuing... ")
        return

    cmd = f"mipdb load-folder {TEST_DATA_FOLDER}  --ip {db_ip} --port {db_port} "
    subprocess.run(
        cmd, shell=True, check=True, stdout=subprocess.PIPE, stderr=subprocess.PIPE
    )


@pytest.fixture(scope="session")
def init_data_globalnode(monetdb_globalnode):
    _init_database_monetdb_container(COMMON_IP, MONETDB_GLOBALNODE_PORT)
    yield


@pytest.fixture(scope="session")
def load_data_localnode1(monetdb_localnode1):
    _init_database_monetdb_container(COMMON_IP, MONETDB_LOCALNODE1_PORT)
    _load_data_monetdb_container(COMMON_IP, MONETDB_LOCALNODE1_PORT)
    yield


@pytest.fixture(scope="session")
def load_data_localnode2(monetdb_localnode2):
    _init_database_monetdb_container(COMMON_IP, MONETDB_LOCALNODE2_PORT)
    _load_data_monetdb_container(COMMON_IP, MONETDB_LOCALNODE2_PORT)
    yield


@pytest.fixture(scope="function")
def load_data_localnodetmp(monetdb_localnodetmp):
    _init_database_monetdb_container(COMMON_IP, MONETDB_LOCALNODETMP_PORT)
    _load_data_monetdb_container(COMMON_IP, MONETDB_LOCALNODETMP_PORT)
    yield


def _create_db_cursor(db_port):
    class MonetDBTesting:
        """MonetDB class used for testing."""

        def __init__(self) -> None:
            username = "monetdb"
            password = "monetdb"
            port = db_port
            dbfarm = "db"
            url = f"monetdb://{username}:{password}@{COMMON_IP}:{port}/{dbfarm}:"
            self._executor = sql.create_engine(url, echo=True)
            # self._executor = sql.create_engine(url, echo=True).execution_options(
            #     isolation_level="AUTOCOMMIT"
            # )

        def execute(self, query, *args, **kwargs) -> list:
            return self._executor.execute(query, *args, **kwargs)

    return MonetDBTesting()


@pytest.fixture(scope="session")
def globalnode_db_cursor():
    return _create_db_cursor(MONETDB_GLOBALNODE_PORT)


@pytest.fixture(scope="session")
def localnode1_db_cursor():
    return _create_db_cursor(MONETDB_LOCALNODE1_PORT)


@pytest.fixture(scope="session")
def localnode2_db_cursor():
    return _create_db_cursor(MONETDB_LOCALNODE2_PORT)


@pytest.fixture(scope="session")
def globalnode_smpc_db_cursor():
    return _create_db_cursor(MONETDB_SMPC_GLOBALNODE_PORT)


@pytest.fixture(scope="session")
def localnode1_smpc_db_cursor():
    return _create_db_cursor(MONETDB_SMPC_LOCALNODE1_PORT)


@pytest.fixture(scope="session")
def localnode2_smpc_db_cursor():
    return _create_db_cursor(MONETDB_SMPC_LOCALNODE2_PORT)


@pytest.fixture(scope="function")
def localnodetmp_db_cursor():
    return _create_db_cursor(MONETDB_LOCALNODETMP_PORT)


def _clean_db(cursor):
    table_types = {0, 1, 3, 5}  # 0=table, 1=view, 3=merge_table, 5=remote_table

    for table_type in table_types:
        select_user_tables = f"SELECT name FROM sys.tables WHERE system=FALSE AND schema_id=2000 AND type={table_type}"
        user_tables = cursor.execute(select_user_tables).fetchall()
        for table_name, *_ in user_tables:
            if table_type == 1:  # view
                cursor.execute(f"DROP VIEW {table_name}")
            else:
                cursor.execute(f"DROP TABLE {table_name}")


@pytest.fixture(scope="function")
def clean_globalnode_db(globalnode_db_cursor):
    yield
    _clean_db(globalnode_db_cursor)


@pytest.fixture(scope="function")
def clean_localnode1_db(localnode1_db_cursor):
    yield
    _clean_db(localnode1_db_cursor)


@pytest.fixture(scope="function")
def clean_smpc_globalnode_db(globalnode_smpc_db_cursor):
    yield
    _clean_db(globalnode_smpc_db_cursor)


@pytest.fixture(scope="function")
def clean_smpc_localnode1_db(localnode1_smpc_db_cursor):
    yield
    _clean_db(localnode1_smpc_db_cursor)


@pytest.fixture(scope="function")
def clean_smpc_localnode2_db(localnode2_smpc_db_cursor):
    yield
    _clean_db(localnode2_smpc_db_cursor)


@pytest.fixture(scope="function")
def clean_localnode2_db(localnode2_db_cursor):
    yield
    _clean_db(localnode2_db_cursor)


@pytest.fixture(scope="function")
def use_globalnode_database(monetdb_globalnode, clean_globalnode_db):
    pass


@pytest.fixture(scope="function")
def use_localnode1_database(monetdb_localnode1, clean_localnode1_db):
    pass


@pytest.fixture(scope="function")
def use_localnode2_database(monetdb_localnode2, clean_localnode2_db):
    pass


@pytest.fixture(scope="function")
def use_smpc_globalnode_database(monetdb_smpc_globalnode, clean_smpc_globalnode_db):
    pass


@pytest.fixture(scope="function")
def use_smpc_localnode1_database(monetdb_smpc_localnode1, clean_smpc_localnode1_db):
    pass


@pytest.fixture(scope="function")
def use_smpc_localnode2_database(monetdb_smpc_localnode2, clean_smpc_localnode2_db):
    pass


def _create_rabbitmq_container(cont_name, cont_port):
    print(f"Creating rabbitmq container '{cont_name}' at port {cont_port}...")
    client = docker.from_env()
    container_names = [container.name for container in client.containers.list(all=True)]
    if cont_name not in container_names:
        container = client.containers.run(
            TESTING_RABBITMQ_CONT_IMAGE,
            detach=True,
            ports={"5672/tcp": cont_port},
            name=cont_name,
        )
    else:
        container = client.containers.get(cont_name)
        # After a machine restart the container exists, but it is stopped. (Used only in development)
        if container.status == "exited":
            container.start()

    while (
        "Health" not in container.attrs["State"]
        or container.attrs["State"]["Health"]["Status"] != "healthy"
    ):
        container.reload()  # attributes are cached, this refreshes them..
        time.sleep(1)

    print(f"Rabbitmq container '{cont_name}' started.")


def _remove_rabbitmq_container(cont_name):
    print(f"Removing rabbitmq container '{cont_name}'.")
    try:
        client = docker.from_env()
        container = client.containers.get(cont_name)
        container.remove(v=True, force=True)
    except docker.errors.NotFound:
        pass  # container was removed by other means...
    print(f"Removed rabbitmq container '{cont_name}'.")


@pytest.fixture(scope="session")
def rabbitmq_globalnode():
    cont_name = RABBITMQ_GLOBALNODE_NAME
    cont_port = RABBITMQ_GLOBALNODE_PORT
    _create_rabbitmq_container(cont_name, cont_port)
    yield
    # TODO Very slow development if containers are always removed afterwards
    # _remove_rabbitmq_container(cont_name)


@pytest.fixture(scope="session")
def rabbitmq_localnode1():
    cont_name = RABBITMQ_LOCALNODE1_NAME
    cont_port = RABBITMQ_LOCALNODE1_PORT
    _create_rabbitmq_container(cont_name, cont_port)
    yield
    # TODO Very slow development if containers are always removed afterwards
    # _remove_rabbitmq_container(cont_name)


@pytest.fixture(scope="session")
def rabbitmq_localnode2():
    cont_name = RABBITMQ_LOCALNODE2_NAME
    cont_port = RABBITMQ_LOCALNODE2_PORT
    _create_rabbitmq_container(cont_name, cont_port)
    yield
    # TODO Very slow development if containers are always removed afterwards
    # _remove_rabbitmq_container(cont_name)


@pytest.fixture(scope="session")
def rabbitmq_smpc_globalnode():
    cont_name = RABBITMQ_SMPC_GLOBALNODE_NAME
    cont_port = RABBITMQ_SMPC_GLOBALNODE_PORT
    _create_rabbitmq_container(cont_name, cont_port)
    yield
    # TODO Very slow development if containers are always removed afterwards
    # _remove_rabbitmq_container(cont_name)


@pytest.fixture(scope="session")
def rabbitmq_smpc_localnode1():
    cont_name = RABBITMQ_SMPC_LOCALNODE1_NAME
    cont_port = RABBITMQ_SMPC_LOCALNODE1_PORT
    _create_rabbitmq_container(cont_name, cont_port)
    yield
    # TODO Very slow development if containers are always removed afterwards
    # _remove_rabbitmq_container(cont_name)


@pytest.fixture(scope="session")
def rabbitmq_smpc_localnode2():
    cont_name = RABBITMQ_SMPC_LOCALNODE2_NAME
    cont_port = RABBITMQ_SMPC_LOCALNODE2_PORT
    _create_rabbitmq_container(cont_name, cont_port)
    yield
    # TODO Very slow development if containers are always removed afterwards
    # _remove_rabbitmq_container(cont_name)


@pytest.fixture(scope="function")
def rabbitmq_localnodetmp():
    cont_name = RABBITMQ_LOCALNODETMP_NAME
    cont_port = RABBITMQ_LOCALNODETMP_PORT
    _create_rabbitmq_container(cont_name, cont_port)
    yield
    _remove_rabbitmq_container(cont_name)


def remove_localnodetmp_rabbitmq():
    cont_name = RABBITMQ_LOCALNODETMP_NAME
    _remove_rabbitmq_container(cont_name)


def _create_node_service(algo_folders_env_variable_val, node_config_filepath):
    with open(node_config_filepath) as fp:
        tmp = toml.load(fp)
        node_id = tmp["identifier"]

    print(f"Creating node service with id '{node_id}'...")

    logpath = OUTDIR / (node_id + ".out")
    if os.path.isfile(logpath):
        os.remove(logpath)

    env = os.environ.copy()
    env["ALGORITHM_FOLDERS"] = algo_folders_env_variable_val
    env["MIPENGINE_NODE_CONFIG_FILE"] = node_config_filepath

    cmd = f"poetry run celery -A mipengine.node.node worker -l DEBUG >> {logpath} --purge 2>&1 "

    # if executed without "exec" it is spawned as a child process of the shell, so it is difficult to kill it
    # https://stackoverflow.com/questions/4789837/how-to-terminate-a-python-subprocess-launched-with-shell-true
    proc = subprocess.Popen(
        "exec " + cmd,
        shell=True,
        stderr=subprocess.PIPE,
        stdout=subprocess.PIPE,
        env=env,
    )

    # Check that celery started
    for _ in range(100):
        try:
            with open(logpath) as logfile:
<<<<<<< HEAD
                # if "CELERY - FRAMEWORK - celery@ubuntu ready." in logfile.read():
                if "ready." in logfile.read():
=======
                if bool(
                    re.search("CELERY - FRAMEWORK - celery@.* ready.", logfile.read())
                ):
>>>>>>> b81444e4
                    break
        except FileNotFoundError:
            pass
        time.sleep(0.5)
    else:
<<<<<<< HEAD
        raise TimeoutError(
            f"The node service '{node_id}' didn't manage to start in the designated time."
        )
=======
        with open(logpath) as logfile:
            raise TimeoutError(
                f"The node service '{node_id}' didn't manage to start in the designated time. Logs: \n{logfile.read()}"
            )
>>>>>>> b81444e4

    print(f"Created node service with id '{node_id}' and process id '{proc.pid}'...")
    return proc


def kill_node_service(proc):
    print(f"Killing node service with process id '{proc.pid}'...")
    psutil_proc = psutil.Process(proc.pid)
    proc.kill()
    for _ in range(100):
        if psutil_proc.status() == "zombie" or psutil_proc.status() == "sleeping":
            break
        time.sleep(0.1)
    else:
        raise TimeoutError(
            f"Node service is still running, status: '{psutil_proc.status()}'."
        )
    print(f"Killed node service with process id '{proc.pid}'.")


@pytest.fixture(scope="session")
def globalnode_node_service(rabbitmq_globalnode, monetdb_globalnode):
    node_config_file = GLOBALNODE_CONFIG_FILE
    algo_folders_env_variable_val = ALGORITHM_FOLDERS_ENV_VARIABLE_VALUE
    node_config_filepath = path.join(TEST_ENV_CONFIG_FOLDER, node_config_file)
    proc = _create_node_service(algo_folders_env_variable_val, node_config_filepath)
    yield
    kill_node_service(proc)


@pytest.fixture(scope="session")
def localnode1_node_service(rabbitmq_localnode1, monetdb_localnode1):
    node_config_file = LOCALNODE1_CONFIG_FILE
    algo_folders_env_variable_val = ALGORITHM_FOLDERS_ENV_VARIABLE_VALUE
    node_config_filepath = path.join(TEST_ENV_CONFIG_FOLDER, node_config_file)
    proc = _create_node_service(algo_folders_env_variable_val, node_config_filepath)
    yield
    kill_node_service(proc)


@pytest.fixture(scope="session")
def localnode2_node_service(rabbitmq_localnode2, monetdb_localnode2):
    node_config_file = LOCALNODE2_CONFIG_FILE
    algo_folders_env_variable_val = ALGORITHM_FOLDERS_ENV_VARIABLE_VALUE
    node_config_filepath = path.join(TEST_ENV_CONFIG_FOLDER, node_config_file)
    proc = _create_node_service(algo_folders_env_variable_val, node_config_filepath)
    yield
    kill_node_service(proc)


@pytest.fixture(scope="session")
def smpc_globalnode_node_service(rabbitmq_smpc_globalnode, monetdb_smpc_globalnode):
    node_config_file = GLOBALNODE_SMPC_CONFIG_FILE
    algo_folders_env_variable_val = ALGORITHM_FOLDERS_ENV_VARIABLE_VALUE
    node_config_filepath = path.join(TEST_ENV_CONFIG_FOLDER, node_config_file)
    proc = _create_node_service(algo_folders_env_variable_val, node_config_filepath)
    yield
    kill_node_service(proc)


@pytest.fixture(scope="session")
def smpc_localnode1_node_service(rabbitmq_smpc_localnode1, monetdb_smpc_localnode1):
    node_config_file = LOCALNODE1_SMPC_CONFIG_FILE
    algo_folders_env_variable_val = ALGORITHM_FOLDERS_ENV_VARIABLE_VALUE
    node_config_filepath = path.join(TEST_ENV_CONFIG_FOLDER, node_config_file)
    proc = _create_node_service(algo_folders_env_variable_val, node_config_filepath)
    yield
    kill_node_service(proc)


@pytest.fixture(scope="session")
def smpc_localnode2_node_service(rabbitmq_smpc_localnode2, monetdb_smpc_localnode2):
    node_config_file = LOCALNODE2_SMPC_CONFIG_FILE
    algo_folders_env_variable_val = ALGORITHM_FOLDERS_ENV_VARIABLE_VALUE
    node_config_filepath = path.join(TEST_ENV_CONFIG_FOLDER, node_config_file)
    proc = _create_node_service(algo_folders_env_variable_val, node_config_filepath)
    yield
    kill_node_service(proc)


@pytest.fixture(scope="function")
def localnodetmp_node_service(rabbitmq_localnodetmp, monetdb_localnodetmp):
    """
    ATTENTION!
    This node service fixture is the only one returning the process so it can be killed.
    The scope of the fixture is function so it won't break tests if the node service is killed.
    The rabbitmq and monetdb containers have also function scope so this is VERY slow.
    This should be used only when the service should be killed etc for testing.
    """
    node_config_file = LOCALNODETMP_CONFIG_FILE
    algo_folders_env_variable_val = ALGORITHM_FOLDERS_ENV_VARIABLE_VALUE
    node_config_filepath = path.join(TEST_ENV_CONFIG_FOLDER, node_config_file)
    proc = _create_node_service(algo_folders_env_variable_val, node_config_filepath)
    yield proc
    kill_node_service(proc)


@pytest.fixture(scope="session")
def globalnode_tasks_handler(globalnode_node_service):
    node_config_filepath = path.join(TEST_ENV_CONFIG_FOLDER, GLOBALNODE_CONFIG_FILE)

    with open(node_config_filepath) as fp:
        tmp = toml.load(fp)
        node_id = tmp["identifier"]
        queue_domain = tmp["rabbitmq"]["ip"]
        queue_port = tmp["rabbitmq"]["port"]
        db_domain = tmp["monetdb"]["ip"]
        db_port = tmp["monetdb"]["port"]
        tasks_timeout = tmp["celery"]["task_time_limit"]
    queue_address = ":".join([str(queue_domain), str(queue_port)])
    db_address = ":".join([str(db_domain), str(db_port)])

    return NodeTasksHandlerCelery(
        node_id=node_id,
        node_queue_addr=queue_address,
        node_db_addr=db_address,
        tasks_timeout=tasks_timeout,
    )


@pytest.fixture(scope="session")
def localnode1_tasks_handler(localnode1_node_service):
    node_config_filepath = path.join(TEST_ENV_CONFIG_FOLDER, LOCALNODE1_CONFIG_FILE)
    with open(node_config_filepath) as fp:
        tmp = toml.load(fp)
        node_id = tmp["identifier"]
        queue_domain = tmp["rabbitmq"]["ip"]
        queue_port = tmp["rabbitmq"]["port"]
        db_domain = tmp["monetdb"]["ip"]
        db_port = tmp["monetdb"]["port"]
        tasks_timeout = tmp["celery"]["task_time_limit"]

    queue_address = ":".join([str(queue_domain), str(queue_port)])
    db_address = ":".join([str(db_domain), str(db_port)])

    return NodeTasksHandlerCelery(
        node_id=node_id,
        node_queue_addr=queue_address,
        node_db_addr=db_address,
        tasks_timeout=tasks_timeout,
    )


@pytest.fixture(scope="session")
def localnode2_tasks_handler(localnode2_node_service):
    node_config_filepath = path.join(TEST_ENV_CONFIG_FOLDER, LOCALNODE2_CONFIG_FILE)
    with open(node_config_filepath) as fp:
        tmp = toml.load(fp)
        node_id = tmp["identifier"]
        queue_domain = tmp["rabbitmq"]["ip"]
        queue_port = tmp["rabbitmq"]["port"]
        db_domain = tmp["monetdb"]["ip"]
        db_port = tmp["monetdb"]["port"]
        tasks_timeout = tmp["celery"]["task_time_limit"]

    queue_address = ":".join([str(queue_domain), str(queue_port)])
    db_address = ":".join([str(db_domain), str(db_port)])

    return NodeTasksHandlerCelery(
        node_id=node_id,
        node_queue_addr=queue_address,
        node_db_addr=db_address,
        tasks_timeout=tasks_timeout,
    )


@pytest.fixture(scope="function")
def localnodetmp_tasks_handler(localnodetmp_node_service):
    return create_localnode_tasks_handler()


def create_localnode_tasks_handler():
    node_config_filepath = path.join(TEST_ENV_CONFIG_FOLDER, LOCALNODETMP_CONFIG_FILE)
    with open(node_config_filepath) as fp:
        tmp = toml.load(fp)
        node_id = tmp["identifier"]
        queue_domain = tmp["rabbitmq"]["ip"]
        queue_port = tmp["rabbitmq"]["port"]
        db_domain = tmp["monetdb"]["ip"]
        db_port = tmp["monetdb"]["port"]
        tasks_timeout = tmp["celery"]["task_time_limit"]
    queue_address = ":".join([str(queue_domain), str(queue_port)])
    db_address = ":".join([str(db_domain), str(db_port)])

    return NodeTasksHandlerCelery(
        node_id=node_id,
        node_queue_addr=queue_address,
        node_db_addr=db_address,
        tasks_timeout=tasks_timeout,
    )<|MERGE_RESOLUTION|>--- conflicted
+++ resolved
@@ -520,30 +520,19 @@
     for _ in range(100):
         try:
             with open(logpath) as logfile:
-<<<<<<< HEAD
-                # if "CELERY - FRAMEWORK - celery@ubuntu ready." in logfile.read():
-                if "ready." in logfile.read():
-=======
                 if bool(
                     re.search("CELERY - FRAMEWORK - celery@.* ready.", logfile.read())
                 ):
->>>>>>> b81444e4
                     break
         except FileNotFoundError:
             pass
         time.sleep(0.5)
     else:
-<<<<<<< HEAD
-        raise TimeoutError(
-            f"The node service '{node_id}' didn't manage to start in the designated time."
-        )
-=======
         with open(logpath) as logfile:
             raise TimeoutError(
                 f"The node service '{node_id}' didn't manage to start in the designated time. Logs: \n{logfile.read()}"
             )
->>>>>>> b81444e4
-
+            
     print(f"Created node service with id '{node_id}' and process id '{proc.pid}'...")
     return proc
 
