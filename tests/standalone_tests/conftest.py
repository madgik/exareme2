--- conflicted
+++ resolved
@@ -148,10 +148,9 @@
 def _search_for_string_in_logfile(
     log_to_search_for: str, logspath: Path, retries: int = 100
 ):
-    for retry in range(retries):
+    for _ in range(retries):
         try:
             with open(logspath) as logfile:
-
                 if bool(re.search(log_to_search_for, logfile.read())):
                     return
         except FileNotFoundError:
@@ -287,14 +286,6 @@
     print(f"\nDatabase ({db_ip}:{db_port}) initialized.")
 
 
-<<<<<<< HEAD
-def _load_data_monetdb_container(db_ip, db_port):
-    print(f"\nLoading data to database ({db_ip}:{db_port})")
-    cmd = f"mipdb load-folder {TEST_DATA_FOLDER}  --ip {db_ip} --port {db_port} "
-    subprocess.run(
-        cmd, shell=True, check=True, stdout=subprocess.PIPE, stderr=subprocess.PIPE
-    )
-=======
 def _load_data_monetdb_container(db_ip, db_port, dataset_suffixes):
     # Check if the database is already loaded
     cmd = f"mipdb list-datasets --ip {db_ip} --port {db_port} "
@@ -349,7 +340,6 @@
             )
             datasets_per_data_model[data_model] = pathlib.PurePath(csv).name
 
->>>>>>> 0dca8172
     print(f"\nData loaded to database ({db_ip}:{db_port})")
     time.sleep(2)  # Needed to avoid db crash while loading
     return datasets_per_data_model
@@ -900,8 +890,8 @@
     nla.stop()
     nla.keep_updating = False
     nla._nla_registries = _NLARegistries(
-        node_registry=NodeRegistry(),
-        data_model_registry=DataModelRegistry(),
+        node_registry=NodeRegistry(nodes={}),
+        data_model_registry=DataModelRegistry(data_models={}, datasets_location={}),
     )
 
 
