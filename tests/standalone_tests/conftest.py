import enum
import json
import os
import pathlib
import re
import subprocess
import time
from os import path
from pathlib import Path

import docker
import psutil
import pytest
import sqlalchemy as sql
import toml

from mipengine import AttrDict
from mipengine.controller.algorithm_execution_tasks_handler import (
    NodeAlgorithmTasksHandler,
)
from mipengine.controller.celery_app import CeleryAppFactory
from mipengine.controller.data_model_registry import DataModelRegistry
from mipengine.controller.node_landscape_aggregator import NodeLandscapeAggregator
from mipengine.controller.node_landscape_aggregator import _NLARegistries
from mipengine.controller.node_registry import NodeRegistry
from mipengine.udfgen import udfio

ALGORITHM_FOLDERS_ENV_VARIABLE_VALUE = "./mipengine/algorithms,./tests/algorithms"
TESTING_RABBITMQ_CONT_IMAGE = "madgik/mipengine_rabbitmq:dev"
TESTING_MONETDB_CONT_IMAGE = "madgik/mipenginedb:dev"

this_mod_path = os.path.dirname(os.path.abspath(__file__))
TEST_ENV_CONFIG_FOLDER = path.join(this_mod_path, "testing_env_configs")
TEST_DATA_FOLDER = Path(this_mod_path).parent / "test_data"

OUTDIR = Path("/tmp/mipengine/")
if not OUTDIR.exists():
    OUTDIR.mkdir()

COMMON_IP = "172.17.0.1"
RABBITMQ_GLOBALNODE_NAME = "rabbitmq_test_globalnode"
RABBITMQ_LOCALNODE1_NAME = "rabbitmq_test_localnode1"
RABBITMQ_LOCALNODE2_NAME = "rabbitmq_test_localnode2"

RABBITMQ_LOCALNODETMP_NAME = "rabbitmq_test_localnodetmp"
RABBITMQ_SMPC_GLOBALNODE_NAME = "rabbitmq_test_smpc_globalnode"
RABBITMQ_SMPC_LOCALNODE1_NAME = "rabbitmq_test_smpc_localnode1"
RABBITMQ_SMPC_LOCALNODE2_NAME = "rabbitmq_test_smpc_localnode2"

RABBITMQ_GLOBALNODE_PORT = 60000
RABBITMQ_GLOBALNODE_ADDR = f"{COMMON_IP}:{str(RABBITMQ_GLOBALNODE_PORT)}"
RABBITMQ_LOCALNODE1_PORT = 60001
RABBITMQ_LOCALNODE1_ADDR = f"{COMMON_IP}:{str(RABBITMQ_LOCALNODE1_PORT)}"
RABBITMQ_LOCALNODE2_PORT = 60002
RABBITMQ_LOCALNODE2_ADDR = f"{COMMON_IP}:{str(RABBITMQ_LOCALNODE2_PORT)}"
RABBITMQ_LOCALNODETMP_PORT = 60003
RABBITMQ_LOCALNODETMP_ADDR = f"{COMMON_IP}:{str(RABBITMQ_LOCALNODETMP_PORT)}"
RABBITMQ_SMPC_GLOBALNODE_PORT = 60004
RABBITMQ_SMPC_GLOBALNODE_ADDR = f"{COMMON_IP}:{str(RABBITMQ_SMPC_GLOBALNODE_PORT)}"
RABBITMQ_SMPC_LOCALNODE1_PORT = 60005
RABBITMQ_SMPC_LOCALNODE1_ADDR = f"{COMMON_IP}:{str(RABBITMQ_SMPC_LOCALNODE1_PORT)}"
RABBITMQ_SMPC_LOCALNODE2_PORT = 60006
RABBITMQ_SMPC_LOCALNODE2_ADDR = f"{COMMON_IP}:{str(RABBITMQ_SMPC_LOCALNODE2_PORT)}"

MONETDB_GLOBALNODE_NAME = "monetdb_test_globalnode"
MONETDB_LOCALNODE1_NAME = "monetdb_test_localnode1"
MONETDB_LOCALNODE2_NAME = "monetdb_test_localnode2"
MONETDB_LOCALNODETMP_NAME = "monetdb_test_localnodetmp"
MONETDB_SMPC_GLOBALNODE_NAME = "monetdb_test_smpc_globalnode"
MONETDB_SMPC_LOCALNODE1_NAME = "monetdb_test_smpc_localnode1"
MONETDB_SMPC_LOCALNODE2_NAME = "monetdb_test_smpc_localnode2"
MONETDB_GLOBALNODE_PORT = 61000
MONETDB_LOCALNODE1_PORT = 61001
MONETDB_LOCALNODE2_PORT = 61002
MONETDB_LOCALNODETMP_PORT = 61003
MONETDB_SMPC_GLOBALNODE_PORT = 61004
MONETDB_SMPC_LOCALNODE1_PORT = 61005
MONETDB_SMPC_LOCALNODE2_PORT = 61006
CONTROLLER_PORT = 4500
CONTROLLER_SMPC_PORT = 4501

GLOBALNODE_CONFIG_FILE = "testglobalnode.toml"
LOCALNODE1_CONFIG_FILE = "testlocalnode1.toml"
LOCALNODE2_CONFIG_FILE = "testlocalnode2.toml"
LOCALNODETMP_CONFIG_FILE = "testlocalnodetmp.toml"
GLOBALNODE_SMPC_CONFIG_FILE = "smpc_globalnode.toml"
LOCALNODE1_SMPC_CONFIG_FILE = "smpc_localnode1.toml"
LOCALNODE2_SMPC_CONFIG_FILE = "smpc_localnode2.toml"
CONTROLLER_CONFIG_FILE = "testcontroller.toml"
CONTROLLER_SMPC_CONFIG_FILE = "test_smpc_controller.toml"
CONTROLLER_LOCALNODES_CONFIG_FILE = "test_localnodes_addresses.json"
CONTROLLER_SMPC_LOCALNODES_CONFIG_FILE = "test_smpc_localnodes_addresses.json"
CONTROLLER_OUTPUT_FILE = "test_controller.out"
SMPC_CONTROLLER_OUTPUT_FILE = "test_smpc_controller.out"

TASKS_TIMEOUT = 10
RUN_UDF_TASK_TIMEOUT = 120
SMPC_CLUSTER_SLEEP_TIME = 60

########### SMPC Cluster ############
SMPC_CLUSTER_IMAGE = "gpikra/coordinator:v6.0.0"
SMPC_COORD_DB_IMAGE = "mongo:5.0.8"
SMPC_COORD_QUEUE_IMAGE = "redis:alpine3.15"

SMPC_COORD_CONT_NAME = "smpc_test_coordinator"
SMPC_COORD_DB_CONT_NAME = "smpc_test_coordinator_db"
SMPC_COORD_QUEUE_CONT_NAME = "smpc_test_coordinator_queue"
SMPC_PLAYER1_CONT_NAME = "smpc_test_player1"
SMPC_PLAYER2_CONT_NAME = "smpc_test_player2"
SMPC_PLAYER3_CONT_NAME = "smpc_test_player3"
SMPC_CLIENT1_CONT_NAME = "smpc_test_client1"
SMPC_CLIENT2_CONT_NAME = "smpc_test_client2"

SMPC_COORD_PORT = 12314
SMPC_COORD_DB_PORT = 27017
SMPC_COORD_QUEUE_PORT = 6379
SMPC_PLAYER1_PORT1 = 6000
SMPC_PLAYER1_PORT2 = 7000
SMPC_PLAYER1_PORT3 = 14000
SMPC_PLAYER2_PORT1 = 6001
SMPC_PLAYER2_PORT2 = 7001
SMPC_PLAYER2_PORT3 = 14001
SMPC_PLAYER3_PORT1 = 6002
SMPC_PLAYER3_PORT2 = 7002
SMPC_PLAYER3_PORT3 = 14002
SMPC_CLIENT1_PORT = 9005
SMPC_CLIENT2_PORT = 9006
#####################################


# TODO Instead of the fixtures having scope session, it could be function,
# but when the fixture start, it should check if it already exists, thus
# not creating it again (fast). This could solve the problem of some
# tests destroying some containers to test things.


def _search_for_string_in_logfile(
    log_to_search_for: str, logspath: Path, retries: int = 100
):
    for _ in range(retries):
        try:
            with open(logspath) as logfile:
                if bool(re.search(log_to_search_for, logfile.read())):
                    return
        except FileNotFoundError:
            pass
        time.sleep(0.5)

    raise TimeoutError(
        f"Could not find the log '{log_to_search_for}' after '{retries}' tries.  Logs available at: '{logspath}'."
    )


class MonetDBSetupError(Exception):
    """Raised when the MonetDB container is unable to start."""


def _create_monetdb_container(cont_name, cont_port):
    print(f"\nCreating monetdb container '{cont_name}' at port {cont_port}...")
    client = docker.from_env()
    container_names = [container.name for container in client.containers.list(all=True)]
    if cont_name not in container_names:
        # A volume is used to pass the udfio inside the monetdb container.
        # This is done so that we don't need to rebuild every time the udfio.py file is changed.
        udfio_full_path = path.abspath(udfio.__file__)
        container = client.containers.run(
            TESTING_MONETDB_CONT_IMAGE,
            detach=True,
            ports={"50000/tcp": cont_port},
            volumes=[f"{udfio_full_path}:/home/udflib/udfio.py"],
            name=cont_name,
            publish_all_ports=True,
        )
    else:
        container = client.containers.get(cont_name)
        # After a machine restart the container exists, but it is stopped. (Used only in development)
        if container.status == "exited":
            container.start()

    # The time needed to start a monetdb container varies considerably. We need
    # to wait until a phrase appears in the logs to avoid starting the tests
    # too soon. The process is abandoned after 100 tries (50 sec).
    for _ in range(100):
        if b"new database mapi:monetdb" in container.logs():
            break
        time.sleep(0.5)
    else:
        raise MonetDBSetupError
    print(f"Monetdb container '{cont_name}' started.")


def _remove_monetdb_container(cont_name):
    print(f"\nRemoving monetdb container '{cont_name}'.")
    client = docker.from_env()
    container = client.containers.get(cont_name)
    container.remove(v=True, force=True)
    print(f"Removed monetdb container '{cont_name}'.")


@pytest.fixture(scope="session")
def monetdb_globalnode():
    cont_name = MONETDB_GLOBALNODE_NAME
    cont_port = MONETDB_GLOBALNODE_PORT
    _create_monetdb_container(cont_name, cont_port)
    yield
    # TODO Very slow development if containers are always removed afterwards
    # _remove_monetdb_container(cont_name)


@pytest.fixture(scope="session")
def monetdb_localnode1():
    cont_name = MONETDB_LOCALNODE1_NAME
    cont_port = MONETDB_LOCALNODE1_PORT
    _create_monetdb_container(cont_name, cont_port)
    yield
    # TODO Very slow development if containers are always removed afterwards
    # _remove_monetdb_container(cont_name)


@pytest.fixture(scope="session")
def monetdb_localnode2():
    cont_name = MONETDB_LOCALNODE2_NAME
    cont_port = MONETDB_LOCALNODE2_PORT
    _create_monetdb_container(cont_name, cont_port)
    yield
    # TODO Very slow development if containers are always removed afterwards
    # _remove_monetdb_container(cont_name)


@pytest.fixture(scope="session")
def monetdb_smpc_globalnode():
    cont_name = MONETDB_SMPC_GLOBALNODE_NAME
    cont_port = MONETDB_SMPC_GLOBALNODE_PORT
    _create_monetdb_container(cont_name, cont_port)
    yield
    # TODO Very slow development if containers are always removed afterwards
    # _remove_monetdb_container(cont_name)


@pytest.fixture(scope="session")
def monetdb_smpc_localnode1():
    cont_name = MONETDB_SMPC_LOCALNODE1_NAME
    cont_port = MONETDB_SMPC_LOCALNODE1_PORT
    _create_monetdb_container(cont_name, cont_port)
    yield
    # TODO Very slow development if containers are always removed afterwards
    # _remove_monetdb_container(cont_name)


@pytest.fixture(scope="session")
def monetdb_smpc_localnode2():
    cont_name = MONETDB_SMPC_LOCALNODE2_NAME
    cont_port = MONETDB_SMPC_LOCALNODE2_PORT
    _create_monetdb_container(cont_name, cont_port)
    yield
    # TODO Very slow development if containers are always removed afterwards
    # _remove_monetdb_container(cont_name)


@pytest.fixture(scope="function")
def monetdb_localnodetmp():
    cont_name = MONETDB_LOCALNODETMP_NAME
    cont_port = MONETDB_LOCALNODETMP_PORT
    _create_monetdb_container(cont_name, cont_port)
    yield
    _remove_monetdb_container(cont_name)


def _init_database_monetdb_container(db_ip, db_port):
    print(f"\nInitializing database ({db_ip}:{db_port})")
    cmd = f"mipdb init --ip {db_ip} --port {db_port} "
    subprocess.run(
        cmd, shell=True, check=True, stdout=subprocess.PIPE, stderr=subprocess.PIPE
    )
    print(f"\nDatabase ({db_ip}:{db_port}) initialized.")


def _load_data_monetdb_container(db_ip, db_port):
    # Check if the database is already loaded
    cmd = f"mipdb list-datasets --ip {db_ip} --port {db_port} "
    res = subprocess.run(
        cmd, shell=True, check=True, stdout=subprocess.PIPE, stderr=subprocess.PIPE
    )
    if "There are no datasets" not in str(res.stdout):
        print(f"\nDatabase ({db_ip}:{db_port}) already loaded, continuing.")
        return

    # Load the test data folder into the dbs
    data_model_folders = [
        TEST_DATA_FOLDER / folder for folder in os.listdir(TEST_DATA_FOLDER)
    ]
    for data_model_folder in data_model_folders:
        with open(data_model_folder / "CDEsMetadata.json") as data_model_metadata_file:
            data_model_metadata = json.load(data_model_metadata_file)
            data_model_code = data_model_metadata["code"]
            data_model_version = data_model_metadata["version"]
        cdes_file = data_model_folder / "CDEsMetadata.json"

        print(
            f"\nLoading data model '{data_model_code}:{data_model_version}' metadata to database ({db_ip}:{db_port})"
        )
        cmd = f"mipdb add-data-model {cdes_file} --ip {db_ip} --port {db_port} "
        subprocess.run(
            cmd, shell=True, check=True, stdout=subprocess.PIPE, stderr=subprocess.PIPE
        )

        port_prefixes = {
            MONETDB_LOCALNODE1_PORT: [0, 1, 2, 3],
            MONETDB_LOCALNODE2_PORT: [4, 5, 6],
            MONETDB_LOCALNODETMP_PORT: [7, 8, 9],
            MONETDB_SMPC_LOCALNODE1_PORT: [0, 1, 2, 3, 4],
            MONETDB_SMPC_LOCALNODE2_PORT: [5, 6, 7, 8, 9],
        }
        # Load only the 1st csv of each dataset "with 0 suffix" in the 1st node
        csvs = sorted(
            [
                data_model_folder / file
                for file in os.listdir(data_model_folder)
                for prefix in port_prefixes[db_port]
                if file.endswith(".csv") and str(prefix) in file
            ]
        )

        for csv in csvs:
            cmd = f"mipdb add-dataset {csv} -d {data_model_code} -v {data_model_version} --ip {db_ip} --port {db_port} "
            subprocess.run(
                cmd,
                shell=True,
                check=True,
                stdout=subprocess.PIPE,
                stderr=subprocess.PIPE,
            )
            print(
                f"\nLoading dataset {pathlib.PurePath(csv).name} to database ({db_ip}:{db_port})"
            )

    print(f"\nData loaded to database ({db_ip}:{db_port})")
    time.sleep(2)  # Needed to avoid db crash while loading


def get_edsd_datasets_for_specific_node(node_id: str):
    datasets_per_node = {
        "testlocalnode1": [
            "edsd0",
            "edsd1",
            "edsd2",
            "edsd3",
        ],
        "testlocalnode2": [
            "edsd4",
            "edsd5",
            "edsd6",
        ],
        "testlocalnodetmp": [
            "edsd7",
            "edsd8",
            "edsd9",
        ],
        "smpc_testlocalnode1": [
            "edsd0",
            "edsd1",
            "edsd2",
            "edsd3",
            "edsd4",
        ],
        "smpc_testlocalnode2": [
            "edsd5",
            "edsd6",
            "edsd7",
            "edsd8",
            "edsd9",
        ],
    }

    return datasets_per_node[node_id]


def _remove_data_model_from_localnodetmp_monetdb(data_model_code, data_model_version):
    # Remove data_model
    cmd = f"mipdb delete-data-model {data_model_code} -v {data_model_version} -f  --ip {COMMON_IP} --port {MONETDB_LOCALNODETMP_PORT} "
    subprocess.run(
        cmd, shell=True, check=True, stdout=subprocess.PIPE, stderr=subprocess.PIPE
    )


@pytest.fixture(scope="session")
def init_data_globalnode(monetdb_globalnode):
    _init_database_monetdb_container(COMMON_IP, MONETDB_GLOBALNODE_PORT)
    yield


@pytest.fixture(scope="session")
def load_data_localnode1(monetdb_localnode1):
    _init_database_monetdb_container(COMMON_IP, MONETDB_LOCALNODE1_PORT)
    _load_data_monetdb_container(COMMON_IP, MONETDB_LOCALNODE1_PORT)
    yield


@pytest.fixture(scope="session")
def load_data_localnode2(monetdb_localnode2):
    _init_database_monetdb_container(COMMON_IP, MONETDB_LOCALNODE2_PORT)
    _load_data_monetdb_container(COMMON_IP, MONETDB_LOCALNODE2_PORT)
    yield


@pytest.fixture(scope="function")
def load_data_localnodetmp(monetdb_localnodetmp):
    _init_database_monetdb_container(COMMON_IP, MONETDB_LOCALNODETMP_PORT)
    _load_data_monetdb_container(COMMON_IP, MONETDB_LOCALNODETMP_PORT)
    yield


@pytest.fixture(scope="session")
def load_data_smpc_localnode1(monetdb_smpc_localnode1):
    _init_database_monetdb_container(COMMON_IP, MONETDB_SMPC_LOCALNODE1_PORT)
    _load_data_monetdb_container(COMMON_IP, MONETDB_SMPC_LOCALNODE1_PORT)
    yield


@pytest.fixture(scope="session")
def load_data_smpc_localnode2(monetdb_smpc_localnode2):
    _init_database_monetdb_container(COMMON_IP, MONETDB_SMPC_LOCALNODE2_PORT)
    _load_data_monetdb_container(COMMON_IP, MONETDB_SMPC_LOCALNODE2_PORT)
    yield


def _create_db_cursor(db_port):
    class MonetDBTesting:
        """MonetDB class used for testing."""

        def __init__(self) -> None:
            username = "monetdb"
            password = "monetdb"
            port = db_port
            dbfarm = "db"
            url = f"monetdb://{username}:{password}@{COMMON_IP}:{port}/{dbfarm}:"
            self._executor = sql.create_engine(url, echo=True)

        def execute(self, query, *args, **kwargs):
            return self._executor.execute(query, *args, **kwargs)

    return MonetDBTesting()


@pytest.fixture(scope="session")
def globalnode_db_cursor():
    return _create_db_cursor(MONETDB_GLOBALNODE_PORT)


@pytest.fixture(scope="session")
def localnode1_db_cursor():
    return _create_db_cursor(MONETDB_LOCALNODE1_PORT)


@pytest.fixture(scope="session")
def localnode2_db_cursor():
    return _create_db_cursor(MONETDB_LOCALNODE2_PORT)


@pytest.fixture(scope="session")
def globalnode_smpc_db_cursor():
    return _create_db_cursor(MONETDB_SMPC_GLOBALNODE_PORT)


@pytest.fixture(scope="session")
def localnode1_smpc_db_cursor():
    return _create_db_cursor(MONETDB_SMPC_LOCALNODE1_PORT)


@pytest.fixture(scope="session")
def localnode2_smpc_db_cursor():
    return _create_db_cursor(MONETDB_SMPC_LOCALNODE2_PORT)


@pytest.fixture(scope="function")
def localnodetmp_db_cursor():
    return _create_db_cursor(MONETDB_LOCALNODETMP_PORT)


def _clean_db(cursor):
    class TableType(enum.Enum):
        NORMAL = 0
        VIEW = 1
        MERGE = 3
        REMOTE = 5

    # Order of the table types matter not to have dependencies when dropping the tables
    table_type_drop_order = (
        TableType.MERGE,
        TableType.REMOTE,
        TableType.VIEW,
        TableType.NORMAL,
    )
    for table_type in table_type_drop_order:
        select_user_tables = f"SELECT name FROM sys.tables WHERE system=FALSE AND schema_id=2000 AND type={table_type.value}"
        user_tables = cursor.execute(select_user_tables).fetchall()
        for table_name, *_ in user_tables:
            if table_type == TableType.VIEW:
                cursor.execute(f"DROP VIEW {table_name}")
            else:
                cursor.execute(f"DROP TABLE {table_name}")


@pytest.fixture(scope="function")
def schedule_clean_globalnode_db(globalnode_db_cursor):
    yield
    _clean_db(globalnode_db_cursor)


@pytest.fixture(scope="function")
def schedule_clean_localnode1_db(localnode1_db_cursor):
    yield
    _clean_db(localnode1_db_cursor)


@pytest.fixture(scope="function")
def schedule_clean_smpc_globalnode_db(globalnode_smpc_db_cursor):
    yield
    _clean_db(globalnode_smpc_db_cursor)


@pytest.fixture(scope="function")
def schedule_clean_smpc_localnode1_db(localnode1_smpc_db_cursor):
    yield
    _clean_db(localnode1_smpc_db_cursor)


@pytest.fixture(scope="function")
def schedule_clean_smpc_localnode2_db(localnode2_smpc_db_cursor):
    yield
    _clean_db(localnode2_smpc_db_cursor)


@pytest.fixture(scope="function")
def schedule_clean_localnode2_db(localnode2_db_cursor):
    yield
    _clean_db(localnode2_db_cursor)


@pytest.fixture(scope="function")
def use_globalnode_database(monetdb_globalnode, schedule_clean_globalnode_db):
    pass


@pytest.fixture(scope="function")
def use_localnode1_database(monetdb_localnode1, schedule_clean_localnode1_db):
    pass


@pytest.fixture(scope="function")
def use_localnode2_database(monetdb_localnode2, schedule_clean_localnode2_db):
    pass


@pytest.fixture(scope="function")
def use_smpc_globalnode_database(
    monetdb_smpc_globalnode, schedule_clean_smpc_globalnode_db
):
    pass


@pytest.fixture(scope="function")
def use_smpc_localnode1_database(
    monetdb_smpc_localnode1, schedule_clean_smpc_localnode1_db
):
    pass


@pytest.fixture(scope="function")
def use_smpc_localnode2_database(
    monetdb_smpc_localnode2, schedule_clean_smpc_localnode2_db
):
    pass


def _create_rabbitmq_container(cont_name, cont_port):
    print(f"\nCreating rabbitmq container '{cont_name}' at port {cont_port}...")
    client = docker.from_env()
    container_names = [container.name for container in client.containers.list(all=True)]
    if cont_name not in container_names:
        container = client.containers.run(
            TESTING_RABBITMQ_CONT_IMAGE,
            detach=True,
            ports={"5672/tcp": cont_port},
            name=cont_name,
        )
    else:
        container = client.containers.get(cont_name)
        # After a machine restart the container exists, but it is stopped. (Used only in development)
        if container.status == "exited":
            container.start()

    while (
        "Health" not in container.attrs["State"]
        or container.attrs["State"]["Health"]["Status"] != "healthy"
    ):
        container.reload()  # attributes are cached, this refreshes them..
        time.sleep(1)

    print(f"Rabbitmq container '{cont_name}' started.")


def _remove_rabbitmq_container(cont_name):
    print(f"\nRemoving rabbitmq container '{cont_name}'.")
    try:
        client = docker.from_env()
        container = client.containers.get(cont_name)
        container.remove(v=True, force=True)
    except docker.errors.NotFound:
        print(
            f"(conftest.py::_remove_rabbitmq_container) container {cont_name=} was not "
            f"found, probably already removed"
        )
        pass  # container was removed by other means...
    print(f"Removed rabbitmq container '{cont_name}'.")


@pytest.fixture(scope="session")
def rabbitmq_globalnode():
    cont_name = RABBITMQ_GLOBALNODE_NAME
    cont_port = RABBITMQ_GLOBALNODE_PORT
    _create_rabbitmq_container(cont_name, cont_port)
    yield
    # TODO Very slow development if containers are always removed afterwards
    # _remove_rabbitmq_container(cont_name)


@pytest.fixture(scope="session")
def rabbitmq_localnode1():
    cont_name = RABBITMQ_LOCALNODE1_NAME
    cont_port = RABBITMQ_LOCALNODE1_PORT
    _create_rabbitmq_container(cont_name, cont_port)
    yield
    # TODO Very slow development if containers are always removed afterwards
    # _remove_rabbitmq_container(cont_name)


@pytest.fixture(scope="session")
def rabbitmq_localnode2():
    cont_name = RABBITMQ_LOCALNODE2_NAME
    cont_port = RABBITMQ_LOCALNODE2_PORT
    _create_rabbitmq_container(cont_name, cont_port)
    yield
    # TODO Very slow development if containers are always removed afterwards
    # _remove_rabbitmq_container(cont_name)


@pytest.fixture(scope="session")
def rabbitmq_smpc_globalnode():
    cont_name = RABBITMQ_SMPC_GLOBALNODE_NAME
    cont_port = RABBITMQ_SMPC_GLOBALNODE_PORT
    _create_rabbitmq_container(cont_name, cont_port)
    yield
    # TODO Very slow development if containers are always removed afterwards
    # _remove_rabbitmq_container(cont_name)


@pytest.fixture(scope="session")
def rabbitmq_smpc_localnode1():
    cont_name = RABBITMQ_SMPC_LOCALNODE1_NAME
    cont_port = RABBITMQ_SMPC_LOCALNODE1_PORT
    _create_rabbitmq_container(cont_name, cont_port)
    yield
    # TODO Very slow development if containers are always removed afterwards
    # _remove_rabbitmq_container(cont_name)


@pytest.fixture(scope="session")
def rabbitmq_smpc_localnode2():
    cont_name = RABBITMQ_SMPC_LOCALNODE2_NAME
    cont_port = RABBITMQ_SMPC_LOCALNODE2_PORT
    _create_rabbitmq_container(cont_name, cont_port)
    yield
    # TODO Very slow development if containers are always removed afterwards
    # _remove_rabbitmq_container(cont_name)


@pytest.fixture(scope="function")
def rabbitmq_localnodetmp():
    cont_name = RABBITMQ_LOCALNODETMP_NAME
    cont_port = RABBITMQ_LOCALNODETMP_PORT
    _create_rabbitmq_container(cont_name, cont_port)
    yield
    _remove_rabbitmq_container(cont_name)


def remove_localnodetmp_rabbitmq():
    cont_name = RABBITMQ_LOCALNODETMP_NAME
    _remove_rabbitmq_container(cont_name)


def _create_node_service(algo_folders_env_variable_val, node_config_filepath):
    with open(node_config_filepath) as fp:
        tmp = toml.load(fp)
        node_id = tmp["identifier"]

    print(f"\nCreating node service with id '{node_id}'...")

    logpath = OUTDIR / (node_id + ".out")
    if os.path.isfile(logpath):
        os.remove(logpath)

    env = os.environ.copy()
    env["ALGORITHM_FOLDERS"] = algo_folders_env_variable_val
    env["MIPENGINE_NODE_CONFIG_FILE"] = node_config_filepath

    cmd = f"poetry run celery -A mipengine.node.node worker -l  DEBUG >> {logpath}  --pool=eventlet --purge 2>&1 "

    # if executed without "exec" it is spawned as a child process of the shell, so it is difficult to kill it
    # https://stackoverflow.com/questions/4789837/how-to-terminate-a-python-subprocess-launched-with-shell-true
    proc = subprocess.Popen(
        "exec " + cmd,
        shell=True,
        stderr=subprocess.PIPE,
        stdout=subprocess.PIPE,
        env=env,
    )

    # Check that celery started
    _search_for_string_in_logfile("CELERY - FRAMEWORK - celery@.* ready.", logpath)

    print(f"Created node service with id '{node_id}' and process id '{proc.pid}'.")
    return proc


def kill_service(proc):
    print(f"\nKilling service with process id '{proc.pid}'...")
    psutil_proc = psutil.Process(proc.pid)
    proc.kill()
    for _ in range(100):
        if psutil_proc.status() == "zombie" or psutil_proc.status() == "sleeping":
            break
        time.sleep(0.1)
    else:
        raise TimeoutError(
            f"Service is still running, status: '{psutil_proc.status()}'."
        )
    print(f"Killed service with process id '{proc.pid}'.")


@pytest.fixture(scope="session")
def globalnode_node_service(rabbitmq_globalnode, monetdb_globalnode):
    node_config_file = GLOBALNODE_CONFIG_FILE
    algo_folders_env_variable_val = ALGORITHM_FOLDERS_ENV_VARIABLE_VALUE
    node_config_filepath = path.join(TEST_ENV_CONFIG_FOLDER, node_config_file)
    proc = _create_node_service(algo_folders_env_variable_val, node_config_filepath)
    yield
    kill_service(proc)


@pytest.fixture(scope="session")
def localnode1_node_service(rabbitmq_localnode1, monetdb_localnode1):
    node_config_file = LOCALNODE1_CONFIG_FILE
    algo_folders_env_variable_val = ALGORITHM_FOLDERS_ENV_VARIABLE_VALUE
    node_config_filepath = path.join(TEST_ENV_CONFIG_FOLDER, node_config_file)
    proc = _create_node_service(algo_folders_env_variable_val, node_config_filepath)
    yield
    kill_service(proc)


@pytest.fixture(scope="session")
def localnode2_node_service(rabbitmq_localnode2, monetdb_localnode2):
    node_config_file = LOCALNODE2_CONFIG_FILE
    algo_folders_env_variable_val = ALGORITHM_FOLDERS_ENV_VARIABLE_VALUE
    node_config_filepath = path.join(TEST_ENV_CONFIG_FOLDER, node_config_file)
    proc = _create_node_service(algo_folders_env_variable_val, node_config_filepath)
    yield
    kill_service(proc)


@pytest.fixture(scope="session")
def smpc_globalnode_node_service(rabbitmq_smpc_globalnode, monetdb_smpc_globalnode):
    node_config_file = GLOBALNODE_SMPC_CONFIG_FILE
    algo_folders_env_variable_val = ALGORITHM_FOLDERS_ENV_VARIABLE_VALUE
    node_config_filepath = path.join(TEST_ENV_CONFIG_FOLDER, node_config_file)
    proc = _create_node_service(algo_folders_env_variable_val, node_config_filepath)
    yield
    kill_service(proc)


@pytest.fixture(scope="session")
def smpc_localnode1_node_service(rabbitmq_smpc_localnode1, monetdb_smpc_localnode1):
    node_config_file = LOCALNODE1_SMPC_CONFIG_FILE
    algo_folders_env_variable_val = ALGORITHM_FOLDERS_ENV_VARIABLE_VALUE
    node_config_filepath = path.join(TEST_ENV_CONFIG_FOLDER, node_config_file)
    proc = _create_node_service(algo_folders_env_variable_val, node_config_filepath)
    yield
    kill_service(proc)


@pytest.fixture(scope="session")
def smpc_localnode2_node_service(rabbitmq_smpc_localnode2, monetdb_smpc_localnode2):
    node_config_file = LOCALNODE2_SMPC_CONFIG_FILE
    algo_folders_env_variable_val = ALGORITHM_FOLDERS_ENV_VARIABLE_VALUE
    node_config_filepath = path.join(TEST_ENV_CONFIG_FOLDER, node_config_file)
    proc = _create_node_service(algo_folders_env_variable_val, node_config_filepath)
    yield
    kill_service(proc)


@pytest.fixture(scope="function")
def localnodetmp_node_service(rabbitmq_localnodetmp, monetdb_localnodetmp):
    """
    ATTENTION!
    This node service fixture is the only one returning the process, so it can be killed.
    The scope of the fixture is function, so it won't break tests if the node service is killed.
    The rabbitmq and monetdb containers have also 'function' scope so this is VERY slow.
    This should be used only when the service should be killed e.g. for testing.
    """
    node_config_file = LOCALNODETMP_CONFIG_FILE
    algo_folders_env_variable_val = ALGORITHM_FOLDERS_ENV_VARIABLE_VALUE
    node_config_filepath = path.join(TEST_ENV_CONFIG_FOLDER, node_config_file)
    proc = _create_node_service(algo_folders_env_variable_val, node_config_filepath)
    yield proc
    kill_service(proc)


def create_node_tasks_handler_celery(node_config_filepath):
    with open(node_config_filepath) as fp:
        tmp = toml.load(fp)
        node_id = tmp["identifier"]
        queue_domain = tmp["rabbitmq"]["ip"]
        queue_port = tmp["rabbitmq"]["port"]
        db_domain = tmp["monetdb"]["ip"]
        db_port = tmp["monetdb"]["port"]
    queue_address = ":".join([str(queue_domain), str(queue_port)])
    db_address = ":".join([str(db_domain), str(db_port)])

    return NodeAlgorithmTasksHandler(
        node_id=node_id,
        node_queue_addr=queue_address,
        node_db_addr=db_address,
        tasks_timeout=TASKS_TIMEOUT,
        run_udf_task_timeout=RUN_UDF_TASK_TIMEOUT,
    )


@pytest.fixture(scope="session")
def globalnode_tasks_handler(globalnode_node_service):
    node_config_filepath = path.join(TEST_ENV_CONFIG_FOLDER, GLOBALNODE_CONFIG_FILE)
    tasks_handler = create_node_tasks_handler_celery(node_config_filepath)
    return tasks_handler


@pytest.fixture(scope="session")
def localnode1_tasks_handler(localnode1_node_service):
    node_config_filepath = path.join(TEST_ENV_CONFIG_FOLDER, LOCALNODE1_CONFIG_FILE)
    tasks_handler = create_node_tasks_handler_celery(node_config_filepath)
    return tasks_handler


@pytest.fixture(scope="session")
def localnode2_tasks_handler(localnode2_node_service):
    node_config_filepath = path.join(TEST_ENV_CONFIG_FOLDER, LOCALNODE2_CONFIG_FILE)
    tasks_handler = create_node_tasks_handler_celery(node_config_filepath)
    return tasks_handler


@pytest.fixture(scope="function")
def localnodetmp_tasks_handler(localnodetmp_node_service):
    node_config_filepath = path.join(TEST_ENV_CONFIG_FOLDER, LOCALNODETMP_CONFIG_FILE)
    tasks_handler = create_node_tasks_handler_celery(node_config_filepath)
    return tasks_handler


def get_node_config_by_id(node_config_file: str):
    with open(path.join(TEST_ENV_CONFIG_FOLDER, node_config_file)) as fp:
        node_config = AttrDict(toml.load(fp))
    return node_config


@pytest.fixture(scope="function")
def globalnode_celery_app(globalnode_node_service):
    return CeleryAppFactory().get_celery_app(socket_addr=RABBITMQ_GLOBALNODE_ADDR)


@pytest.fixture(scope="function")
def localnode1_celery_app(localnode1_node_service):
    return CeleryAppFactory().get_celery_app(socket_addr=RABBITMQ_LOCALNODE1_ADDR)


@pytest.fixture(scope="function")
def localnode2_celery_app(localnode2_node_service):
    return CeleryAppFactory().get_celery_app(socket_addr=RABBITMQ_LOCALNODE2_ADDR)


@pytest.fixture(scope="function")
def localnodetmp_celery_app(localnodetmp_node_service):
    return CeleryAppFactory().get_celery_app(socket_addr=RABBITMQ_LOCALNODETMP_ADDR)


@pytest.fixture(scope="function")
def smpc_globalnode_celery_app(smpc_globalnode_node_service):
    return CeleryAppFactory().get_celery_app(socket_addr=RABBITMQ_SMPC_GLOBALNODE_ADDR)


@pytest.fixture(scope="function")
def smpc_localnode1_celery_app(smpc_localnode1_node_service):
    return CeleryAppFactory().get_celery_app(socket_addr=RABBITMQ_SMPC_LOCALNODE1_ADDR)


@pytest.fixture(scope="session")
def smpc_localnode2_celery_app(smpc_localnode2_node_service):
    return CeleryAppFactory().get_celery_app(socket_addr=RABBITMQ_SMPC_LOCALNODE2_ADDR)


@pytest.fixture(scope="function")
def reset_node_landscape_aggregator():
    nla = NodeLandscapeAggregator()
    nla.stop()
    nla.keep_updating = False
    nla._nla_registries = _NLARegistries(
        node_registry=NodeRegistry(nodes={}),
<<<<<<< HEAD
        data_model_registry=DataModelRegistry(data_models={}, dataset_location={}),
=======
        data_model_registry=DataModelRegistry(data_models={}, datasets_location={}),
>>>>>>> 94007cd4
    )


@pytest.fixture(scope="session")
def controller_service():
    service_port = CONTROLLER_PORT
    controller_config_filepath = path.join(
        TEST_ENV_CONFIG_FOLDER, CONTROLLER_CONFIG_FILE
    )
    localnodes_config_filepath = path.join(
        TEST_ENV_CONFIG_FOLDER, CONTROLLER_LOCALNODES_CONFIG_FILE
    )

    proc = _create_controller_service(
        service_port,
        controller_config_filepath,
        localnodes_config_filepath,
        CONTROLLER_OUTPUT_FILE,
    )
    yield
    kill_service(proc)


@pytest.fixture(scope="session")
def smpc_controller_service():
    service_port = CONTROLLER_SMPC_PORT
    controller_config_filepath = path.join(
        TEST_ENV_CONFIG_FOLDER, CONTROLLER_SMPC_CONFIG_FILE
    )
    localnodes_config_filepath = path.join(
        TEST_ENV_CONFIG_FOLDER, CONTROLLER_SMPC_LOCALNODES_CONFIG_FILE
    )

    proc = _create_controller_service(
        service_port,
        controller_config_filepath,
        localnodes_config_filepath,
        SMPC_CONTROLLER_OUTPUT_FILE,
    )
    yield
    kill_service(proc)


def _create_controller_service(
    service_port: int,
    controller_config_filepath: str,
    localnodes_config_filepath: str,
    logs_filename: str,
):
    print(f"\nCreating controller service on port '{service_port}'...")

    logpath = OUTDIR / logs_filename
    if os.path.isfile(logpath):
        os.remove(logpath)

    env = os.environ.copy()
    env["ALGORITHM_FOLDERS"] = ALGORITHM_FOLDERS_ENV_VARIABLE_VALUE
    env["LOCALNODES_CONFIG_FILE"] = localnodes_config_filepath
    env["MIPENGINE_CONTROLLER_CONFIG_FILE"] = controller_config_filepath
    env["QUART_APP"] = "mipengine/controller/api/app:app"
    env["PYTHONPATH"] = str(Path(__file__).parent.parent.parent)

    cmd = (
        f"poetry run quart run --host=0.0.0.0 --port {service_port} >> {logpath} 2>&1 "
    )

    # if executed without "exec" it is spawned as a child process of the shell, so it is difficult to kill it
    # https://stackoverflow.com/questions/4789837/how-to-terminate-a-python-subprocess-launched-with-shell-true
    proc = subprocess.Popen(
        "exec " + cmd,
        shell=True,
        stderr=subprocess.PIPE,
        stdout=subprocess.PIPE,
        env=env,
    )

    # Check that quart started
    _search_for_string_in_logfile("CONTROLLER - WEBAPI - Running on ", logpath)

    # Check that nodes were loaded
    _search_for_string_in_logfile(
        "INFO - CONTROLLER - BACKGROUND - federation_info_logs", logpath
    )
    print(f"\nCreated controller service on port '{service_port}'.")
    return proc


@pytest.fixture(scope="session")
def smpc_coordinator():
    docker_cli = docker.from_env()

    print(f"\nWaiting for smpc coordinator db to be ready...")
    # Start coordinator db
    try:
        docker_cli.containers.get(SMPC_COORD_DB_CONT_NAME)
    except docker.errors.NotFound:
        docker_cli.containers.run(
            image=SMPC_COORD_DB_IMAGE,
            name=SMPC_COORD_DB_CONT_NAME,
            detach=True,
            ports={27017: SMPC_COORD_DB_PORT},
            environment={
                "MONGO_INITDB_ROOT_USERNAME": "sysadmin",
                "MONGO_INITDB_ROOT_PASSWORD": "123qwe",
            },
        )
    print("Created controller db service.")

    # Start coordinator queue
    print(f"\nWaiting for smpc coordinator queue to be ready...")
    try:
        docker_cli.containers.get(SMPC_COORD_QUEUE_CONT_NAME)
    except docker.errors.NotFound:
        docker_cli.containers.run(
            image=SMPC_COORD_QUEUE_IMAGE,
            name=SMPC_COORD_QUEUE_CONT_NAME,
            detach=True,
            ports={6379: SMPC_COORD_QUEUE_PORT},
            environment={
                "REDIS_REPLICATION_MODE": "master",
            },
            command="redis-server --requirepass agora",
        )
    print("Created controller queue service.")

    # Start coordinator
    print(f"\nWaiting for smpc coordinator to be ready...")
    try:
        docker_cli.containers.get(SMPC_COORD_CONT_NAME)
    except docker.errors.NotFound:
        docker_cli.containers.run(
            image=SMPC_CLUSTER_IMAGE,
            name=SMPC_COORD_CONT_NAME,
            detach=True,
            ports={12314: SMPC_COORD_PORT},
            environment={
                "PLAYER_REPO_0": f"http://{COMMON_IP}:{SMPC_PLAYER1_PORT2}",
                "PLAYER_REPO_1": f"http://{COMMON_IP}:{SMPC_PLAYER2_PORT2}",
                "PLAYER_REPO_2": f"http://{COMMON_IP}:{SMPC_PLAYER3_PORT2}",
                "REDIS_HOST": f"{COMMON_IP}",
                "REDIS_PORT": f"{SMPC_COORD_QUEUE_PORT}",
                "REDIS_PSWD": "agora",
                "DB_URL": f"{COMMON_IP}:{SMPC_COORD_DB_PORT}",
                "DB_UNAME": "sysadmin",
                "DB_PSWD": "123qwe",
            },
            command="python coordinator.py",
        )
    print("Created controller service.")

    yield

    # TODO Very slow development if containers are always removed afterwards
    # db_cont = docker_cli.containers.get(SMPC_COORD_DB_CONT_NAME)
    # db_cont.remove(v=True, force=True)
    # queue_cont = docker_cli.containers.get(SMPC_COORD_QUEUE_CONT_NAME)
    # queue_cont.remove(v=True, force=True)
    # coord_cont = docker_cli.containers.get(SMPC_COORD_CONT_NAME)
    # coord_cont.remove(v=True, force=True)


@pytest.fixture(scope="session")
def smpc_players():
    docker_cli = docker.from_env()

    # Start player 1
    print(f"\nWaiting for smpc player 1 to be ready...")
    try:
        docker_cli.containers.get(SMPC_PLAYER1_CONT_NAME)
    except docker.errors.NotFound:
        docker_cli.containers.run(
            image=SMPC_CLUSTER_IMAGE,
            name=SMPC_PLAYER1_CONT_NAME,
            detach=True,
            ports={
                6000: SMPC_PLAYER1_PORT1,
                7000: SMPC_PLAYER1_PORT2,
                14000: SMPC_PLAYER1_PORT3,
            },
            environment={
                "PLAYER_REPO_0": f"http://{COMMON_IP}:{SMPC_PLAYER1_PORT2}",
                "PLAYER_REPO_1": f"http://{COMMON_IP}:{SMPC_PLAYER2_PORT2}",
                "PLAYER_REPO_2": f"http://{COMMON_IP}:{SMPC_PLAYER3_PORT2}",
                "COORDINATOR_URL": f"http://{COMMON_IP}:{SMPC_COORD_PORT}",
                "DB_URL": f"{COMMON_IP}:{SMPC_COORD_DB_PORT}",
                "DB_UNAME": "sysadmin",
                "DB_PSWD": "123qwe",
            },
            command="python player.py 0",
        )
    print("Created smpc player 1 service.")

    # Start player 2
    print(f"\nWaiting for smpc player 2 to be ready...")
    try:
        docker_cli.containers.get(SMPC_PLAYER2_CONT_NAME)
    except docker.errors.NotFound:
        docker_cli.containers.run(
            image=SMPC_CLUSTER_IMAGE,
            name=SMPC_PLAYER2_CONT_NAME,
            detach=True,
            ports={
                6001: SMPC_PLAYER2_PORT1,
                7001: SMPC_PLAYER2_PORT2,
                14001: SMPC_PLAYER2_PORT3,
            },
            environment={
                "PLAYER_REPO_0": f"http://{COMMON_IP}:{SMPC_PLAYER1_PORT2}",
                "PLAYER_REPO_1": f"http://{COMMON_IP}:{SMPC_PLAYER2_PORT2}",
                "PLAYER_REPO_2": f"http://{COMMON_IP}:{SMPC_PLAYER3_PORT2}",
                "COORDINATOR_URL": f"http://{COMMON_IP}:{SMPC_COORD_PORT}",
                "DB_URL": f"{COMMON_IP}:{SMPC_COORD_DB_PORT}",
                "DB_UNAME": "sysadmin",
                "DB_PSWD": "123qwe",
            },
            command="python player.py 1",
        )
    print("Created smpc player 2 service.")

    # Start player 3
    print(f"\nWaiting for smpc player 3 to be ready...")
    try:
        docker_cli.containers.get(SMPC_PLAYER3_CONT_NAME)
    except docker.errors.NotFound:
        docker_cli.containers.run(
            image=SMPC_CLUSTER_IMAGE,
            name=SMPC_PLAYER3_CONT_NAME,
            detach=True,
            ports={
                6002: SMPC_PLAYER3_PORT1,
                7002: SMPC_PLAYER3_PORT2,
                14002: SMPC_PLAYER3_PORT3,
            },
            environment={
                "PLAYER_REPO_0": f"http://{COMMON_IP}:{SMPC_PLAYER1_PORT2}",
                "PLAYER_REPO_1": f"http://{COMMON_IP}:{SMPC_PLAYER2_PORT2}",
                "PLAYER_REPO_2": f"http://{COMMON_IP}:{SMPC_PLAYER3_PORT2}",
                "COORDINATOR_URL": f"http://{COMMON_IP}:{SMPC_COORD_PORT}",
                "DB_URL": f"{COMMON_IP}:{SMPC_COORD_DB_PORT}",
                "DB_UNAME": "sysadmin",
                "DB_PSWD": "123qwe",
            },
            command="python player.py 2",
        )
    print("Created smpc player 3 service.")

    yield

    # TODO Very slow development if containers are always removed afterwards
    # player1_cont = docker_cli.containers.get(SMPC_PLAYER1_CONT_NAME)
    # player1_cont.remove(v=True, force=True)
    # player2_cont = docker_cli.containers.get(SMPC_PLAYER2_CONT_NAME)
    # player2_cont.remove(v=True, force=True)
    # player3_cont = docker_cli.containers.get(SMPC_PLAYER3_CONT_NAME)
    # player3_cont.remove(v=True, force=True)


@pytest.fixture(scope="session")
def smpc_clients():
    docker_cli = docker.from_env()

    # Start client 1
    print(f"\nWaiting for smpc client 1 to be ready...")
    try:
        docker_cli.containers.get(SMPC_CLIENT1_CONT_NAME)
    except docker.errors.NotFound:
        with open(path.join(TEST_ENV_CONFIG_FOLDER, LOCALNODE1_SMPC_CONFIG_FILE)) as fp:
            tmp = toml.load(fp)
            client_id = tmp["smpc"]["client_id"]
        docker_cli.containers.run(
            image=SMPC_CLUSTER_IMAGE,
            name=SMPC_CLIENT1_CONT_NAME,
            detach=True,
            ports={
                SMPC_CLIENT1_PORT: SMPC_CLIENT1_PORT,
            },
            environment={
                "PLAYER_REPO_0": f"http://{COMMON_IP}:{SMPC_PLAYER1_PORT2}",
                "PLAYER_REPO_1": f"http://{COMMON_IP}:{SMPC_PLAYER2_PORT2}",
                "PLAYER_REPO_2": f"http://{COMMON_IP}:{SMPC_PLAYER3_PORT2}",
                "COORDINATOR_URL": f"http://{COMMON_IP}:{SMPC_COORD_PORT}",
                "ID": client_id,
                "PORT": f"{SMPC_CLIENT1_PORT}",
            },
            command=f"python client.py",
        )
    print("Created smpc client 1 service.")

    # Start client 2
    print(f"\nWaiting for smpc client 2 to be ready...")
    try:
        docker_cli.containers.get(SMPC_CLIENT2_CONT_NAME)
    except docker.errors.NotFound:
        with open(path.join(TEST_ENV_CONFIG_FOLDER, LOCALNODE2_SMPC_CONFIG_FILE)) as fp:
            tmp = toml.load(fp)
            client_id = tmp["smpc"]["client_id"]
        docker_cli.containers.run(
            image=SMPC_CLUSTER_IMAGE,
            name=SMPC_CLIENT2_CONT_NAME,
            detach=True,
            ports={
                SMPC_CLIENT2_PORT: SMPC_CLIENT2_PORT,
            },
            environment={
                "PLAYER_REPO_0": f"http://{COMMON_IP}:{SMPC_PLAYER1_PORT2}",
                "PLAYER_REPO_1": f"http://{COMMON_IP}:{SMPC_PLAYER2_PORT2}",
                "PLAYER_REPO_2": f"http://{COMMON_IP}:{SMPC_PLAYER3_PORT2}",
                "COORDINATOR_URL": f"http://{COMMON_IP}:{SMPC_COORD_PORT}",
                "ID": client_id,
                "PORT": f"{SMPC_CLIENT2_PORT}",
            },
            command="python client.py",
        )
    print("Created smpc client 2 service.")

    yield

    # TODO Very slow development if containers are always removed afterwards
    # client1_cont = docker_cli.containers.get(SMPC_CLIENT1_CONT_NAME)
    # client1_cont.remove(v=True, force=True)
    # client2_cont = docker_cli.containers.get(SMPC_CLIENT2_CONT_NAME)
    # client2_cont.remove(v=True, force=True)


@pytest.fixture(scope="session")
def smpc_cluster(smpc_coordinator, smpc_players, smpc_clients):
    print(f"\nWaiting for smpc cluster to be ready...")
    time.sleep(
        SMPC_CLUSTER_SLEEP_TIME
    )  # TODO Check when the smpc cluster is actually ready
    print(f"\nFinished waiting '{SMPC_CLUSTER_SLEEP_TIME}' secs for SMPC cluster.")
    yield<|MERGE_RESOLUTION|>--- conflicted
+++ resolved
@@ -911,11 +911,7 @@
     nla.keep_updating = False
     nla._nla_registries = _NLARegistries(
         node_registry=NodeRegistry(nodes={}),
-<<<<<<< HEAD
         data_model_registry=DataModelRegistry(data_models={}, dataset_location={}),
-=======
-        data_model_registry=DataModelRegistry(data_models={}, datasets_location={}),
->>>>>>> 94007cd4
     )
 
 
