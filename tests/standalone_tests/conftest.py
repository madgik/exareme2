import os
import re
import subprocess
import time
from os import path
from pathlib import Path

import docker
import psutil
import pytest
import sqlalchemy as sql
import toml

from mipengine.controller.data_model_registry import DataModelRegistry
from mipengine.controller.node_landscape_aggregator import NodeLandscapeAggregator
from mipengine.controller.node_registry import NodeRegistry
from mipengine.controller.node_tasks_handler_celery import NodeTasksHandlerCelery
from mipengine.udfgen import udfio

ALGORITHM_FOLDERS_ENV_VARIABLE_VALUE = "./mipengine/algorithms,./tests/algorithms"
TESTING_RABBITMQ_CONT_IMAGE = "madgik/mipengine_rabbitmq:latest"
TESTING_MONETDB_CONT_IMAGE = "madgik/mipenginedb:latest"

this_mod_path = os.path.dirname(os.path.abspath(__file__))
TEST_ENV_CONFIG_FOLDER = path.join(this_mod_path, "testing_env_configs")
TEST_DATA_FOLDER = Path(this_mod_path).parent / "test_data"

OUTDIR = Path("/tmp/mipengine/")
if not OUTDIR.exists():
    OUTDIR.mkdir()

COMMON_IP = "127.0.0.1"
RABBITMQ_GLOBALNODE_NAME = "rabbitmq_test_globalnode"
RABBITMQ_LOCALNODE1_NAME = "rabbitmq_test_localnode1"
RABBITMQ_LOCALNODE2_NAME = "rabbitmq_test_localnode2"

RABBITMQ_LOCALNODETMP_NAME = "rabbitmq_test_localnodetmp"
RABBITMQ_SMPC_GLOBALNODE_NAME = "rabbitmq_test_smpc_globalnode"
RABBITMQ_SMPC_LOCALNODE1_NAME = "rabbitmq_test_smpc_localnode1"
RABBITMQ_SMPC_LOCALNODE2_NAME = "rabbitmq_test_smpc_localnode2"

RABBITMQ_GLOBALNODE_PORT = 60000
RABBITMQ_LOCALNODE1_PORT = 60001
RABBITMQ_LOCALNODE2_PORT = 60002
RABBITMQ_LOCALNODETMP_PORT = 60003
RABBITMQ_SMPC_GLOBALNODE_PORT = 60004
RABBITMQ_SMPC_LOCALNODE1_PORT = 60005
RABBITMQ_SMPC_LOCALNODE2_PORT = 60006

MONETDB_GLOBALNODE_NAME = "monetdb_test_globalnode"
MONETDB_LOCALNODE1_NAME = "monetdb_test_localnode1"
MONETDB_LOCALNODE2_NAME = "monetdb_test_localnode2"
MONETDB_LOCALNODETMP_NAME = "monetdb_test_localnodetmp"
MONETDB_SMPC_GLOBALNODE_NAME = "monetdb_test_smpc_globalnode"
MONETDB_SMPC_LOCALNODE1_NAME = "monetdb_test_smpc_localnode1"
MONETDB_SMPC_LOCALNODE2_NAME = "monetdb_test_smpc_localnode2"
MONETDB_GLOBALNODE_PORT = 61000
MONETDB_LOCALNODE1_PORT = 61001
MONETDB_LOCALNODE2_PORT = 61002
MONETDB_LOCALNODETMP_PORT = 61003
MONETDB_SMPC_GLOBALNODE_PORT = 61004
MONETDB_SMPC_LOCALNODE1_PORT = 61005
MONETDB_SMPC_LOCALNODE2_PORT = 61006

GLOBALNODE_CONFIG_FILE = "testglobalnode.toml"
LOCALNODE1_CONFIG_FILE = "testlocalnode1.toml"
LOCALNODE2_CONFIG_FILE = "testlocalnode2.toml"
LOCALNODETMP_CONFIG_FILE = "testlocalnodetmp.toml"
GLOBALNODE_SMPC_CONFIG_FILE = "smpc_globalnode.toml"
LOCALNODE1_SMPC_CONFIG_FILE = "smpc_localnode1.toml"
LOCALNODE2_SMPC_CONFIG_FILE = "smpc_localnode2.toml"


class MonetDBSetupError(Exception):
    """Raised when the MonetDB container is unable to start."""


def _create_monetdb_container(cont_name, cont_port):
    print(f"\nCreating monetdb container '{cont_name}' at port {cont_port}...")
    client = docker.from_env()
    container_names = [container.name for container in client.containers.list(all=True)]
    if cont_name not in container_names:
        # A volume is used to pass the udfio inside the monetdb container.
        # This is done so that we don't need to rebuild every time the udfio.py file is changed.
        udfio_full_path = path.abspath(udfio.__file__)
        container = client.containers.run(
            TESTING_MONETDB_CONT_IMAGE,
            detach=True,
            ports={"50000/tcp": cont_port},
            volumes=[f"{udfio_full_path}:/home/udflib/udfio.py"],
            name=cont_name,
            publish_all_ports=True,
        )
    else:
        container = client.containers.get(cont_name)
        # After a machine restart the container exists, but it is stopped. (Used only in development)
        if container.status == "exited":
            container.start()

    # The time needed to start a monetdb container varies considerably. We need
    # to wait until a phrase appears in the logs to avoid starting the tests
    # too soon. The process is abandoned after 100 tries (50 sec).
    for _ in range(100):
        if b"new database mapi:monetdb" in container.logs():
            break
        time.sleep(0.5)
    else:
        raise MonetDBSetupError
    print(f"Monetdb container '{cont_name}' started.")


def _remove_monetdb_container(cont_name):
    print(f"\nRemoving monetdb container '{cont_name}'.")
    client = docker.from_env()
    container = client.containers.get(cont_name)
    container.remove(v=True, force=True)
    print(f"Removed monetdb container '{cont_name}'.")


@pytest.fixture(scope="session")
def monetdb_globalnode():
    cont_name = MONETDB_GLOBALNODE_NAME
    cont_port = MONETDB_GLOBALNODE_PORT
    _create_monetdb_container(cont_name, cont_port)
    yield
    # TODO Very slow development if containers are always removed afterwards
    # _remove_monetdb_container(cont_name)


@pytest.fixture(scope="session")
def monetdb_localnode1():
    cont_name = MONETDB_LOCALNODE1_NAME
    cont_port = MONETDB_LOCALNODE1_PORT
    _create_monetdb_container(cont_name, cont_port)
    yield
    # TODO Very slow development if containers are always removed afterwards
    # _remove_monetdb_container(cont_name)


@pytest.fixture(scope="session")
def monetdb_localnode2():
    cont_name = MONETDB_LOCALNODE2_NAME
    cont_port = MONETDB_LOCALNODE2_PORT
    _create_monetdb_container(cont_name, cont_port)
    yield
    # TODO Very slow development if containers are always removed afterwards
    # _remove_monetdb_container(cont_name)


@pytest.fixture(scope="session")
def monetdb_smpc_globalnode():
    cont_name = MONETDB_SMPC_GLOBALNODE_NAME
    cont_port = MONETDB_SMPC_GLOBALNODE_PORT
    _create_monetdb_container(cont_name, cont_port)
    yield
    # TODO Very slow development if containers are always removed afterwards
    # _remove_monetdb_container(cont_name)


@pytest.fixture(scope="session")
def monetdb_smpc_localnode1():
    cont_name = MONETDB_SMPC_LOCALNODE1_NAME
    cont_port = MONETDB_SMPC_LOCALNODE1_PORT
    _create_monetdb_container(cont_name, cont_port)
    yield
    # TODO Very slow development if containers are always removed afterwards
    # _remove_monetdb_container(cont_name)


@pytest.fixture(scope="session")
def monetdb_smpc_localnode2():
    cont_name = MONETDB_SMPC_LOCALNODE2_NAME
    cont_port = MONETDB_SMPC_LOCALNODE2_PORT
    _create_monetdb_container(cont_name, cont_port)
    yield
    # TODO Very slow development if containers are always removed afterwards
    # _remove_monetdb_container(cont_name)


@pytest.fixture(scope="function")
def monetdb_localnodetmp():
    cont_name = MONETDB_LOCALNODETMP_NAME
    cont_port = MONETDB_LOCALNODETMP_PORT
    _create_monetdb_container(cont_name, cont_port)
    yield
    _remove_monetdb_container(cont_name)


def _init_database_monetdb_container(db_ip, db_port):
    # Check if the database is already initialized
    cmd = f"mipdb list-data-models --ip {db_ip} --port {db_port} "
    res = subprocess.run(
        cmd, shell=True, stdout=subprocess.PIPE, stderr=subprocess.PIPE
    )
    if res.returncode == 0:
        print(f"\nDatabase ({db_ip}:{db_port}) already initialized, continuing.")
        return

    print(f"\nInitializing database ({db_ip}:{db_port})")
    cmd = f"mipdb init --ip {db_ip} --port {db_port} "
    subprocess.run(
        cmd, shell=True, check=True, stdout=subprocess.PIPE, stderr=subprocess.PIPE
    )
    print(f"\nDatabase ({db_ip}:{db_port}) initialized.")


def _load_data_monetdb_container(db_ip, db_port):
    # Check if the database is already loaded
    cmd = f"mipdb list-datasets --ip {db_ip} --port {db_port} "
    res = subprocess.run(
        cmd, shell=True, stdout=subprocess.PIPE, stderr=subprocess.PIPE
    )
    if "There are no datasets" not in str(res.stdout):
        print(f"\nDatabase ({db_ip}:{db_port}) already loaded, continuing.")
        return

    print(f"\nLoading data to database ({db_ip}:{db_port})")
    cmd = f"mipdb load-folder {TEST_DATA_FOLDER}  --ip {db_ip} --port {db_port} "
    subprocess.run(
        cmd, shell=True, check=True, stdout=subprocess.PIPE, stderr=subprocess.PIPE
    )
    print(f"\nData loaded to database ({db_ip}:{db_port})")


def _remove_data_model_from_localnodetmp_monetdb(data_model_code, data_model_version):
    # Remove data_model
    cmd = f"mipdb delete-data-model {data_model_code} -v {data_model_version} -f  --ip {COMMON_IP} --port {MONETDB_LOCALNODETMP_PORT} "
    subprocess.call(cmd, shell=True, stdout=subprocess.PIPE)


@pytest.fixture(scope="session")
def init_data_globalnode(monetdb_globalnode):
    _init_database_monetdb_container(COMMON_IP, MONETDB_GLOBALNODE_PORT)
    yield


@pytest.fixture(scope="session")
def load_data_localnode1(monetdb_localnode1):
    _init_database_monetdb_container(COMMON_IP, MONETDB_LOCALNODE1_PORT)
    _load_data_monetdb_container(COMMON_IP, MONETDB_LOCALNODE1_PORT)
    yield


@pytest.fixture(scope="session")
def load_data_localnode2(monetdb_localnode2):
    _init_database_monetdb_container(COMMON_IP, MONETDB_LOCALNODE2_PORT)
    _load_data_monetdb_container(COMMON_IP, MONETDB_LOCALNODE2_PORT)
    yield


@pytest.fixture(scope="function")
def load_data_localnodetmp(monetdb_localnodetmp):
    _init_database_monetdb_container(COMMON_IP, MONETDB_LOCALNODETMP_PORT)
    _load_data_monetdb_container(COMMON_IP, MONETDB_LOCALNODETMP_PORT)
    yield


def _create_db_cursor(db_port):
    class MonetDBTesting:
        """MonetDB class used for testing."""

        def __init__(self) -> None:
            username = "monetdb"
            password = "monetdb"
            port = db_port
            dbfarm = "db"
            url = f"monetdb://{username}:{password}@{COMMON_IP}:{port}/{dbfarm}:"
            self._executor = sql.create_engine(url, echo=True)

        def execute(self, query, *args, **kwargs) -> list:
            return self._executor.execute(query, *args, **kwargs)

    return MonetDBTesting()


@pytest.fixture(scope="session")
def globalnode_db_cursor():
    return _create_db_cursor(MONETDB_GLOBALNODE_PORT)


@pytest.fixture(scope="session")
def localnode1_db_cursor():
    return _create_db_cursor(MONETDB_LOCALNODE1_PORT)


@pytest.fixture(scope="session")
def localnode2_db_cursor():
    return _create_db_cursor(MONETDB_LOCALNODE2_PORT)


@pytest.fixture(scope="session")
def globalnode_smpc_db_cursor():
    return _create_db_cursor(MONETDB_SMPC_GLOBALNODE_PORT)


@pytest.fixture(scope="session")
def localnode1_smpc_db_cursor():
    return _create_db_cursor(MONETDB_SMPC_LOCALNODE1_PORT)


@pytest.fixture(scope="session")
def localnode2_smpc_db_cursor():
    return _create_db_cursor(MONETDB_SMPC_LOCALNODE2_PORT)


@pytest.fixture(scope="function")
def localnodetmp_db_cursor():
    return _create_db_cursor(MONETDB_LOCALNODETMP_PORT)


def _clean_db(cursor):
    table_types = {0, 1, 3, 5}  # 0=table, 1=view, 3=merge_table, 5=remote_table

    for table_type in table_types:
        select_user_tables = f"SELECT name FROM sys.tables WHERE system=FALSE AND schema_id=2000 AND type={table_type}"
        user_tables = cursor.execute(select_user_tables).fetchall()
        for table_name, *_ in user_tables:
            if table_type == 1:  # view
                cursor.execute(f"DROP VIEW {table_name}")
            else:
                cursor.execute(f"DROP TABLE {table_name}")


@pytest.fixture(scope="function")
def clean_globalnode_db(globalnode_db_cursor):
    yield
    _clean_db(globalnode_db_cursor)


@pytest.fixture(scope="function")
def clean_localnode1_db(localnode1_db_cursor):
    yield
    _clean_db(localnode1_db_cursor)


@pytest.fixture(scope="function")
def clean_smpc_globalnode_db(globalnode_smpc_db_cursor):
    yield
    _clean_db(globalnode_smpc_db_cursor)


@pytest.fixture(scope="function")
def clean_smpc_localnode1_db(localnode1_smpc_db_cursor):
    yield
    _clean_db(localnode1_smpc_db_cursor)


@pytest.fixture(scope="function")
def clean_smpc_localnode2_db(localnode2_smpc_db_cursor):
    yield
    _clean_db(localnode2_smpc_db_cursor)


@pytest.fixture(scope="function")
def clean_localnode2_db(localnode2_db_cursor):
    yield
    _clean_db(localnode2_db_cursor)


@pytest.fixture(scope="function")
def use_globalnode_database(monetdb_globalnode, clean_globalnode_db):
    pass


@pytest.fixture(scope="function")
def use_localnode1_database(monetdb_localnode1, clean_localnode1_db):
    pass


@pytest.fixture(scope="function")
def use_localnode2_database(monetdb_localnode2, clean_localnode2_db):
    pass


@pytest.fixture(scope="function")
def use_smpc_globalnode_database(monetdb_smpc_globalnode, clean_smpc_globalnode_db):
    pass


@pytest.fixture(scope="function")
def use_smpc_localnode1_database(monetdb_smpc_localnode1, clean_smpc_localnode1_db):
    pass


@pytest.fixture(scope="function")
def use_smpc_localnode2_database(monetdb_smpc_localnode2, clean_smpc_localnode2_db):
    pass


def _create_rabbitmq_container(cont_name, cont_port):
    print(f"\nCreating rabbitmq container '{cont_name}' at port {cont_port}...")
    client = docker.from_env()
    container_names = [container.name for container in client.containers.list(all=True)]
    if cont_name not in container_names:
        container = client.containers.run(
            TESTING_RABBITMQ_CONT_IMAGE,
            detach=True,
            ports={"5672/tcp": cont_port},
            name=cont_name,
        )
    else:
        container = client.containers.get(cont_name)
        # After a machine restart the container exists, but it is stopped. (Used only in development)
        if container.status == "exited":
            container.start()

    while (
        "Health" not in container.attrs["State"]
        or container.attrs["State"]["Health"]["Status"] != "healthy"
    ):
        container.reload()  # attributes are cached, this refreshes them..
        time.sleep(1)

    print(f"Rabbitmq container '{cont_name}' started.")


def _remove_rabbitmq_container(cont_name):
    print(f"\nRemoving rabbitmq container '{cont_name}'.")
    try:
        client = docker.from_env()
        container = client.containers.get(cont_name)
        container.remove(v=True, force=True)
    except docker.errors.NotFound:
        pass  # container was removed by other means...
    print(f"Removed rabbitmq container '{cont_name}'.")


@pytest.fixture(scope="session")
def rabbitmq_globalnode():
    cont_name = RABBITMQ_GLOBALNODE_NAME
    cont_port = RABBITMQ_GLOBALNODE_PORT
    _create_rabbitmq_container(cont_name, cont_port)
    yield
    # TODO Very slow development if containers are always removed afterwards
    # _remove_rabbitmq_container(cont_name)


@pytest.fixture(scope="session")
def rabbitmq_localnode1():
    cont_name = RABBITMQ_LOCALNODE1_NAME
    cont_port = RABBITMQ_LOCALNODE1_PORT
    _create_rabbitmq_container(cont_name, cont_port)
    yield
    # TODO Very slow development if containers are always removed afterwards
    # _remove_rabbitmq_container(cont_name)


@pytest.fixture(scope="session")
def rabbitmq_localnode2():
    cont_name = RABBITMQ_LOCALNODE2_NAME
    cont_port = RABBITMQ_LOCALNODE2_PORT
    _create_rabbitmq_container(cont_name, cont_port)
    yield
    # TODO Very slow development if containers are always removed afterwards
    # _remove_rabbitmq_container(cont_name)


@pytest.fixture(scope="session")
def rabbitmq_smpc_globalnode():
    cont_name = RABBITMQ_SMPC_GLOBALNODE_NAME
    cont_port = RABBITMQ_SMPC_GLOBALNODE_PORT
    _create_rabbitmq_container(cont_name, cont_port)
    yield
    # TODO Very slow development if containers are always removed afterwards
    # _remove_rabbitmq_container(cont_name)


@pytest.fixture(scope="session")
def rabbitmq_smpc_localnode1():
    cont_name = RABBITMQ_SMPC_LOCALNODE1_NAME
    cont_port = RABBITMQ_SMPC_LOCALNODE1_PORT
    _create_rabbitmq_container(cont_name, cont_port)
    yield
    # TODO Very slow development if containers are always removed afterwards
    # _remove_rabbitmq_container(cont_name)


@pytest.fixture(scope="session")
def rabbitmq_smpc_localnode2():
    cont_name = RABBITMQ_SMPC_LOCALNODE2_NAME
    cont_port = RABBITMQ_SMPC_LOCALNODE2_PORT
    _create_rabbitmq_container(cont_name, cont_port)
    yield
    # TODO Very slow development if containers are always removed afterwards
    # _remove_rabbitmq_container(cont_name)


@pytest.fixture(scope="function")
def rabbitmq_localnodetmp():
    cont_name = RABBITMQ_LOCALNODETMP_NAME
    cont_port = RABBITMQ_LOCALNODETMP_PORT
    _create_rabbitmq_container(cont_name, cont_port)
    yield
    _remove_rabbitmq_container(cont_name)


def remove_localnodetmp_rabbitmq():
    cont_name = RABBITMQ_LOCALNODETMP_NAME
    _remove_rabbitmq_container(cont_name)


def _create_node_service(algo_folders_env_variable_val, node_config_filepath):
    with open(node_config_filepath) as fp:
        tmp = toml.load(fp)
        node_id = tmp["identifier"]

    print(f"\nCreating node service with id '{node_id}'...")

    logpath = OUTDIR / (node_id + ".out")
    if os.path.isfile(logpath):
        os.remove(logpath)

    env = os.environ.copy()
    env["ALGORITHM_FOLDERS"] = algo_folders_env_variable_val
    env["MIPENGINE_NODE_CONFIG_FILE"] = node_config_filepath

    cmd = f"poetry run celery -A mipengine.node.node worker -l DEBUG >> {logpath} --purge 2>&1 "

    # if executed without "exec" it is spawned as a child process of the shell, so it is difficult to kill it
    # https://stackoverflow.com/questions/4789837/how-to-terminate-a-python-subprocess-launched-with-shell-true
    proc = subprocess.Popen(
        "exec " + cmd,
        shell=True,
        stderr=subprocess.PIPE,
        stdout=subprocess.PIPE,
        env=env,
    )

    # Check that celery started
    for _ in range(100):
        try:
            with open(logpath) as logfile:
                if bool(
                    re.search("CELERY - FRAMEWORK - celery@.* ready.", logfile.read())
                ):
                    break
        except FileNotFoundError:
            pass
        time.sleep(0.5)
    else:
        with open(logpath) as logfile:
            raise TimeoutError(
                f"The node service '{node_id}' didn't manage to start in the designated time. Logs: \n{logfile.read()}"
            )

    print(f"Created node service with id '{node_id}' and process id '{proc.pid}'.")
    return proc


def kill_node_service(proc):
    print(f"\nKilling node service with process id '{proc.pid}'...")
    psutil_proc = psutil.Process(proc.pid)
    proc.kill()
    for _ in range(100):
        if psutil_proc.status() == "zombie" or psutil_proc.status() == "sleeping":
            break
        time.sleep(0.1)
    else:
        raise TimeoutError(
            f"Node service is still running, status: '{psutil_proc.status()}'."
        )
    print(f"Killed node service with process id '{proc.pid}'.")


@pytest.fixture(scope="session")
def globalnode_node_service(rabbitmq_globalnode, monetdb_globalnode):
    node_config_file = GLOBALNODE_CONFIG_FILE
    algo_folders_env_variable_val = ALGORITHM_FOLDERS_ENV_VARIABLE_VALUE
    node_config_filepath = path.join(TEST_ENV_CONFIG_FOLDER, node_config_file)
    proc = _create_node_service(algo_folders_env_variable_val, node_config_filepath)
    yield
    kill_node_service(proc)


@pytest.fixture(scope="session")
def localnode1_node_service(rabbitmq_localnode1, monetdb_localnode1):
    node_config_file = LOCALNODE1_CONFIG_FILE
    algo_folders_env_variable_val = ALGORITHM_FOLDERS_ENV_VARIABLE_VALUE
    node_config_filepath = path.join(TEST_ENV_CONFIG_FOLDER, node_config_file)
    proc = _create_node_service(algo_folders_env_variable_val, node_config_filepath)
    yield
    kill_node_service(proc)


@pytest.fixture(scope="session")
def localnode2_node_service(rabbitmq_localnode2, monetdb_localnode2):
    node_config_file = LOCALNODE2_CONFIG_FILE
    algo_folders_env_variable_val = ALGORITHM_FOLDERS_ENV_VARIABLE_VALUE
    node_config_filepath = path.join(TEST_ENV_CONFIG_FOLDER, node_config_file)
    proc = _create_node_service(algo_folders_env_variable_val, node_config_filepath)
    yield
    kill_node_service(proc)


@pytest.fixture(scope="session")
def smpc_globalnode_node_service(rabbitmq_smpc_globalnode, monetdb_smpc_globalnode):
    node_config_file = GLOBALNODE_SMPC_CONFIG_FILE
    algo_folders_env_variable_val = ALGORITHM_FOLDERS_ENV_VARIABLE_VALUE
    node_config_filepath = path.join(TEST_ENV_CONFIG_FOLDER, node_config_file)
    proc = _create_node_service(algo_folders_env_variable_val, node_config_filepath)
    yield
    kill_node_service(proc)


@pytest.fixture(scope="session")
def smpc_localnode1_node_service(rabbitmq_smpc_localnode1, monetdb_smpc_localnode1):
    node_config_file = LOCALNODE1_SMPC_CONFIG_FILE
    algo_folders_env_variable_val = ALGORITHM_FOLDERS_ENV_VARIABLE_VALUE
    node_config_filepath = path.join(TEST_ENV_CONFIG_FOLDER, node_config_file)
    proc = _create_node_service(algo_folders_env_variable_val, node_config_filepath)
    yield
    kill_node_service(proc)


@pytest.fixture(scope="session")
def smpc_localnode2_node_service(rabbitmq_smpc_localnode2, monetdb_smpc_localnode2):
    node_config_file = LOCALNODE2_SMPC_CONFIG_FILE
    algo_folders_env_variable_val = ALGORITHM_FOLDERS_ENV_VARIABLE_VALUE
    node_config_filepath = path.join(TEST_ENV_CONFIG_FOLDER, node_config_file)
    proc = _create_node_service(algo_folders_env_variable_val, node_config_filepath)
    yield
    kill_node_service(proc)


@pytest.fixture(scope="function")
def localnodetmp_node_service(rabbitmq_localnodetmp, monetdb_localnodetmp):
    """
    ATTENTION!
    This node service fixture is the only one returning the process so it can be killed.
    The scope of the fixture is function so it won't break tests if the node service is killed.
    The rabbitmq and monetdb containers have also function scope so this is VERY slow.
    This should be used only when the service should be killed etc for testing.
    """
    node_config_file = LOCALNODETMP_CONFIG_FILE
    algo_folders_env_variable_val = ALGORITHM_FOLDERS_ENV_VARIABLE_VALUE
    node_config_filepath = path.join(TEST_ENV_CONFIG_FOLDER, node_config_file)
    proc = _create_node_service(algo_folders_env_variable_val, node_config_filepath)
    yield proc
    kill_node_service(proc)


def create_node_tasks_handler_celery(node_config_filepath):
    with open(node_config_filepath) as fp:
        tmp = toml.load(fp)
        node_id = tmp["identifier"]
        queue_domain = tmp["rabbitmq"]["ip"]
        queue_port = tmp["rabbitmq"]["port"]
        db_domain = tmp["monetdb"]["ip"]
        db_port = tmp["monetdb"]["port"]
        tasks_timeout = tmp["celery"]["task_time_limit"]
    queue_address = ":".join([str(queue_domain), str(queue_port)])
    db_address = ":".join([str(db_domain), str(db_port)])

    return NodeTasksHandlerCelery(
        node_id=node_id,
        node_queue_addr=queue_address,
        node_db_addr=db_address,
        tasks_timeout=tasks_timeout,
    )


@pytest.fixture(scope="function")
def globalnode_tasks_handler(globalnode_node_service):
    node_config_filepath = path.join(TEST_ENV_CONFIG_FOLDER, GLOBALNODE_CONFIG_FILE)
    tasks_handler = create_node_tasks_handler_celery(node_config_filepath)
    yield tasks_handler
    tasks_handler.close()


@pytest.fixture(scope="function")
def localnode1_tasks_handler(localnode1_node_service):
    node_config_filepath = path.join(TEST_ENV_CONFIG_FOLDER, LOCALNODE1_CONFIG_FILE)
    tasks_handler = create_node_tasks_handler_celery(node_config_filepath)
    yield tasks_handler
    tasks_handler.close()


@pytest.fixture(scope="function")
def localnode2_tasks_handler(localnode2_node_service):
    node_config_filepath = path.join(TEST_ENV_CONFIG_FOLDER, LOCALNODE2_CONFIG_FILE)
    tasks_handler = create_node_tasks_handler_celery(node_config_filepath)
    yield tasks_handler
    tasks_handler.close()


@pytest.fixture(scope="function")
def localnodetmp_tasks_handler(localnodetmp_node_service):
    node_config_filepath = path.join(TEST_ENV_CONFIG_FOLDER, LOCALNODETMP_CONFIG_FILE)
<<<<<<< HEAD
    with open(node_config_filepath) as fp:
        tmp = toml.load(fp)
        node_id = tmp["identifier"]
        queue_domain = tmp["rabbitmq"]["ip"]
        queue_port = tmp["rabbitmq"]["port"]
        db_domain = tmp["monetdb"]["ip"]
        db_port = tmp["monetdb"]["port"]
        tasks_timeout = tmp["celery"]["task_time_limit"]
    queue_address = ":".join([str(queue_domain), str(queue_port)])
    db_address = ":".join([str(db_domain), str(db_port)])

    return NodeTasksHandlerCelery(
        node_id=node_id,
        node_queue_addr=queue_address,
        node_db_addr=db_address,
        tasks_timeout=tasks_timeout,
    )


@pytest.fixture(scope="function")
def reset_node_landscape_aggregator():
    nla = NodeLandscapeAggregator()
    nla.keep_updating = False
    nla._node_registry = NodeRegistry()
    nla._data_model_registry = DataModelRegistry()
    yield
=======
    tasks_handler = create_node_tasks_handler_celery(node_config_filepath)
    yield tasks_handler
    tasks_handler.close()
>>>>>>> 6913d3d3
<|MERGE_RESOLUTION|>--- conflicted
+++ resolved
@@ -686,24 +686,9 @@
 @pytest.fixture(scope="function")
 def localnodetmp_tasks_handler(localnodetmp_node_service):
     node_config_filepath = path.join(TEST_ENV_CONFIG_FOLDER, LOCALNODETMP_CONFIG_FILE)
-<<<<<<< HEAD
-    with open(node_config_filepath) as fp:
-        tmp = toml.load(fp)
-        node_id = tmp["identifier"]
-        queue_domain = tmp["rabbitmq"]["ip"]
-        queue_port = tmp["rabbitmq"]["port"]
-        db_domain = tmp["monetdb"]["ip"]
-        db_port = tmp["monetdb"]["port"]
-        tasks_timeout = tmp["celery"]["task_time_limit"]
-    queue_address = ":".join([str(queue_domain), str(queue_port)])
-    db_address = ":".join([str(db_domain), str(db_port)])
-
-    return NodeTasksHandlerCelery(
-        node_id=node_id,
-        node_queue_addr=queue_address,
-        node_db_addr=db_address,
-        tasks_timeout=tasks_timeout,
-    )
+    tasks_handler = create_node_tasks_handler_celery(node_config_filepath)
+    yield tasks_handler
+    tasks_handler.close()
 
 
 @pytest.fixture(scope="function")
@@ -712,9 +697,4 @@
     nla.keep_updating = False
     nla._node_registry = NodeRegistry()
     nla._data_model_registry = DataModelRegistry()
-    yield
-=======
-    tasks_handler = create_node_tasks_handler_celery(node_config_filepath)
-    yield tasks_handler
-    tasks_handler.close()
->>>>>>> 6913d3d3
+    yield