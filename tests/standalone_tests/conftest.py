import enum
import os
import re
import subprocess
import time
from os import path
from pathlib import Path

import docker
import psutil
import pytest
import sqlalchemy as sql
import toml

from mipengine import AttrDict
from mipengine.controller.algorithm_execution_tasks_handler import (
    NodeAlgorithmTasksHandler,
)
from mipengine.controller.celery_app import CeleryAppFactory
from mipengine.controller.controller_logger import get_request_logger
from mipengine.controller.data_model_registry import DataModelRegistry
from mipengine.controller.node_landscape_aggregator import NodeLandscapeAggregator
from mipengine.controller.node_registry import NodeRegistry
from mipengine.udfgen import udfio

ALGORITHM_FOLDERS_ENV_VARIABLE_VALUE = "./mipengine/algorithms,./tests/algorithms"
TESTING_RABBITMQ_CONT_IMAGE = "madgik/mipengine_rabbitmq:dev"
TESTING_MONETDB_CONT_IMAGE = "madgik/mipenginedb:dev"

this_mod_path = os.path.dirname(os.path.abspath(__file__))
TEST_ENV_CONFIG_FOLDER = path.join(this_mod_path, "testing_env_configs")
TEST_DATA_FOLDER = Path(this_mod_path).parent / "test_data"

OUTDIR = Path("/tmp/mipengine/")
if not OUTDIR.exists():
    OUTDIR.mkdir()

COMMON_IP = "172.17.0.1"
RABBITMQ_GLOBALNODE_NAME = "rabbitmq_test_globalnode"
RABBITMQ_LOCALNODE1_NAME = "rabbitmq_test_localnode1"
RABBITMQ_LOCALNODE2_NAME = "rabbitmq_test_localnode2"

RABBITMQ_LOCALNODETMP_NAME = "rabbitmq_test_localnodetmp"
RABBITMQ_SMPC_GLOBALNODE_NAME = "rabbitmq_test_smpc_globalnode"
RABBITMQ_SMPC_LOCALNODE1_NAME = "rabbitmq_test_smpc_localnode1"
RABBITMQ_SMPC_LOCALNODE2_NAME = "rabbitmq_test_smpc_localnode2"

RABBITMQ_GLOBALNODE_PORT = 60000
RABBITMQ_GLOBALNODE_ADDR = f"{COMMON_IP}:{str(RABBITMQ_GLOBALNODE_PORT)}"
RABBITMQ_LOCALNODE1_PORT = 60001
RABBITMQ_LOCALNODE1_ADDR = f"{COMMON_IP}:{str(RABBITMQ_LOCALNODE1_PORT)}"
RABBITMQ_LOCALNODE2_PORT = 60002
RABBITMQ_LOCALNODE2_ADDR = f"{COMMON_IP}:{str(RABBITMQ_LOCALNODE2_PORT)}"
RABBITMQ_LOCALNODETMP_PORT = 60003
RABBITMQ_LOCALNODETMP_ADDR = f"{COMMON_IP}:{str(RABBITMQ_LOCALNODETMP_PORT)}"
RABBITMQ_SMPC_GLOBALNODE_PORT = 60004
RABBITMQ_SMPC_GLOBALNODE_ADDR = f"{COMMON_IP}:{str(RABBITMQ_SMPC_GLOBALNODE_PORT)}"
RABBITMQ_SMPC_LOCALNODE1_PORT = 60005
RABBITMQ_SMPC_LOCALNODE1_ADDR = f"{COMMON_IP}:{str(RABBITMQ_SMPC_LOCALNODE1_PORT)}"
RABBITMQ_SMPC_LOCALNODE2_PORT = 60006
RABBITMQ_SMPC_LOCALNODE2_ADDR = f"{COMMON_IP}:{str(RABBITMQ_SMPC_LOCALNODE2_PORT)}"

MONETDB_GLOBALNODE_NAME = "monetdb_test_globalnode"
MONETDB_LOCALNODE1_NAME = "monetdb_test_localnode1"
MONETDB_LOCALNODE2_NAME = "monetdb_test_localnode2"
MONETDB_LOCALNODETMP_NAME = "monetdb_test_localnodetmp"
MONETDB_SMPC_GLOBALNODE_NAME = "monetdb_test_smpc_globalnode"
MONETDB_SMPC_LOCALNODE1_NAME = "monetdb_test_smpc_localnode1"
MONETDB_SMPC_LOCALNODE2_NAME = "monetdb_test_smpc_localnode2"
MONETDB_GLOBALNODE_PORT = 61000
MONETDB_LOCALNODE1_PORT = 61001
MONETDB_LOCALNODE2_PORT = 61002
MONETDB_LOCALNODETMP_PORT = 61003
MONETDB_SMPC_GLOBALNODE_PORT = 61004
MONETDB_SMPC_LOCALNODE1_PORT = 61005
MONETDB_SMPC_LOCALNODE2_PORT = 61006
CONTROLLER_PORT = 4500
CONTROLLER_SMPC_PORT = 4501

GLOBALNODE_CONFIG_FILE = "testglobalnode.toml"
LOCALNODE1_CONFIG_FILE = "testlocalnode1.toml"
LOCALNODE2_CONFIG_FILE = "testlocalnode2.toml"
LOCALNODETMP_CONFIG_FILE = "testlocalnodetmp.toml"
GLOBALNODE_SMPC_CONFIG_FILE = "smpc_globalnode.toml"
LOCALNODE1_SMPC_CONFIG_FILE = "smpc_localnode1.toml"
LOCALNODE2_SMPC_CONFIG_FILE = "smpc_localnode2.toml"
CONTROLLER_CONFIG_FILE = "testcontroller.toml"
CONTROLLER_SMPC_CONFIG_FILE = "test_smpc_controller.toml"
CONTROLLER_LOCALNODES_CONFIG_FILE = "test_localnodes_addresses.json"
CONTROLLER_SMPC_LOCALNODES_CONFIG_FILE = "test_smpc_localnodes_addresses.json"
CONTROLLER_OUTPUT_FILE = "test_controller.out"
SMPC_CONTROLLER_OUTPUT_FILE = "test_smpc_controller.out"

TASKS_TIMEOUT = 10
RUN_UDF_TASK_TIMEOUT = 120
SMPC_CLUSTER_SLEEP_TIME = 60

########### SMPC Cluster ############
SMPC_CLUSTER_IMAGE = "gpikra/coordinator:v6.0.0"
SMPC_COORD_DB_IMAGE = "mongo:5.0.8"
SMPC_COORD_QUEUE_IMAGE = "redis:alpine3.15"

SMPC_COORD_CONT_NAME = "smpc_test_coordinator"
SMPC_COORD_DB_CONT_NAME = "smpc_test_coordinator_db"
SMPC_COORD_QUEUE_CONT_NAME = "smpc_test_coordinator_queue"
SMPC_PLAYER1_CONT_NAME = "smpc_test_player1"
SMPC_PLAYER2_CONT_NAME = "smpc_test_player2"
SMPC_PLAYER3_CONT_NAME = "smpc_test_player3"
SMPC_CLIENT1_CONT_NAME = "smpc_test_client1"
SMPC_CLIENT2_CONT_NAME = "smpc_test_client2"

SMPC_COORD_PORT = 12314
SMPC_COORD_DB_PORT = 27017
SMPC_COORD_QUEUE_PORT = 6379
SMPC_PLAYER1_PORT1 = 6000
SMPC_PLAYER1_PORT2 = 7000
SMPC_PLAYER1_PORT3 = 14000
SMPC_PLAYER2_PORT1 = 6001
SMPC_PLAYER2_PORT2 = 7001
SMPC_PLAYER2_PORT3 = 14001
SMPC_PLAYER3_PORT1 = 6002
SMPC_PLAYER3_PORT2 = 7002
SMPC_PLAYER3_PORT3 = 14002
SMPC_CLIENT1_PORT = 9005
SMPC_CLIENT2_PORT = 9006
#####################################


# TODO Instead of the fixtures having scope session, it could be function,
# but when the fixture start, it should check if it already exists, thus
# not creating it again (fast). This could solve the problem of some
# tests destroying some containers to test things.


def _search_for_string_in_logfile(
    log_to_search_for: str, logspath: Path, retries: int = 100
):
    for _ in range(retries):
        try:
            with open(logspath) as logfile:
                if bool(re.search(log_to_search_for, logfile.read())):
                    return
        except FileNotFoundError:
            pass
        time.sleep(0.5)

    raise TimeoutError(
        f"Could not find the log '{log_to_search_for}' after '{retries}' tries.  Logs available at: '{logspath}'."
    )


class MonetDBSetupError(Exception):
    """Raised when the MonetDB container is unable to start."""


def _create_monetdb_container(cont_name, cont_port):
    print(f"\nCreating monetdb container '{cont_name}' at port {cont_port}...")
    client = docker.from_env()
    container_names = [container.name for container in client.containers.list(all=True)]
    if cont_name not in container_names:
        # A volume is used to pass the udfio inside the monetdb container.
        # This is done so that we don't need to rebuild every time the udfio.py file is changed.
        udfio_full_path = path.abspath(udfio.__file__)
        container = client.containers.run(
            TESTING_MONETDB_CONT_IMAGE,
            detach=True,
            ports={"50000/tcp": cont_port},
            volumes=[f"{udfio_full_path}:/home/udflib/udfio.py"],
            name=cont_name,
            publish_all_ports=True,
        )
    else:
        container = client.containers.get(cont_name)
        # After a machine restart the container exists, but it is stopped. (Used only in development)
        if container.status == "exited":
            container.start()

    # The time needed to start a monetdb container varies considerably. We need
    # to wait until a phrase appears in the logs to avoid starting the tests
    # too soon. The process is abandoned after 100 tries (50 sec).
    for _ in range(100):
        if b"new database mapi:monetdb" in container.logs():
            break
        time.sleep(0.5)
    else:
        raise MonetDBSetupError
    print(f"Monetdb container '{cont_name}' started.")


def _remove_monetdb_container(cont_name):
    print(f"\nRemoving monetdb container '{cont_name}'.")
    client = docker.from_env()
    container = client.containers.get(cont_name)
    container.remove(v=True, force=True)
    print(f"Removed monetdb container '{cont_name}'.")


@pytest.fixture(scope="session")
def monetdb_globalnode():
    cont_name = MONETDB_GLOBALNODE_NAME
    cont_port = MONETDB_GLOBALNODE_PORT
    _create_monetdb_container(cont_name, cont_port)
    yield
    # TODO Very slow development if containers are always removed afterwards
    # _remove_monetdb_container(cont_name)


@pytest.fixture(scope="session")
def monetdb_localnode1():
    cont_name = MONETDB_LOCALNODE1_NAME
    cont_port = MONETDB_LOCALNODE1_PORT
    _create_monetdb_container(cont_name, cont_port)
    yield
    # TODO Very slow development if containers are always removed afterwards
    # _remove_monetdb_container(cont_name)


@pytest.fixture(scope="session")
def monetdb_localnode2():
    cont_name = MONETDB_LOCALNODE2_NAME
    cont_port = MONETDB_LOCALNODE2_PORT
    _create_monetdb_container(cont_name, cont_port)
    yield
    # TODO Very slow development if containers are always removed afterwards
    # _remove_monetdb_container(cont_name)


@pytest.fixture(scope="session")
def monetdb_smpc_globalnode():
    cont_name = MONETDB_SMPC_GLOBALNODE_NAME
    cont_port = MONETDB_SMPC_GLOBALNODE_PORT
    _create_monetdb_container(cont_name, cont_port)
    yield
    # TODO Very slow development if containers are always removed afterwards
    # _remove_monetdb_container(cont_name)


@pytest.fixture(scope="session")
def monetdb_smpc_localnode1():
    cont_name = MONETDB_SMPC_LOCALNODE1_NAME
    cont_port = MONETDB_SMPC_LOCALNODE1_PORT
    _create_monetdb_container(cont_name, cont_port)
    yield
    # TODO Very slow development if containers are always removed afterwards
    # _remove_monetdb_container(cont_name)


@pytest.fixture(scope="session")
def monetdb_smpc_localnode2():
    cont_name = MONETDB_SMPC_LOCALNODE2_NAME
    cont_port = MONETDB_SMPC_LOCALNODE2_PORT
    _create_monetdb_container(cont_name, cont_port)
    yield
    # TODO Very slow development if containers are always removed afterwards
    # _remove_monetdb_container(cont_name)


@pytest.fixture(scope="function")
def monetdb_localnodetmp():
    cont_name = MONETDB_LOCALNODETMP_NAME
    cont_port = MONETDB_LOCALNODETMP_PORT
    _create_monetdb_container(cont_name, cont_port)
    yield
    _remove_monetdb_container(cont_name)


def _init_database_monetdb_container(db_ip, db_port):
    # Check if the database is already initialized
    cmd = f"mipdb list-data-models --ip {db_ip} --port {db_port} "
    res = subprocess.run(
        cmd, shell=True, stdout=subprocess.PIPE, stderr=subprocess.PIPE
    )
    if res.returncode == 0:
        print(f"\nDatabase ({db_ip}:{db_port}) already initialized, continuing.")

        return

    print(f"\nInitializing database ({db_ip}:{db_port})")
    cmd = f"mipdb init --ip {db_ip} --port {db_port} "
    subprocess.run(
        cmd, shell=True, check=True, stdout=subprocess.PIPE, stderr=subprocess.PIPE
    )
    print(f"\nDatabase ({db_ip}:{db_port}) initialized.")


def _load_data_monetdb_container(db_ip, db_port):
    # Check if the database is already loaded
    cmd = f"mipdb list-datasets --ip {db_ip} --port {db_port} "
    res = subprocess.run(
        cmd, shell=True, stdout=subprocess.PIPE, stderr=subprocess.PIPE
    )
    if "There are no datasets" not in str(res.stdout):
        print(f"\nDatabase ({db_ip}:{db_port}) already loaded, continuing.")
        return

    print(f"\nLoading data to database ({db_ip}:{db_port})")
    cmd = f"mipdb load-folder {TEST_DATA_FOLDER}  --ip {db_ip} --port {db_port} "
    subprocess.run(
        cmd, shell=True, check=True, stdout=subprocess.PIPE, stderr=subprocess.PIPE
    )
    print(f"\nData loaded to database ({db_ip}:{db_port})")
    time.sleep(2)  # Needed to avoid db crash while loading


def _remove_data_model_from_localnodetmp_monetdb(data_model_code, data_model_version):
    # Remove data_model
    cmd = f"mipdb delete-data-model {data_model_code} -v {data_model_version} -f  --ip {COMMON_IP} --port {MONETDB_LOCALNODETMP_PORT} "
    subprocess.call(cmd, shell=True, stdout=subprocess.PIPE)


@pytest.fixture(scope="session")
def init_data_globalnode(monetdb_globalnode):
    _init_database_monetdb_container(COMMON_IP, MONETDB_GLOBALNODE_PORT)
    yield


@pytest.fixture(scope="session")
def load_data_localnode1(monetdb_localnode1):
    _init_database_monetdb_container(COMMON_IP, MONETDB_LOCALNODE1_PORT)
    _load_data_monetdb_container(COMMON_IP, MONETDB_LOCALNODE1_PORT)
    yield


@pytest.fixture(scope="session")
def load_data_localnode2(monetdb_localnode2):
    _init_database_monetdb_container(COMMON_IP, MONETDB_LOCALNODE2_PORT)
    _load_data_monetdb_container(COMMON_IP, MONETDB_LOCALNODE2_PORT)
    yield


@pytest.fixture(scope="function")
def load_data_localnodetmp(monetdb_localnodetmp):
    _init_database_monetdb_container(COMMON_IP, MONETDB_LOCALNODETMP_PORT)
    _load_data_monetdb_container(COMMON_IP, MONETDB_LOCALNODETMP_PORT)
    yield


@pytest.fixture(scope="session")
def load_data_smpc_localnode1(monetdb_smpc_localnode1):
    _init_database_monetdb_container(COMMON_IP, MONETDB_SMPC_LOCALNODE1_PORT)
    _load_data_monetdb_container(COMMON_IP, MONETDB_SMPC_LOCALNODE1_PORT)
    yield


@pytest.fixture(scope="session")
def load_data_smpc_localnode2(monetdb_smpc_localnode2):
    _init_database_monetdb_container(COMMON_IP, MONETDB_SMPC_LOCALNODE2_PORT)
    _load_data_monetdb_container(COMMON_IP, MONETDB_SMPC_LOCALNODE2_PORT)
    yield


def _create_db_cursor(db_port):
    class MonetDBTesting:
        """MonetDB class used for testing."""

        def __init__(self) -> None:
            username = "monetdb"
            password = "monetdb"
            port = db_port
            dbfarm = "db"
            url = f"monetdb://{username}:{password}@{COMMON_IP}:{port}/{dbfarm}:"
            self._executor = sql.create_engine(url, echo=True)

        def execute(self, query, *args, **kwargs):
            return self._executor.execute(query, *args, **kwargs)

    return MonetDBTesting()


@pytest.fixture(scope="session")
def globalnode_db_cursor():
    return _create_db_cursor(MONETDB_GLOBALNODE_PORT)


@pytest.fixture(scope="session")
def localnode1_db_cursor():
    return _create_db_cursor(MONETDB_LOCALNODE1_PORT)


@pytest.fixture(scope="session")
def localnode2_db_cursor():
    return _create_db_cursor(MONETDB_LOCALNODE2_PORT)


@pytest.fixture(scope="session")
def globalnode_smpc_db_cursor():
    return _create_db_cursor(MONETDB_SMPC_GLOBALNODE_PORT)


@pytest.fixture(scope="session")
def localnode1_smpc_db_cursor():
    return _create_db_cursor(MONETDB_SMPC_LOCALNODE1_PORT)


@pytest.fixture(scope="session")
def localnode2_smpc_db_cursor():
    return _create_db_cursor(MONETDB_SMPC_LOCALNODE2_PORT)


@pytest.fixture(scope="function")
def localnodetmp_db_cursor():
    return _create_db_cursor(MONETDB_LOCALNODETMP_PORT)


def _clean_db(cursor):
    class TableType(enum.Enum):
        NORMAL = 0
        VIEW = 1
        MERGE = 3
        REMOTE = 5

    # Order of the table types matter not to have dependencies when dropping the tables
    table_type_drop_order = (
        TableType.MERGE,
        TableType.REMOTE,
        TableType.VIEW,
        TableType.NORMAL,
    )
    for table_type in table_type_drop_order:
        select_user_tables = f"SELECT name FROM sys.tables WHERE system=FALSE AND schema_id=2000 AND type={table_type.value}"
        user_tables = cursor.execute(select_user_tables).fetchall()
        for table_name, *_ in user_tables:
            if table_type == TableType.VIEW:
                cursor.execute(f"DROP VIEW {table_name}")
            else:
                cursor.execute(f"DROP TABLE {table_name}")


@pytest.fixture(scope="function")
def clean_globalnode_db(globalnode_db_cursor):
    yield
    _clean_db(globalnode_db_cursor)


@pytest.fixture(scope="function")
def clean_localnode1_db(localnode1_db_cursor):
    yield
    _clean_db(localnode1_db_cursor)


@pytest.fixture(scope="function")
def clean_smpc_globalnode_db(globalnode_smpc_db_cursor):
    yield
    _clean_db(globalnode_smpc_db_cursor)


@pytest.fixture(scope="function")
def clean_smpc_localnode1_db(localnode1_smpc_db_cursor):
    yield
    _clean_db(localnode1_smpc_db_cursor)


@pytest.fixture(scope="function")
def clean_smpc_localnode2_db(localnode2_smpc_db_cursor):
    yield
    _clean_db(localnode2_smpc_db_cursor)


@pytest.fixture(scope="function")
def clean_localnode2_db(localnode2_db_cursor):
    yield
    _clean_db(localnode2_db_cursor)


@pytest.fixture(scope="function")
def use_globalnode_database(monetdb_globalnode, clean_globalnode_db):
    pass


@pytest.fixture(scope="function")
def use_localnode1_database(monetdb_localnode1, clean_localnode1_db):
    pass


@pytest.fixture(scope="function")
def use_localnode2_database(monetdb_localnode2, clean_localnode2_db):
    pass


@pytest.fixture(scope="function")
def use_smpc_globalnode_database(monetdb_smpc_globalnode, clean_smpc_globalnode_db):
    pass


@pytest.fixture(scope="function")
def use_smpc_localnode1_database(monetdb_smpc_localnode1, clean_smpc_localnode1_db):
    pass


@pytest.fixture(scope="function")
def use_smpc_localnode2_database(monetdb_smpc_localnode2, clean_smpc_localnode2_db):
    pass


def _create_rabbitmq_container(cont_name, cont_port):
    print(f"\nCreating rabbitmq container '{cont_name}' at port {cont_port}...")
    client = docker.from_env()
    container_names = [container.name for container in client.containers.list(all=True)]
    if cont_name not in container_names:
        container = client.containers.run(
            TESTING_RABBITMQ_CONT_IMAGE,
            detach=True,
            ports={"5672/tcp": cont_port},
            name=cont_name,
        )
    else:
        container = client.containers.get(cont_name)
        # After a machine restart the container exists, but it is stopped. (Used only in development)
        if container.status == "exited":
            container.start()

    while (
        "Health" not in container.attrs["State"]
        or container.attrs["State"]["Health"]["Status"] != "healthy"
    ):
        container.reload()  # attributes are cached, this refreshes them..
        time.sleep(1)

    print(f"Rabbitmq container '{cont_name}' started.")


def _remove_rabbitmq_container(cont_name):
    print(f"\nRemoving rabbitmq container '{cont_name}'.")
    try:
        client = docker.from_env()
        container = client.containers.get(cont_name)
        container.remove(v=True, force=True)
    except docker.errors.NotFound:
        print(
            f"(conftest.py::_remove_rabbitmq_container) container {cont_name=} was not "
            f"found, probably already removed"
        )
        pass  # container was removed by other means...
    print(f"Removed rabbitmq container '{cont_name}'.")


@pytest.fixture(scope="session")
def rabbitmq_globalnode():
    cont_name = RABBITMQ_GLOBALNODE_NAME
    cont_port = RABBITMQ_GLOBALNODE_PORT
    _create_rabbitmq_container(cont_name, cont_port)
    yield
    # TODO Very slow development if containers are always removed afterwards
    # _remove_rabbitmq_container(cont_name)


@pytest.fixture(scope="session")
def rabbitmq_localnode1():
    cont_name = RABBITMQ_LOCALNODE1_NAME
    cont_port = RABBITMQ_LOCALNODE1_PORT
    _create_rabbitmq_container(cont_name, cont_port)
    yield
    # TODO Very slow development if containers are always removed afterwards
    # _remove_rabbitmq_container(cont_name)


@pytest.fixture(scope="session")
def rabbitmq_localnode2():
    cont_name = RABBITMQ_LOCALNODE2_NAME
    cont_port = RABBITMQ_LOCALNODE2_PORT
    _create_rabbitmq_container(cont_name, cont_port)
    yield
    # TODO Very slow development if containers are always removed afterwards
    # _remove_rabbitmq_container(cont_name)


@pytest.fixture(scope="session")
def rabbitmq_smpc_globalnode():
    cont_name = RABBITMQ_SMPC_GLOBALNODE_NAME
    cont_port = RABBITMQ_SMPC_GLOBALNODE_PORT
    _create_rabbitmq_container(cont_name, cont_port)
    yield
    # TODO Very slow development if containers are always removed afterwards
    # _remove_rabbitmq_container(cont_name)


@pytest.fixture(scope="session")
def rabbitmq_smpc_localnode1():
    cont_name = RABBITMQ_SMPC_LOCALNODE1_NAME
    cont_port = RABBITMQ_SMPC_LOCALNODE1_PORT
    _create_rabbitmq_container(cont_name, cont_port)
    yield
    # TODO Very slow development if containers are always removed afterwards
    # _remove_rabbitmq_container(cont_name)


@pytest.fixture(scope="session")
def rabbitmq_smpc_localnode2():
    cont_name = RABBITMQ_SMPC_LOCALNODE2_NAME
    cont_port = RABBITMQ_SMPC_LOCALNODE2_PORT
    _create_rabbitmq_container(cont_name, cont_port)
    yield
    # TODO Very slow development if containers are always removed afterwards
    # _remove_rabbitmq_container(cont_name)


@pytest.fixture(scope="function")
def rabbitmq_localnodetmp():
    cont_name = RABBITMQ_LOCALNODETMP_NAME
    cont_port = RABBITMQ_LOCALNODETMP_PORT
    _create_rabbitmq_container(cont_name, cont_port)
    yield
    _remove_rabbitmq_container(cont_name)


def remove_localnodetmp_rabbitmq():
    cont_name = RABBITMQ_LOCALNODETMP_NAME
    _remove_rabbitmq_container(cont_name)


def _create_node_service(algo_folders_env_variable_val, node_config_filepath):
    with open(node_config_filepath) as fp:
        tmp = toml.load(fp)
        node_id = tmp["identifier"]

    print(f"\nCreating node service with id '{node_id}'...")

    logpath = OUTDIR / (node_id + ".out")
    if os.path.isfile(logpath):
        os.remove(logpath)

    env = os.environ.copy()
    env["ALGORITHM_FOLDERS"] = algo_folders_env_variable_val
    env["MIPENGINE_NODE_CONFIG_FILE"] = node_config_filepath

    cmd = f"poetry run celery -A mipengine.node.node worker -l DEBUG >> {logpath} --purge 2>&1 "

    # if executed without "exec" it is spawned as a child process of the shell, so it is difficult to kill it
    # https://stackoverflow.com/questions/4789837/how-to-terminate-a-python-subprocess-launched-with-shell-true
    proc = subprocess.Popen(
        "exec " + cmd,
        shell=True,
        stderr=subprocess.PIPE,
        stdout=subprocess.PIPE,
        env=env,
    )

    # Check that celery started
    _search_for_string_in_logfile("CELERY - FRAMEWORK - celery@.* ready.", logpath)

    print(f"Created node service with id '{node_id}' and process id '{proc.pid}'.")
    return proc


def kill_service(proc):
    print(f"\nKilling service with process id '{proc.pid}'...")
    psutil_proc = psutil.Process(proc.pid)
    proc.kill()
    for _ in range(100):
        if psutil_proc.status() == "zombie" or psutil_proc.status() == "sleeping":
            break
        time.sleep(0.1)
    else:
        raise TimeoutError(
            f"Service is still running, status: '{psutil_proc.status()}'."
        )
    print(f"Killed service with process id '{proc.pid}'.")


@pytest.fixture(scope="session")
def globalnode_node_service(rabbitmq_globalnode, monetdb_globalnode):
    node_config_file = GLOBALNODE_CONFIG_FILE
    algo_folders_env_variable_val = ALGORITHM_FOLDERS_ENV_VARIABLE_VALUE
    node_config_filepath = path.join(TEST_ENV_CONFIG_FOLDER, node_config_file)
    proc = _create_node_service(algo_folders_env_variable_val, node_config_filepath)
    yield
    kill_service(proc)


@pytest.fixture(scope="session")
def localnode1_node_service(rabbitmq_localnode1, monetdb_localnode1):
    node_config_file = LOCALNODE1_CONFIG_FILE
    algo_folders_env_variable_val = ALGORITHM_FOLDERS_ENV_VARIABLE_VALUE
    node_config_filepath = path.join(TEST_ENV_CONFIG_FOLDER, node_config_file)
    proc = _create_node_service(algo_folders_env_variable_val, node_config_filepath)
    yield
    kill_service(proc)


@pytest.fixture(scope="session")
def localnode2_node_service(rabbitmq_localnode2, monetdb_localnode2):
    node_config_file = LOCALNODE2_CONFIG_FILE
    algo_folders_env_variable_val = ALGORITHM_FOLDERS_ENV_VARIABLE_VALUE
    node_config_filepath = path.join(TEST_ENV_CONFIG_FOLDER, node_config_file)
    proc = _create_node_service(algo_folders_env_variable_val, node_config_filepath)
    yield
    kill_service(proc)


@pytest.fixture(scope="session")
def smpc_globalnode_node_service(rabbitmq_smpc_globalnode, monetdb_smpc_globalnode):
    node_config_file = GLOBALNODE_SMPC_CONFIG_FILE
    algo_folders_env_variable_val = ALGORITHM_FOLDERS_ENV_VARIABLE_VALUE
    node_config_filepath = path.join(TEST_ENV_CONFIG_FOLDER, node_config_file)
    proc = _create_node_service(algo_folders_env_variable_val, node_config_filepath)
    yield
    kill_service(proc)


@pytest.fixture(scope="session")
def smpc_localnode1_node_service(rabbitmq_smpc_localnode1, monetdb_smpc_localnode1):
    node_config_file = LOCALNODE1_SMPC_CONFIG_FILE
    algo_folders_env_variable_val = ALGORITHM_FOLDERS_ENV_VARIABLE_VALUE
    node_config_filepath = path.join(TEST_ENV_CONFIG_FOLDER, node_config_file)
    proc = _create_node_service(algo_folders_env_variable_val, node_config_filepath)
    yield
    kill_service(proc)


@pytest.fixture(scope="session")
def smpc_localnode2_node_service(rabbitmq_smpc_localnode2, monetdb_smpc_localnode2):
    node_config_file = LOCALNODE2_SMPC_CONFIG_FILE
    algo_folders_env_variable_val = ALGORITHM_FOLDERS_ENV_VARIABLE_VALUE
    node_config_filepath = path.join(TEST_ENV_CONFIG_FOLDER, node_config_file)
    proc = _create_node_service(algo_folders_env_variable_val, node_config_filepath)
    yield
    kill_service(proc)


@pytest.fixture(scope="function")
def localnodetmp_node_service(rabbitmq_localnodetmp, monetdb_localnodetmp):
    """
    ATTENTION!
    This node service fixture is the only one returning the process, so it can be killed.
    The scope of the fixture is function, so it won't break tests if the node service is killed.
    The rabbitmq and monetdb containers have also 'function' scope so this is VERY slow.
    This should be used only when the service should be killed e.g. for testing.
    """
    node_config_file = LOCALNODETMP_CONFIG_FILE
    algo_folders_env_variable_val = ALGORITHM_FOLDERS_ENV_VARIABLE_VALUE
    node_config_filepath = path.join(TEST_ENV_CONFIG_FOLDER, node_config_file)
    proc = _create_node_service(algo_folders_env_variable_val, node_config_filepath)
    yield proc
    kill_service(proc)


def create_node_tasks_handler_celery(node_config_filepath):
    with open(node_config_filepath) as fp:
        tmp = toml.load(fp)
        node_id = tmp["identifier"]
        queue_domain = tmp["rabbitmq"]["ip"]
        queue_port = tmp["rabbitmq"]["port"]
        db_domain = tmp["monetdb"]["ip"]
        db_port = tmp["monetdb"]["port"]
    queue_address = ":".join([str(queue_domain), str(queue_port)])
    db_address = ":".join([str(db_domain), str(db_port)])

    return NodeAlgorithmTasksHandler(
        node_id=node_id,
        node_queue_addr=queue_address,
        node_db_addr=db_address,
        tasks_timeout=TASKS_TIMEOUT,
        run_udf_task_timeout=RUN_UDF_TASK_TIMEOUT,
    )


@pytest.fixture(scope="session")
def globalnode_tasks_handler(globalnode_node_service):
    node_config_filepath = path.join(TEST_ENV_CONFIG_FOLDER, GLOBALNODE_CONFIG_FILE)
    tasks_handler = create_node_tasks_handler_celery(node_config_filepath)
    return tasks_handler


@pytest.fixture(scope="session")
def localnode1_tasks_handler(localnode1_node_service):
    node_config_filepath = path.join(TEST_ENV_CONFIG_FOLDER, LOCALNODE1_CONFIG_FILE)
    tasks_handler = create_node_tasks_handler_celery(node_config_filepath)
    return tasks_handler


@pytest.fixture(scope="session")
def localnode2_tasks_handler(localnode2_node_service):
    node_config_filepath = path.join(TEST_ENV_CONFIG_FOLDER, LOCALNODE2_CONFIG_FILE)
    tasks_handler = create_node_tasks_handler_celery(node_config_filepath)
    return tasks_handler


@pytest.fixture(scope="function")
def localnodetmp_tasks_handler(localnodetmp_node_service):
    node_config_filepath = path.join(TEST_ENV_CONFIG_FOLDER, LOCALNODETMP_CONFIG_FILE)
    tasks_handler = create_node_tasks_handler_celery(node_config_filepath)
    return tasks_handler


def get_node_config_by_id(node_config_file: str):
    with open(path.join(TEST_ENV_CONFIG_FOLDER, node_config_file)) as fp:
        node_config = AttrDict(toml.load(fp))
    return node_config


@pytest.fixture(scope="session")
def globalnode_celery_app(globalnode_node_service):
    config = get_node_config_by_id(GLOBALNODE_CONFIG_FILE)
    yield get_node_celery_app(
        f"{config['rabbitmq']['ip']}:{config['rabbitmq']['port']}"
    )


@pytest.fixture(scope="session")
def localnode1_celery_app(localnode1_node_service):
    config = get_node_config_by_id(LOCALNODE1_CONFIG_FILE)
    yield get_node_celery_app(
        f"{config['rabbitmq']['ip']}:{config['rabbitmq']['port']}"
    )


@pytest.fixture(scope="session")
def localnode2_celery_app(localnode2_node_service):
    config = get_node_config_by_id(LOCALNODE2_CONFIG_FILE)
    yield get_node_celery_app(
        f"{config['rabbitmq']['ip']}:{config['rabbitmq']['port']}"
    )


@pytest.fixture(scope="function")
def localnodetmp_celery_app(localnodetmp_node_service):
    config = get_node_config_by_id(LOCALNODETMP_CONFIG_FILE)
    yield get_node_celery_app(
        f"{config['rabbitmq']['ip']}:{config['rabbitmq']['port']}"
    )


@pytest.fixture(scope="session")
def smpc_globalnode_celery_app(smpc_globalnode_node_service):
    config = get_node_config_by_id(GLOBALNODE_SMPC_CONFIG_FILE)
    yield get_node_celery_app(
        f"{config['rabbitmq']['ip']}:{config['rabbitmq']['port']}"
    )


@pytest.fixture(scope="session")
def smpc_localnode1_celery_app(smpc_localnode1_node_service):
    config = get_node_config_by_id(LOCALNODE1_SMPC_CONFIG_FILE)
    yield get_node_celery_app(
        f"{config['rabbitmq']['ip']}:{config['rabbitmq']['port']}"
    )


@pytest.fixture(scope="session")
def smpc_localnode2_celery_app(smpc_localnode2_node_service):
    config = get_node_config_by_id(LOCALNODE2_SMPC_CONFIG_FILE)
    yield get_node_celery_app(
        f"{config['rabbitmq']['ip']}:{config['rabbitmq']['port']}"
    )


@pytest.fixture(scope="function")
<<<<<<< HEAD
def globalnode_celery_app(globalnode_node_service):
    return CeleryAppFactory().get_celery_app(socket_addr=RABBITMQ_GLOBALNODE_ADDR)


@pytest.fixture(scope="function")
def localnode1_celery_app(localnode1_node_service):
    return CeleryAppFactory().get_celery_app(socket_addr=RABBITMQ_LOCALNODE1_ADDR)


@pytest.fixture(scope="function")
def localnode2_celery_app(localnode2_node_service):
    return CeleryAppFactory().get_celery_app(socket_addr=RABBITMQ_LOCALNODE2_ADDR)


@pytest.fixture(scope="function")
def localnodetmp_celery_app(localnodetmp_node_service):
    return CeleryAppFactory().get_celery_app(socket_addr=RABBITMQ_LOCALNODETMP_ADDR)


@pytest.fixture(scope="function")
def smpc_globalnode_celery_app(smpc_globalnode_node_service):
    return CeleryAppFactory().get_celery_app(socket_addr=RABBITMQ_SMPC_GLOBALNODE_ADDR)


@pytest.fixture(scope="function")
def smpc_localnode1_celery_app(smpc_localnode1_node_service):
    return CeleryAppFactory().get_celery_app(socket_addr=RABBITMQ_SMPC_LOCALNODE1_ADDR)


@pytest.fixture(scope="session")
def smpc_localnode2_celery_app(smpc_localnode2_node_service):
    return CeleryAppFactory().get_celery_app(socket_addr=RABBITMQ_SMPC_LOCALNODE2_ADDR)
=======
def reset_node_landscape_aggregator():
    nla = NodeLandscapeAggregator()
    nla.keep_updating = False
    nla._node_registry = NodeRegistry(get_request_logger("NODE-REGISTRY"))
    nla._data_model_registry = DataModelRegistry(
        get_request_logger("DATA-MODEL-REGISTRY")
    )


@pytest.fixture(scope="session")
def controller_service():
    service_port = CONTROLLER_PORT
    controller_config_filepath = path.join(
        TEST_ENV_CONFIG_FOLDER, CONTROLLER_CONFIG_FILE
    )
    localnodes_config_filepath = path.join(
        TEST_ENV_CONFIG_FOLDER, CONTROLLER_LOCALNODES_CONFIG_FILE
    )

    proc = _create_controller_service(
        service_port,
        controller_config_filepath,
        localnodes_config_filepath,
        CONTROLLER_OUTPUT_FILE,
    )
    yield
    kill_service(proc)


@pytest.fixture(scope="session")
def smpc_controller_service():
    service_port = CONTROLLER_SMPC_PORT
    controller_config_filepath = path.join(
        TEST_ENV_CONFIG_FOLDER, CONTROLLER_SMPC_CONFIG_FILE
    )
    localnodes_config_filepath = path.join(
        TEST_ENV_CONFIG_FOLDER, CONTROLLER_SMPC_LOCALNODES_CONFIG_FILE
    )

    proc = _create_controller_service(
        service_port,
        controller_config_filepath,
        localnodes_config_filepath,
        SMPC_CONTROLLER_OUTPUT_FILE,
    )
    yield
    kill_service(proc)


def _create_controller_service(
    service_port: int,
    controller_config_filepath: str,
    localnodes_config_filepath: str,
    logs_filename: str,
):
    print(f"\nCreating controller service on port '{service_port}'...")

    logpath = OUTDIR / logs_filename
    if os.path.isfile(logpath):
        os.remove(logpath)

    env = os.environ.copy()
    env["ALGORITHM_FOLDERS"] = ALGORITHM_FOLDERS_ENV_VARIABLE_VALUE
    env["LOCALNODES_CONFIG_FILE"] = localnodes_config_filepath
    env["MIPENGINE_CONTROLLER_CONFIG_FILE"] = controller_config_filepath
    env["QUART_APP"] = "mipengine/controller/api/app:app"
    env["PYTHONPATH"] = str(Path(__file__).parent.parent.parent)

    cmd = (
        f"poetry run quart run --host=0.0.0.0 --port {service_port} >> {logpath} 2>&1 "
    )

    # if executed without "exec" it is spawned as a child process of the shell, so it is difficult to kill it
    # https://stackoverflow.com/questions/4789837/how-to-terminate-a-python-subprocess-launched-with-shell-true
    proc = subprocess.Popen(
        "exec " + cmd,
        shell=True,
        stderr=subprocess.PIPE,
        stdout=subprocess.PIPE,
        env=env,
    )

    # Check that quart started
    _search_for_string_in_logfile("CONTROLLER - WEBAPI - Running on ", logpath)

    # Check that nodes were loaded
    _search_for_string_in_logfile(
        "INFO - CONTROLLER - BACKGROUND - federation_info_logs", logpath
    )
    print(f"\nCreated controller service on port '{service_port}'.")
    return proc


@pytest.fixture(scope="session")
def smpc_coordinator():
    docker_cli = docker.from_env()

    print(f"\nWaiting for smpc coordinator db to be ready...")
    # Start coordinator db
    try:
        docker_cli.containers.get(SMPC_COORD_DB_CONT_NAME)
    except docker.errors.NotFound:
        docker_cli.containers.run(
            image=SMPC_COORD_DB_IMAGE,
            name=SMPC_COORD_DB_CONT_NAME,
            detach=True,
            ports={27017: SMPC_COORD_DB_PORT},
            environment={
                "MONGO_INITDB_ROOT_USERNAME": "sysadmin",
                "MONGO_INITDB_ROOT_PASSWORD": "123qwe",
            },
        )
    print("Created controller db service.")

    # Start coordinator queue
    print(f"\nWaiting for smpc coordinator queue to be ready...")
    try:
        docker_cli.containers.get(SMPC_COORD_QUEUE_CONT_NAME)
    except docker.errors.NotFound:
        docker_cli.containers.run(
            image=SMPC_COORD_QUEUE_IMAGE,
            name=SMPC_COORD_QUEUE_CONT_NAME,
            detach=True,
            ports={6379: SMPC_COORD_QUEUE_PORT},
            environment={
                "REDIS_REPLICATION_MODE": "master",
            },
            command="redis-server --requirepass agora",
        )
    print("Created controller queue service.")

    # Start coordinator
    print(f"\nWaiting for smpc coordinator to be ready...")
    try:
        docker_cli.containers.get(SMPC_COORD_CONT_NAME)
    except docker.errors.NotFound:
        docker_cli.containers.run(
            image=SMPC_CLUSTER_IMAGE,
            name=SMPC_COORD_CONT_NAME,
            detach=True,
            ports={12314: SMPC_COORD_PORT},
            environment={
                "PLAYER_REPO_0": f"http://{COMMON_IP}:{SMPC_PLAYER1_PORT2}",
                "PLAYER_REPO_1": f"http://{COMMON_IP}:{SMPC_PLAYER2_PORT2}",
                "PLAYER_REPO_2": f"http://{COMMON_IP}:{SMPC_PLAYER3_PORT2}",
                "REDIS_HOST": f"{COMMON_IP}",
                "REDIS_PORT": f"{SMPC_COORD_QUEUE_PORT}",
                "REDIS_PSWD": "agora",
                "DB_URL": f"{COMMON_IP}:{SMPC_COORD_DB_PORT}",
                "DB_UNAME": "sysadmin",
                "DB_PSWD": "123qwe",
            },
            command="python coordinator.py",
        )
    print("Created controller service.")

    yield

    # TODO Very slow development if containers are always removed afterwards
    # db_cont = docker_cli.containers.get(SMPC_COORD_DB_CONT_NAME)
    # db_cont.remove(v=True, force=True)
    # queue_cont = docker_cli.containers.get(SMPC_COORD_QUEUE_CONT_NAME)
    # queue_cont.remove(v=True, force=True)
    # coord_cont = docker_cli.containers.get(SMPC_COORD_CONT_NAME)
    # coord_cont.remove(v=True, force=True)


@pytest.fixture(scope="session")
def smpc_players():
    docker_cli = docker.from_env()

    # Start player 1
    print(f"\nWaiting for smpc player 1 to be ready...")
    try:
        docker_cli.containers.get(SMPC_PLAYER1_CONT_NAME)
    except docker.errors.NotFound:
        docker_cli.containers.run(
            image=SMPC_CLUSTER_IMAGE,
            name=SMPC_PLAYER1_CONT_NAME,
            detach=True,
            ports={
                6000: SMPC_PLAYER1_PORT1,
                7000: SMPC_PLAYER1_PORT2,
                14000: SMPC_PLAYER1_PORT3,
            },
            environment={
                "PLAYER_REPO_0": f"http://{COMMON_IP}:{SMPC_PLAYER1_PORT2}",
                "PLAYER_REPO_1": f"http://{COMMON_IP}:{SMPC_PLAYER2_PORT2}",
                "PLAYER_REPO_2": f"http://{COMMON_IP}:{SMPC_PLAYER3_PORT2}",
                "COORDINATOR_URL": f"http://{COMMON_IP}:{SMPC_COORD_PORT}",
                "DB_URL": f"{COMMON_IP}:{SMPC_COORD_DB_PORT}",
                "DB_UNAME": "sysadmin",
                "DB_PSWD": "123qwe",
            },
            command="python player.py 0",
        )
    print("Created smpc player 1 service.")

    # Start player 2
    print(f"\nWaiting for smpc player 2 to be ready...")
    try:
        docker_cli.containers.get(SMPC_PLAYER2_CONT_NAME)
    except docker.errors.NotFound:
        docker_cli.containers.run(
            image=SMPC_CLUSTER_IMAGE,
            name=SMPC_PLAYER2_CONT_NAME,
            detach=True,
            ports={
                6001: SMPC_PLAYER2_PORT1,
                7001: SMPC_PLAYER2_PORT2,
                14001: SMPC_PLAYER2_PORT3,
            },
            environment={
                "PLAYER_REPO_0": f"http://{COMMON_IP}:{SMPC_PLAYER1_PORT2}",
                "PLAYER_REPO_1": f"http://{COMMON_IP}:{SMPC_PLAYER2_PORT2}",
                "PLAYER_REPO_2": f"http://{COMMON_IP}:{SMPC_PLAYER3_PORT2}",
                "COORDINATOR_URL": f"http://{COMMON_IP}:{SMPC_COORD_PORT}",
                "DB_URL": f"{COMMON_IP}:{SMPC_COORD_DB_PORT}",
                "DB_UNAME": "sysadmin",
                "DB_PSWD": "123qwe",
            },
            command="python player.py 1",
        )
    print("Created smpc player 2 service.")

    # Start player 3
    print(f"\nWaiting for smpc player 3 to be ready...")
    try:
        docker_cli.containers.get(SMPC_PLAYER3_CONT_NAME)
    except docker.errors.NotFound:
        docker_cli.containers.run(
            image=SMPC_CLUSTER_IMAGE,
            name=SMPC_PLAYER3_CONT_NAME,
            detach=True,
            ports={
                6002: SMPC_PLAYER3_PORT1,
                7002: SMPC_PLAYER3_PORT2,
                14002: SMPC_PLAYER3_PORT3,
            },
            environment={
                "PLAYER_REPO_0": f"http://{COMMON_IP}:{SMPC_PLAYER1_PORT2}",
                "PLAYER_REPO_1": f"http://{COMMON_IP}:{SMPC_PLAYER2_PORT2}",
                "PLAYER_REPO_2": f"http://{COMMON_IP}:{SMPC_PLAYER3_PORT2}",
                "COORDINATOR_URL": f"http://{COMMON_IP}:{SMPC_COORD_PORT}",
                "DB_URL": f"{COMMON_IP}:{SMPC_COORD_DB_PORT}",
                "DB_UNAME": "sysadmin",
                "DB_PSWD": "123qwe",
            },
            command="python player.py 2",
        )
    print("Created smpc player 3 service.")

    yield

    # TODO Very slow development if containers are always removed afterwards
    # player1_cont = docker_cli.containers.get(SMPC_PLAYER1_CONT_NAME)
    # player1_cont.remove(v=True, force=True)
    # player2_cont = docker_cli.containers.get(SMPC_PLAYER2_CONT_NAME)
    # player2_cont.remove(v=True, force=True)
    # player3_cont = docker_cli.containers.get(SMPC_PLAYER3_CONT_NAME)
    # player3_cont.remove(v=True, force=True)


@pytest.fixture(scope="session")
def smpc_clients():
    docker_cli = docker.from_env()

    # Start client 1
    print(f"\nWaiting for smpc client 1 to be ready...")
    try:
        docker_cli.containers.get(SMPC_CLIENT1_CONT_NAME)
    except docker.errors.NotFound:
        with open(path.join(TEST_ENV_CONFIG_FOLDER, LOCALNODE1_SMPC_CONFIG_FILE)) as fp:
            tmp = toml.load(fp)
            client_id = tmp["smpc"]["client_id"]
        docker_cli.containers.run(
            image=SMPC_CLUSTER_IMAGE,
            name=SMPC_CLIENT1_CONT_NAME,
            detach=True,
            ports={
                SMPC_CLIENT1_PORT: SMPC_CLIENT1_PORT,
            },
            environment={
                "PLAYER_REPO_0": f"http://{COMMON_IP}:{SMPC_PLAYER1_PORT2}",
                "PLAYER_REPO_1": f"http://{COMMON_IP}:{SMPC_PLAYER2_PORT2}",
                "PLAYER_REPO_2": f"http://{COMMON_IP}:{SMPC_PLAYER3_PORT2}",
                "COORDINATOR_URL": f"http://{COMMON_IP}:{SMPC_COORD_PORT}",
                "ID": client_id,
                "PORT": f"{SMPC_CLIENT1_PORT}",
            },
            command=f"python client.py",
        )
    print("Created smpc client 1 service.")

    # Start client 2
    print(f"\nWaiting for smpc client 2 to be ready...")
    try:
        docker_cli.containers.get(SMPC_CLIENT2_CONT_NAME)
    except docker.errors.NotFound:
        with open(path.join(TEST_ENV_CONFIG_FOLDER, LOCALNODE2_SMPC_CONFIG_FILE)) as fp:
            tmp = toml.load(fp)
            client_id = tmp["smpc"]["client_id"]
        docker_cli.containers.run(
            image=SMPC_CLUSTER_IMAGE,
            name=SMPC_CLIENT2_CONT_NAME,
            detach=True,
            ports={
                SMPC_CLIENT2_PORT: SMPC_CLIENT2_PORT,
            },
            environment={
                "PLAYER_REPO_0": f"http://{COMMON_IP}:{SMPC_PLAYER1_PORT2}",
                "PLAYER_REPO_1": f"http://{COMMON_IP}:{SMPC_PLAYER2_PORT2}",
                "PLAYER_REPO_2": f"http://{COMMON_IP}:{SMPC_PLAYER3_PORT2}",
                "COORDINATOR_URL": f"http://{COMMON_IP}:{SMPC_COORD_PORT}",
                "ID": client_id,
                "PORT": f"{SMPC_CLIENT2_PORT}",
            },
            command="python client.py",
        )
    print("Created smpc client 2 service.")

    yield

    # TODO Very slow development if containers are always removed afterwards
    # client1_cont = docker_cli.containers.get(SMPC_CLIENT1_CONT_NAME)
    # client1_cont.remove(v=True, force=True)
    # client2_cont = docker_cli.containers.get(SMPC_CLIENT2_CONT_NAME)
    # client2_cont.remove(v=True, force=True)


@pytest.fixture(scope="session")
def smpc_cluster(smpc_coordinator, smpc_players, smpc_clients):
    print(f"\nWaiting for smpc cluster to be ready...")
    time.sleep(
        SMPC_CLUSTER_SLEEP_TIME
    )  # TODO Check when the smpc cluster is actually ready
    print(f"\nFinished waiting '{SMPC_CLUSTER_SLEEP_TIME}' secs for SMPC cluster.")
    yield
>>>>>>> 1acfab24
<|MERGE_RESOLUTION|>--- conflicted
+++ resolved
@@ -788,64 +788,7 @@
     return node_config
 
 
-@pytest.fixture(scope="session")
-def globalnode_celery_app(globalnode_node_service):
-    config = get_node_config_by_id(GLOBALNODE_CONFIG_FILE)
-    yield get_node_celery_app(
-        f"{config['rabbitmq']['ip']}:{config['rabbitmq']['port']}"
-    )
-
-
-@pytest.fixture(scope="session")
-def localnode1_celery_app(localnode1_node_service):
-    config = get_node_config_by_id(LOCALNODE1_CONFIG_FILE)
-    yield get_node_celery_app(
-        f"{config['rabbitmq']['ip']}:{config['rabbitmq']['port']}"
-    )
-
-
-@pytest.fixture(scope="session")
-def localnode2_celery_app(localnode2_node_service):
-    config = get_node_config_by_id(LOCALNODE2_CONFIG_FILE)
-    yield get_node_celery_app(
-        f"{config['rabbitmq']['ip']}:{config['rabbitmq']['port']}"
-    )
-
-
-@pytest.fixture(scope="function")
-def localnodetmp_celery_app(localnodetmp_node_service):
-    config = get_node_config_by_id(LOCALNODETMP_CONFIG_FILE)
-    yield get_node_celery_app(
-        f"{config['rabbitmq']['ip']}:{config['rabbitmq']['port']}"
-    )
-
-
-@pytest.fixture(scope="session")
-def smpc_globalnode_celery_app(smpc_globalnode_node_service):
-    config = get_node_config_by_id(GLOBALNODE_SMPC_CONFIG_FILE)
-    yield get_node_celery_app(
-        f"{config['rabbitmq']['ip']}:{config['rabbitmq']['port']}"
-    )
-
-
-@pytest.fixture(scope="session")
-def smpc_localnode1_celery_app(smpc_localnode1_node_service):
-    config = get_node_config_by_id(LOCALNODE1_SMPC_CONFIG_FILE)
-    yield get_node_celery_app(
-        f"{config['rabbitmq']['ip']}:{config['rabbitmq']['port']}"
-    )
-
-
-@pytest.fixture(scope="session")
-def smpc_localnode2_celery_app(smpc_localnode2_node_service):
-    config = get_node_config_by_id(LOCALNODE2_SMPC_CONFIG_FILE)
-    yield get_node_celery_app(
-        f"{config['rabbitmq']['ip']}:{config['rabbitmq']['port']}"
-    )
-
-
-@pytest.fixture(scope="function")
-<<<<<<< HEAD
+@pytest.fixture(scope="function")
 def globalnode_celery_app(globalnode_node_service):
     return CeleryAppFactory().get_celery_app(socket_addr=RABBITMQ_GLOBALNODE_ADDR)
 
@@ -878,14 +821,6 @@
 @pytest.fixture(scope="session")
 def smpc_localnode2_celery_app(smpc_localnode2_node_service):
     return CeleryAppFactory().get_celery_app(socket_addr=RABBITMQ_SMPC_LOCALNODE2_ADDR)
-=======
-def reset_node_landscape_aggregator():
-    nla = NodeLandscapeAggregator()
-    nla.keep_updating = False
-    nla._node_registry = NodeRegistry(get_request_logger("NODE-REGISTRY"))
-    nla._data_model_registry = DataModelRegistry(
-        get_request_logger("DATA-MODEL-REGISTRY")
-    )
 
 
 @pytest.fixture(scope="session")
@@ -1216,5 +1151,4 @@
         SMPC_CLUSTER_SLEEP_TIME
     )  # TODO Check when the smpc cluster is actually ready
     print(f"\nFinished waiting '{SMPC_CLUSTER_SLEEP_TIME}' secs for SMPC cluster.")
-    yield
->>>>>>> 1acfab24
+    yield