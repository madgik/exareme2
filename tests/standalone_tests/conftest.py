import enum
import json
import os
import pathlib
import re
import subprocess
import time
from os import path
from pathlib import Path
from unittest.mock import patch

import docker
import psutil
import pytest
import sqlalchemy as sql
import toml

from mipengine import AttrDict
from mipengine.controller.algorithm_execution_tasks_handler import (
    NodeAlgorithmTasksHandler,
)
from mipengine.controller.celery_app import CeleryAppFactory
<<<<<<< HEAD
=======
from mipengine.controller.controller_logger import init_logger
from mipengine.controller.data_model_registry import DataModelRegistry
>>>>>>> ecf2b5cf
from mipengine.controller.node_landscape_aggregator import NodeLandscapeAggregator
from mipengine.controller.node_landscape_aggregator import _NLARegistries
from mipengine.udfgen import udfio

ALGORITHM_FOLDERS_ENV_VARIABLE_VALUE = "./mipengine/algorithms,./tests/algorithms"
TESTING_RABBITMQ_CONT_IMAGE = "madgik/mipengine_rabbitmq:dev"
TESTING_MONETDB_CONT_IMAGE = "madgik/mipenginedb:dev"

this_mod_path = os.path.dirname(os.path.abspath(__file__))
TEST_ENV_CONFIG_FOLDER = path.join(this_mod_path, "testing_env_configs")
TEST_NODES_ADDRESSES_FOLDER = path.join(TEST_ENV_CONFIG_FOLDER, "nodes_addresses")
TEST_DATA_FOLDER = Path(this_mod_path).parent / "test_data"

OUTDIR = Path("/tmp/mipengine/")
if not OUTDIR.exists():
    OUTDIR.mkdir()

USE_EXTERNAL_SMPC_CLUSTER = True

COMMON_IP = "172.17.0.1"

ALGORITHMS_URL = f"http://{COMMON_IP}:4500/algorithms"
SMPC_ALGORITHMS_URL = f"http://{COMMON_IP}:4501/algorithms"


RABBITMQ_GLOBALNODE_NAME = "rabbitmq_test_globalnode"
RABBITMQ_LOCALNODE1_NAME = "rabbitmq_test_localnode1"
RABBITMQ_LOCALNODE2_NAME = "rabbitmq_test_localnode2"

RABBITMQ_LOCALNODETMP_NAME = "rabbitmq_test_localnodetmp"
RABBITMQ_SMPC_GLOBALNODE_NAME = "rabbitmq_test_smpc_globalnode"
RABBITMQ_SMPC_LOCALNODE1_NAME = "rabbitmq_test_smpc_localnode1"
RABBITMQ_SMPC_LOCALNODE2_NAME = "rabbitmq_test_smpc_localnode2"

RABBITMQ_GLOBALNODE_PORT = 60000
RABBITMQ_GLOBALNODE_ADDR = f"{COMMON_IP}:{str(RABBITMQ_GLOBALNODE_PORT)}"
RABBITMQ_LOCALNODE1_PORT = 60001
RABBITMQ_LOCALNODE1_ADDR = f"{COMMON_IP}:{str(RABBITMQ_LOCALNODE1_PORT)}"
RABBITMQ_LOCALNODE2_PORT = 60002
RABBITMQ_LOCALNODE2_ADDR = f"{COMMON_IP}:{str(RABBITMQ_LOCALNODE2_PORT)}"
RABBITMQ_LOCALNODETMP_PORT = 60003
RABBITMQ_LOCALNODETMP_ADDR = f"{COMMON_IP}:{str(RABBITMQ_LOCALNODETMP_PORT)}"
RABBITMQ_SMPC_GLOBALNODE_PORT = 60004
RABBITMQ_SMPC_GLOBALNODE_ADDR = f"{COMMON_IP}:{str(RABBITMQ_SMPC_GLOBALNODE_PORT)}"
RABBITMQ_SMPC_LOCALNODE1_PORT = 60005
RABBITMQ_SMPC_LOCALNODE1_ADDR = f"{COMMON_IP}:{str(RABBITMQ_SMPC_LOCALNODE1_PORT)}"
RABBITMQ_SMPC_LOCALNODE2_PORT = 60006
RABBITMQ_SMPC_LOCALNODE2_ADDR = f"{COMMON_IP}:{str(RABBITMQ_SMPC_LOCALNODE2_PORT)}"


DATASET_SUFFIXES_LOCALNODE1 = [0, 1, 2, 3]
DATASET_SUFFIXES_LOCALNODE2 = [4, 5, 6]
DATASET_SUFFIXES_LOCALNODETMP = [7, 8, 9]
DATASET_SUFFIXES_SMPC_LOCALNODE1 = [0, 1, 2, 3, 4]
DATASET_SUFFIXES_SMPC_LOCALNODE2 = [5, 6, 7, 8, 9]
MONETDB_GLOBALNODE_NAME = "monetdb_test_globalnode"
MONETDB_LOCALNODE1_NAME = "monetdb_test_localnode1"
MONETDB_LOCALNODE2_NAME = "monetdb_test_localnode2"
MONETDB_LOCALNODETMP_NAME = "monetdb_test_localnodetmp"
MONETDB_SMPC_GLOBALNODE_NAME = "monetdb_test_smpc_globalnode"
MONETDB_SMPC_LOCALNODE1_NAME = "monetdb_test_smpc_localnode1"
MONETDB_SMPC_LOCALNODE2_NAME = "monetdb_test_smpc_localnode2"
MONETDB_GLOBALNODE_PORT = 61000
MONETDB_LOCALNODE1_PORT = 61001
MONETDB_LOCALNODE2_PORT = 61002
MONETDB_LOCALNODETMP_PORT = 61003
MONETDB_SMPC_GLOBALNODE_PORT = 61004
MONETDB_SMPC_LOCALNODE1_PORT = 61005
MONETDB_SMPC_LOCALNODE2_PORT = 61006
CONTROLLER_PORT = 4500
CONTROLLER_SMPC_PORT = 4501

<<<<<<< HEAD
GLOBALNODE_CONFIG_FILE = "testglobalnode.toml"
LOCALNODE1_CONFIG_FILE = "testlocalnode1.toml"
LOCALNODE2_CONFIG_FILE = "testlocalnode2.toml"
LOCALNODETMP_CONFIG_FILE = "testlocalnodetmp.toml"
GLOBALNODE_SMPC_CONFIG_FILE = "smpc_globalnode.toml"
LOCALNODE1_SMPC_CONFIG_FILE = "smpc_localnode1.toml"
LOCALNODE2_SMPC_CONFIG_FILE = "smpc_localnode2.toml"
CONTROLLER_CONFIG_FILE = "testcontroller.toml"
CONTROLLER_SMPC_CONFIG_FILE = "test_smpc_controller.toml"
CONTROLLER_NODES_ADDRESSES_ONLY_GLOBAL_CONFIG_FILE = "node_addresses_with_global.json"
CONTROLLER_NODES_ADDRESSES_GLOBAL_AND_LOCAL1_CONFIG_FILE = (
    "node_addresses_with_global_and_localnode1.json"
)
CONTROLLER_NODES_ADDRESSES_GLOBAL_AND_LOCAL_1_AND_2_CONFIG_FILE = (
    "node_addresses_with_global_and_localnode_1_2.json"
)
CONTROLLER_NODES_ADDRESSES_GLOBAL_LOCALS_CONFIG_FILE = (
    "node_addresses_with_global_and_locals.json"
)
CONTROLLER_NODES_ADDRESSES_WITHOUT_NODES_CONFIG_FILE = (
    "node_addresses_without_nodes.json"
)
CONTROLLER_SMPC_LOCALNODES_CONFIG_FILE = "test_smpc_localnodes_addresses.json"
=======
GLOBALNODE_CONFIG_FILE = "test_globalnode.toml"
LOCALNODE1_CONFIG_FILE = "test_localnode1.toml"
LOCALNODE2_CONFIG_FILE = "test_localnode2.toml"
LOCALNODETMP_CONFIG_FILE = "test_localnodetmp.toml"
CONTROLLER_CONFIG_FILE = "test_controller.toml"
CONTROLLER_LOCALNODES_CONFIG_FILE = "test_localnodes_addresses.json"
>>>>>>> ecf2b5cf
CONTROLLER_OUTPUT_FILE = "test_controller.out"
if USE_EXTERNAL_SMPC_CLUSTER:
    GLOBALNODE_SMPC_CONFIG_FILE = "test_external_smpc_globalnode.toml"
    LOCALNODE1_SMPC_CONFIG_FILE = "test_external_smpc_localnode1.toml"
    LOCALNODE2_SMPC_CONFIG_FILE = "test_external_smpc_localnode2.toml"
    CONTROLLER_SMPC_CONFIG_FILE = "test_external_smpc_controller.toml"
    SMPC_COORDINATOR_ADDRESS = "http://dl056.madgik.di.uoa.gr:12314"
else:
    GLOBALNODE_SMPC_CONFIG_FILE = "test_smpc_globalnode.toml"
    LOCALNODE1_SMPC_CONFIG_FILE = "test_smpc_localnode1.toml"
    LOCALNODE2_SMPC_CONFIG_FILE = "test_smpc_localnode2.toml"
    CONTROLLER_SMPC_CONFIG_FILE = "test_smpc_controller.toml"
    SMPC_COORDINATOR_ADDRESS = "http://172.17.0.1:12314"
CONTROLLER_SMPC_LOCALNODES_CONFIG_FILE = "test_smpc_localnodes_addresses.json"
SMPC_CONTROLLER_OUTPUT_FILE = "test_smpc_controller.out"

TASKS_TIMEOUT = 10
RUN_UDF_TASK_TIMEOUT = 120
SMPC_CLUSTER_SLEEP_TIME = 60

# ------------ SMPC Cluster ------------ #

SMPC_CLUSTER_IMAGE = "gpikra/coordinator:v7.0.0"
SMPC_COORD_DB_IMAGE = "mongo:5.0.8"
SMPC_COORD_QUEUE_IMAGE = "redis:alpine3.15"

SMPC_COORD_CONT_NAME = "smpc_test_coordinator"
SMPC_COORD_DB_CONT_NAME = "smpc_test_coordinator_db"
SMPC_COORD_QUEUE_CONT_NAME = "smpc_test_coordinator_queue"
SMPC_PLAYER1_CONT_NAME = "smpc_test_player1"
SMPC_PLAYER2_CONT_NAME = "smpc_test_player2"
SMPC_PLAYER3_CONT_NAME = "smpc_test_player3"
SMPC_CLIENT1_CONT_NAME = "smpc_test_client1"
SMPC_CLIENT2_CONT_NAME = "smpc_test_client2"

SMPC_COORD_PORT = 12314
SMPC_COORD_DB_PORT = 27017
SMPC_COORD_QUEUE_PORT = 6379
SMPC_PLAYER1_PORT1 = 6000
SMPC_PLAYER1_PORT2 = 7000
SMPC_PLAYER1_PORT3 = 14000
SMPC_PLAYER2_PORT1 = 6001
SMPC_PLAYER2_PORT2 = 7001
SMPC_PLAYER2_PORT3 = 14001
SMPC_PLAYER3_PORT1 = 6002
SMPC_PLAYER3_PORT2 = 7002
SMPC_PLAYER3_PORT3 = 14002
SMPC_CLIENT1_PORT = 9005
SMPC_CLIENT2_PORT = 9006
#####################################


# TODO Instead of the fixtures having scope session, it could be function,
# but when the fixture start, it should check if it already exists, thus
# not creating it again (fast). This could solve the problem of some
# tests destroying some containers to test things.


def _search_for_string_in_logfile(
    log_to_search_for: str, logspath: Path, retries: int = 100
):
    for _ in range(retries):
        try:
            with open(logspath) as logfile:
                if bool(re.search(log_to_search_for, logfile.read())):
                    return
        except FileNotFoundError:
            pass
        time.sleep(0.5)

    raise TimeoutError(
        f"Could not find the log '{log_to_search_for}' after '{retries}' tries.  Logs available at: '{logspath}'."
    )


class MonetDBSetupError(Exception):
    """Raised when the MonetDB container is unable to start."""


def _create_monetdb_container(cont_name, cont_port):
    print(f"\nCreating monetdb container '{cont_name}' at port {cont_port}...")
    client = docker.from_env()
    container_names = [container.name for container in client.containers.list(all=True)]
    if cont_name not in container_names:
        # A volume is used to pass the udfio inside the monetdb container.
        # This is done so that we don't need to rebuild every time the udfio.py file is changed.
        udfio_full_path = path.abspath(udfio.__file__)
        container = client.containers.run(
            TESTING_MONETDB_CONT_IMAGE,
            detach=True,
            ports={"50000/tcp": cont_port},
            volumes=[f"{udfio_full_path}:/home/udflib/udfio.py"],
            name=cont_name,
            publish_all_ports=True,
        )
    else:
        container = client.containers.get(cont_name)
        # After a machine restart the container exists, but it is stopped. (Used only in development)
        if container.status == "exited":
            container.start()

    # The time needed to start a monetdb container varies considerably. We need
    # to wait until a phrase appears in the logs to avoid starting the tests
    # too soon. The process is abandoned after 100 tries (50 sec).
    for _ in range(100):
        if b"new database mapi:monetdb" in container.logs():
            break
        time.sleep(0.5)
    else:
        raise MonetDBSetupError
    print(f"Monetdb container '{cont_name}' started.")


def _remove_monetdb_container(cont_name):
    print(f"\nRemoving monetdb container '{cont_name}'.")
    client = docker.from_env()
    container = client.containers.get(cont_name)
    container.remove(v=True, force=True)
    print(f"Removed monetdb container '{cont_name}'.")


@pytest.fixture(autouse=True, scope="function")
def patch_nodes_addresses():
    with patch(
        "mipengine.controller.node_landscape_aggregator.controller_config",
        AttrDict(
            {
                "deployment_type": "LOCAL",
                "localnodes": {
                    "config_file": TEST_NODES_ADDRESSES_FOLDER
                    + "/"
                    + CONTROLLER_NODES_ADDRESSES_GLOBAL_AND_LOCAL1_CONFIG_FILE,
                },
            }
        ),
    ) as nodes_addresses_patched:
        yield nodes_addresses_patched


@pytest.fixture(scope="session")
def monetdb_globalnode():
    cont_name = MONETDB_GLOBALNODE_NAME
    cont_port = MONETDB_GLOBALNODE_PORT
    _create_monetdb_container(cont_name, cont_port)
    yield
    # TODO Very slow development if containers are always removed afterwards
    # _remove_monetdb_container(cont_name)


@pytest.fixture(scope="session")
def monetdb_localnode1():
    cont_name = MONETDB_LOCALNODE1_NAME
    cont_port = MONETDB_LOCALNODE1_PORT
    _create_monetdb_container(cont_name, cont_port)
    yield
    # TODO Very slow development if containers are always removed afterwards
    # _remove_monetdb_container(cont_name)


@pytest.fixture(scope="session")
def monetdb_localnode2():
    cont_name = MONETDB_LOCALNODE2_NAME
    cont_port = MONETDB_LOCALNODE2_PORT
    _create_monetdb_container(cont_name, cont_port)
    yield
    # TODO Very slow development if containers are always removed afterwards
    # _remove_monetdb_container(cont_name)


@pytest.fixture(scope="session")
def monetdb_smpc_globalnode():
    cont_name = MONETDB_SMPC_GLOBALNODE_NAME
    cont_port = MONETDB_SMPC_GLOBALNODE_PORT
    _create_monetdb_container(cont_name, cont_port)
    yield
    # TODO Very slow development if containers are always removed afterwards
    # _remove_monetdb_container(cont_name)


@pytest.fixture(scope="session")
def monetdb_smpc_localnode1():
    cont_name = MONETDB_SMPC_LOCALNODE1_NAME
    cont_port = MONETDB_SMPC_LOCALNODE1_PORT
    _create_monetdb_container(cont_name, cont_port)
    yield
    # TODO Very slow development if containers are always removed afterwards
    # _remove_monetdb_container(cont_name)


@pytest.fixture(scope="session")
def monetdb_smpc_localnode2():
    cont_name = MONETDB_SMPC_LOCALNODE2_NAME
    cont_port = MONETDB_SMPC_LOCALNODE2_PORT
    _create_monetdb_container(cont_name, cont_port)
    yield
    # TODO Very slow development if containers are always removed afterwards
    # _remove_monetdb_container(cont_name)


@pytest.fixture(scope="function")
def monetdb_localnodetmp():
    cont_name = MONETDB_LOCALNODETMP_NAME
    cont_port = MONETDB_LOCALNODETMP_PORT
    _create_monetdb_container(cont_name, cont_port)
    yield
    _remove_monetdb_container(cont_name)


def _init_database_monetdb_container(db_ip, db_port):
    print(f"\nInitializing database ({db_ip}:{db_port})")
    cmd = f"mipdb init --ip {db_ip} --port {db_port} "
    subprocess.run(
        cmd, shell=True, check=True, stdout=subprocess.PIPE, stderr=subprocess.PIPE
    )
    print(f"\nDatabase ({db_ip}:{db_port}) initialized.")


def _load_data_monetdb_container(db_ip, db_port, dataset_suffixes):
    # Check if the database is already loaded
    cmd = f"mipdb list-datasets --ip {db_ip} --port {db_port} "
    res = subprocess.run(
        cmd, shell=True, check=True, stdout=subprocess.PIPE, stderr=subprocess.PIPE
    )
    if "There are no datasets" not in str(res.stdout):
        print(f"\nDatabase ({db_ip}:{db_port}) already loaded, continuing.")
        return

    datasets_per_data_model = {}
    # Load the test data folder into the dbs
    data_model_folders = [
        TEST_DATA_FOLDER / folder for folder in os.listdir(TEST_DATA_FOLDER)
    ]
    for data_model_folder in data_model_folders:
        with open(data_model_folder / "CDEsMetadata.json") as data_model_metadata_file:
            data_model_metadata = json.load(data_model_metadata_file)
            data_model_code = data_model_metadata["code"]
            data_model_version = data_model_metadata["version"]
            data_model = f"{data_model_code}:{data_model_version}"
        cdes_file = data_model_folder / "CDEsMetadata.json"

        print(
            f"\nLoading data model '{data_model_code}:{data_model_version}' metadata to database ({db_ip}:{db_port})"
        )
        cmd = f"mipdb add-data-model {cdes_file} --ip {db_ip} --port {db_port} "
        subprocess.run(
            cmd, shell=True, check=True, stdout=subprocess.PIPE, stderr=subprocess.PIPE
        )

        csvs = sorted(
            [
                data_model_folder / file
                for file in os.listdir(data_model_folder)
                for suffix in dataset_suffixes
                if file.endswith(".csv") and str(suffix) in file
            ]
        )

        for csv in csvs:
            cmd = f"mipdb add-dataset {csv} -d {data_model_code} -v {data_model_version} --ip {db_ip} --port {db_port} "
            subprocess.run(
                cmd,
                shell=True,
                check=True,
                stdout=subprocess.PIPE,
                stderr=subprocess.PIPE,
            )
            print(
                f"\nLoading dataset {pathlib.PurePath(csv).name} to database ({db_ip}:{db_port})"
            )
            datasets_per_data_model[data_model] = pathlib.PurePath(csv).name

    print(f"\nData loaded to database ({db_ip}:{db_port})")
    time.sleep(2)  # Needed to avoid db crash while loading
    return datasets_per_data_model


def _remove_data_model_from_localnodetmp_monetdb(data_model_code, data_model_version):
    # Remove data_model
    cmd = f"mipdb delete-data-model {data_model_code} -v {data_model_version} -f  --ip {COMMON_IP} --port {MONETDB_LOCALNODETMP_PORT} "
    subprocess.run(
        cmd, shell=True, check=True, stdout=subprocess.PIPE, stderr=subprocess.PIPE
    )


@pytest.fixture(scope="session")
def init_data_globalnode(monetdb_globalnode):
    _init_database_monetdb_container(COMMON_IP, MONETDB_GLOBALNODE_PORT)
    yield


@pytest.fixture(scope="session")
def load_data_localnode1(monetdb_localnode1):
    _init_database_monetdb_container(COMMON_IP, MONETDB_LOCALNODE1_PORT)
    loaded_datasets_per_data_model = _load_data_monetdb_container(
        COMMON_IP, MONETDB_LOCALNODE1_PORT, DATASET_SUFFIXES_LOCALNODE1
    )
    yield loaded_datasets_per_data_model


@pytest.fixture(scope="session")
def load_data_localnode2(monetdb_localnode2):
    _init_database_monetdb_container(COMMON_IP, MONETDB_LOCALNODE2_PORT)
    loaded_datasets_per_data_model = _load_data_monetdb_container(
        COMMON_IP, MONETDB_LOCALNODE2_PORT, DATASET_SUFFIXES_LOCALNODE2
    )
    yield loaded_datasets_per_data_model


@pytest.fixture(scope="function")
def load_data_localnodetmp(monetdb_localnodetmp):
    _init_database_monetdb_container(COMMON_IP, MONETDB_LOCALNODETMP_PORT)
    loaded_datasets_per_data_model = _load_data_monetdb_container(
        COMMON_IP, MONETDB_LOCALNODETMP_PORT, DATASET_SUFFIXES_LOCALNODETMP
    )
    yield loaded_datasets_per_data_model


@pytest.fixture(scope="session")
def load_data_smpc_localnode1(monetdb_smpc_localnode1):
    _init_database_monetdb_container(COMMON_IP, MONETDB_SMPC_LOCALNODE1_PORT)
    loaded_datasets_per_data_model = _load_data_monetdb_container(
        COMMON_IP, MONETDB_SMPC_LOCALNODE1_PORT, DATASET_SUFFIXES_SMPC_LOCALNODE1
    )
    yield loaded_datasets_per_data_model


@pytest.fixture(scope="session")
def load_data_smpc_localnode2(monetdb_smpc_localnode2):
    _init_database_monetdb_container(COMMON_IP, MONETDB_SMPC_LOCALNODE2_PORT)
    loaded_datasets_per_data_model = _load_data_monetdb_container(
        COMMON_IP, MONETDB_SMPC_LOCALNODE2_PORT, DATASET_SUFFIXES_SMPC_LOCALNODE2
    )
    yield loaded_datasets_per_data_model


def _create_db_cursor(db_port):
    class MonetDBTesting:
        """MonetDB class used for testing."""

        def __init__(self) -> None:
            username = "monetdb"
            password = "monetdb"
            port = db_port
            dbfarm = "db"
            url = f"monetdb://{username}:{password}@{COMMON_IP}:{port}/{dbfarm}:"
            self._executor = sql.create_engine(url, echo=True)

        def execute(self, query, *args, **kwargs):
            return self._executor.execute(query, *args, **kwargs)

    return MonetDBTesting()


@pytest.fixture(scope="session")
def globalnode_db_cursor():
    return _create_db_cursor(MONETDB_GLOBALNODE_PORT)


@pytest.fixture(scope="session")
def localnode1_db_cursor():
    return _create_db_cursor(MONETDB_LOCALNODE1_PORT)


@pytest.fixture(scope="session")
def localnode2_db_cursor():
    return _create_db_cursor(MONETDB_LOCALNODE2_PORT)


@pytest.fixture(scope="session")
def globalnode_smpc_db_cursor():
    return _create_db_cursor(MONETDB_SMPC_GLOBALNODE_PORT)


@pytest.fixture(scope="session")
def localnode1_smpc_db_cursor():
    return _create_db_cursor(MONETDB_SMPC_LOCALNODE1_PORT)


@pytest.fixture(scope="session")
def localnode2_smpc_db_cursor():
    return _create_db_cursor(MONETDB_SMPC_LOCALNODE2_PORT)


@pytest.fixture(scope="function")
def localnodetmp_db_cursor():
    return _create_db_cursor(MONETDB_LOCALNODETMP_PORT)


def _clean_db(cursor):
    class TableType(enum.Enum):
        NORMAL = 0
        VIEW = 1
        MERGE = 3
        REMOTE = 5

    # Order of the table types matter not to have dependencies when dropping the tables
    table_type_drop_order = (
        TableType.MERGE,
        TableType.REMOTE,
        TableType.VIEW,
        TableType.NORMAL,
    )
    for table_type in table_type_drop_order:
        select_user_tables = f"SELECT name FROM sys.tables WHERE system=FALSE AND schema_id=2000 AND type={table_type.value}"
        user_tables = cursor.execute(select_user_tables).fetchall()
        for table_name, *_ in user_tables:
            if table_type == TableType.VIEW:
                cursor.execute(f"DROP VIEW {table_name}")
            else:
                cursor.execute(f"DROP TABLE {table_name}")


@pytest.fixture(scope="function")
def schedule_clean_globalnode_db(globalnode_db_cursor):
    yield
    _clean_db(globalnode_db_cursor)


@pytest.fixture(scope="function")
def schedule_clean_localnode1_db(localnode1_db_cursor):
    yield
    _clean_db(localnode1_db_cursor)


@pytest.fixture(scope="function")
def schedule_clean_smpc_globalnode_db(globalnode_smpc_db_cursor):
    yield
    _clean_db(globalnode_smpc_db_cursor)


@pytest.fixture(scope="function")
def schedule_clean_smpc_localnode1_db(localnode1_smpc_db_cursor):
    yield
    _clean_db(localnode1_smpc_db_cursor)


@pytest.fixture(scope="function")
def schedule_clean_smpc_localnode2_db(localnode2_smpc_db_cursor):
    yield
    _clean_db(localnode2_smpc_db_cursor)


@pytest.fixture(scope="function")
def schedule_clean_localnode2_db(localnode2_db_cursor):
    yield
    _clean_db(localnode2_db_cursor)


@pytest.fixture(scope="function")
def use_globalnode_database(monetdb_globalnode, schedule_clean_globalnode_db):
    pass


@pytest.fixture(scope="function")
def use_localnode1_database(monetdb_localnode1, schedule_clean_localnode1_db):
    pass


@pytest.fixture(scope="function")
def use_localnode2_database(monetdb_localnode2, schedule_clean_localnode2_db):
    pass


@pytest.fixture(scope="function")
def use_smpc_globalnode_database(
    monetdb_smpc_globalnode, schedule_clean_smpc_globalnode_db
):
    pass


@pytest.fixture(scope="function")
def use_smpc_localnode1_database(
    monetdb_smpc_localnode1, schedule_clean_smpc_localnode1_db
):
    pass


@pytest.fixture(scope="function")
def use_smpc_localnode2_database(
    monetdb_smpc_localnode2, schedule_clean_smpc_localnode2_db
):
    pass


def _create_rabbitmq_container(cont_name, cont_port):
    print(f"\nCreating rabbitmq container '{cont_name}' at port {cont_port}...")
    client = docker.from_env()
    container_names = [container.name for container in client.containers.list(all=True)]
    if cont_name not in container_names:
        container = client.containers.run(
            TESTING_RABBITMQ_CONT_IMAGE,
            detach=True,
            ports={"5672/tcp": cont_port, "15672/tcp": cont_port + 100},
            name=cont_name,
        )
    else:
        container = client.containers.get(cont_name)
        # After a machine restart the container exists, but it is stopped. (Used only in development)
        if container.status == "exited":
            container.start()

    while (
        "Health" not in container.attrs["State"]
        or container.attrs["State"]["Health"]["Status"] != "healthy"
    ):
        container.reload()  # attributes are cached, this refreshes them..
        time.sleep(1)

    print(f"Rabbitmq container '{cont_name}' started.")


def _remove_rabbitmq_container(cont_name):
    print(f"\nRemoving rabbitmq container '{cont_name}'.")
    try:
        client = docker.from_env()
        container = client.containers.get(cont_name)
        container.remove(v=True, force=True)
    except docker.errors.NotFound:
        print(
            f"(conftest.py::_remove_rabbitmq_container) container {cont_name=} was not "
            f"found, probably already removed"
        )
        pass  # container was removed by other means...
    print(f"Removed rabbitmq container '{cont_name}'.")


@pytest.fixture(scope="session")
def rabbitmq_globalnode():
    cont_name = RABBITMQ_GLOBALNODE_NAME
    cont_port = RABBITMQ_GLOBALNODE_PORT
    _create_rabbitmq_container(cont_name, cont_port)
    yield
    # TODO Very slow development if containers are always removed afterwards
    # _remove_rabbitmq_container(cont_name)


@pytest.fixture(scope="session")
def rabbitmq_localnode1():
    cont_name = RABBITMQ_LOCALNODE1_NAME
    cont_port = RABBITMQ_LOCALNODE1_PORT
    _create_rabbitmq_container(cont_name, cont_port)
    yield
    # TODO Very slow development if containers are always removed afterwards
    # _remove_rabbitmq_container(cont_name)


@pytest.fixture(scope="session")
def rabbitmq_localnode2():
    cont_name = RABBITMQ_LOCALNODE2_NAME
    cont_port = RABBITMQ_LOCALNODE2_PORT
    _create_rabbitmq_container(cont_name, cont_port)
    yield
    # TODO Very slow development if containers are always removed afterwards
    # _remove_rabbitmq_container(cont_name)


@pytest.fixture(scope="session")
def rabbitmq_smpc_globalnode():
    cont_name = RABBITMQ_SMPC_GLOBALNODE_NAME
    cont_port = RABBITMQ_SMPC_GLOBALNODE_PORT
    _create_rabbitmq_container(cont_name, cont_port)
    yield
    # TODO Very slow development if containers are always removed afterwards
    # _remove_rabbitmq_container(cont_name)


@pytest.fixture(scope="session")
def rabbitmq_smpc_localnode1():
    cont_name = RABBITMQ_SMPC_LOCALNODE1_NAME
    cont_port = RABBITMQ_SMPC_LOCALNODE1_PORT
    _create_rabbitmq_container(cont_name, cont_port)
    yield
    # TODO Very slow development if containers are always removed afterwards
    # _remove_rabbitmq_container(cont_name)


@pytest.fixture(scope="session")
def rabbitmq_smpc_localnode2():
    cont_name = RABBITMQ_SMPC_LOCALNODE2_NAME
    cont_port = RABBITMQ_SMPC_LOCALNODE2_PORT
    _create_rabbitmq_container(cont_name, cont_port)
    yield
    # TODO Very slow development if containers are always removed afterwards
    # _remove_rabbitmq_container(cont_name)


@pytest.fixture(scope="function")
def rabbitmq_localnodetmp():
    cont_name = RABBITMQ_LOCALNODETMP_NAME
    cont_port = RABBITMQ_LOCALNODETMP_PORT
    _create_rabbitmq_container(cont_name, cont_port)
    yield
    _remove_rabbitmq_container(cont_name)


def remove_localnodetmp_rabbitmq():
    cont_name = RABBITMQ_LOCALNODETMP_NAME
    _remove_rabbitmq_container(cont_name)


def _create_node_service(algo_folders_env_variable_val, node_config_filepath):
    with open(node_config_filepath) as fp:
        tmp = toml.load(fp)
        node_id = tmp["identifier"]

    print(f"\nCreating node service with id '{node_id}'...")

    logpath = OUTDIR / (node_id + ".out")
    if os.path.isfile(logpath):
        os.remove(logpath)

    env = os.environ.copy()
    env["ALGORITHM_FOLDERS"] = algo_folders_env_variable_val
    env["MIPENGINE_NODE_CONFIG_FILE"] = node_config_filepath

    cmd = f"poetry run celery -A mipengine.node.node worker -l  DEBUG >> {logpath}  --pool=eventlet --purge 2>&1 "

    # if executed without "exec" it is spawned as a child process of the shell, so it is difficult to kill it
    # https://stackoverflow.com/questions/4789837/how-to-terminate-a-python-subprocess-launched-with-shell-true
    proc = subprocess.Popen(
        "exec " + cmd,
        shell=True,
        stderr=subprocess.PIPE,
        stdout=subprocess.PIPE,
        env=env,
    )

    # Check that celery started
    _search_for_string_in_logfile("CELERY - FRAMEWORK - celery@.* ready.", logpath)

    print(f"Created node service with id '{node_id}' and process id '{proc.pid}'.")
    return proc


def kill_service(proc):
    print(f"\nKilling service with process id '{proc.pid}'...")
    psutil_proc = psutil.Process(proc.pid)
    proc.kill()
    for _ in range(100):
        if psutil_proc.status() == "zombie" or psutil_proc.status() == "sleeping":
            break
        time.sleep(0.1)
    else:
        raise TimeoutError(
            f"Service is still running, status: '{psutil_proc.status()}'."
        )
    print(f"Killed service with process id '{proc.pid}'.")


@pytest.fixture(scope="session")
def globalnode_node_service(rabbitmq_globalnode, monetdb_globalnode):
    node_config_file = GLOBALNODE_CONFIG_FILE
    algo_folders_env_variable_val = ALGORITHM_FOLDERS_ENV_VARIABLE_VALUE
    node_config_filepath = path.join(TEST_ENV_CONFIG_FOLDER, node_config_file)
    proc = _create_node_service(algo_folders_env_variable_val, node_config_filepath)
    yield
    kill_service(proc)


@pytest.fixture(scope="session")
def localnode1_node_service(rabbitmq_localnode1, monetdb_localnode1):
    node_config_file = LOCALNODE1_CONFIG_FILE
    algo_folders_env_variable_val = ALGORITHM_FOLDERS_ENV_VARIABLE_VALUE
    node_config_filepath = path.join(TEST_ENV_CONFIG_FOLDER, node_config_file)
    proc = _create_node_service(algo_folders_env_variable_val, node_config_filepath)
    yield
    kill_service(proc)


@pytest.fixture(scope="session")
def localnode2_node_service(rabbitmq_localnode2, monetdb_localnode2):
    node_config_file = LOCALNODE2_CONFIG_FILE
    algo_folders_env_variable_val = ALGORITHM_FOLDERS_ENV_VARIABLE_VALUE
    node_config_filepath = path.join(TEST_ENV_CONFIG_FOLDER, node_config_file)
    proc = _create_node_service(algo_folders_env_variable_val, node_config_filepath)
    yield
    kill_service(proc)


@pytest.fixture(scope="session")
def smpc_globalnode_node_service(rabbitmq_smpc_globalnode, monetdb_smpc_globalnode):
    node_config_file = GLOBALNODE_SMPC_CONFIG_FILE
    algo_folders_env_variable_val = ALGORITHM_FOLDERS_ENV_VARIABLE_VALUE
    node_config_filepath = path.join(TEST_ENV_CONFIG_FOLDER, node_config_file)
    proc = _create_node_service(algo_folders_env_variable_val, node_config_filepath)
    yield
    kill_service(proc)


@pytest.fixture(scope="session")
def smpc_localnode1_node_service(rabbitmq_smpc_localnode1, monetdb_smpc_localnode1):
    node_config_file = LOCALNODE1_SMPC_CONFIG_FILE
    algo_folders_env_variable_val = ALGORITHM_FOLDERS_ENV_VARIABLE_VALUE
    node_config_filepath = path.join(TEST_ENV_CONFIG_FOLDER, node_config_file)
    proc = _create_node_service(algo_folders_env_variable_val, node_config_filepath)
    yield
    kill_service(proc)


@pytest.fixture(scope="session")
def smpc_localnode2_node_service(rabbitmq_smpc_localnode2, monetdb_smpc_localnode2):
    node_config_file = LOCALNODE2_SMPC_CONFIG_FILE
    algo_folders_env_variable_val = ALGORITHM_FOLDERS_ENV_VARIABLE_VALUE
    node_config_filepath = path.join(TEST_ENV_CONFIG_FOLDER, node_config_file)
    proc = _create_node_service(algo_folders_env_variable_val, node_config_filepath)
    yield
    kill_service(proc)


def create_localnodetmp_node_service():
    node_config_file = LOCALNODETMP_CONFIG_FILE
    algo_folders_env_variable_val = ALGORITHM_FOLDERS_ENV_VARIABLE_VALUE
    node_config_filepath = path.join(TEST_ENV_CONFIG_FOLDER, node_config_file)
    return _create_node_service(algo_folders_env_variable_val, node_config_filepath)


@pytest.fixture(scope="function")
def localnodetmp_node_service(rabbitmq_localnodetmp, monetdb_localnodetmp):
    """
    ATTENTION!
    This node service fixture is the only one returning the process, so it can be killed.
    The scope of the fixture is function, so it won't break tests if the node service is killed.
    The rabbitmq and monetdb containers have also 'function' scope so this is VERY slow.
    This should be used only when the service should be killed e.g. for testing.
    """
    proc = create_localnodetmp_node_service()
    yield proc
    kill_service(proc)


def is_localnodetmp_node_service_ok(node_process):
    psutil_proc = psutil.Process(node_process.pid)
    return psutil_proc.status() != "zombie" and psutil_proc.status() != "sleeping"


def create_node_tasks_handler_celery(node_config_filepath):
    with open(node_config_filepath) as fp:
        tmp = toml.load(fp)
        node_id = tmp["identifier"]
        queue_domain = tmp["rabbitmq"]["ip"]
        queue_port = tmp["rabbitmq"]["port"]
        db_domain = tmp["monetdb"]["ip"]
        db_port = tmp["monetdb"]["port"]
    queue_address = ":".join([str(queue_domain), str(queue_port)])
    db_address = ":".join([str(db_domain), str(db_port)])

    return NodeAlgorithmTasksHandler(
        node_id=node_id,
        node_queue_addr=queue_address,
        node_db_addr=db_address,
        tasks_timeout=TASKS_TIMEOUT,
        run_udf_task_timeout=RUN_UDF_TASK_TIMEOUT,
    )


@pytest.fixture(scope="session")
def globalnode_tasks_handler(globalnode_node_service):
    node_config_filepath = path.join(TEST_ENV_CONFIG_FOLDER, GLOBALNODE_CONFIG_FILE)
    tasks_handler = create_node_tasks_handler_celery(node_config_filepath)
    return tasks_handler


@pytest.fixture(scope="session")
def localnode1_tasks_handler(localnode1_node_service):
    node_config_filepath = path.join(TEST_ENV_CONFIG_FOLDER, LOCALNODE1_CONFIG_FILE)
    tasks_handler = create_node_tasks_handler_celery(node_config_filepath)
    return tasks_handler


@pytest.fixture(scope="session")
def localnode2_tasks_handler(localnode2_node_service):
    node_config_filepath = path.join(TEST_ENV_CONFIG_FOLDER, LOCALNODE2_CONFIG_FILE)
    tasks_handler = create_node_tasks_handler_celery(node_config_filepath)
    return tasks_handler


@pytest.fixture(scope="function")
def localnodetmp_tasks_handler(localnodetmp_node_service):
    node_config_filepath = path.join(TEST_ENV_CONFIG_FOLDER, LOCALNODETMP_CONFIG_FILE)
    tasks_handler = create_node_tasks_handler_celery(node_config_filepath)
    return tasks_handler


def get_node_config_by_id(node_config_file: str):
    with open(path.join(TEST_ENV_CONFIG_FOLDER, node_config_file)) as fp:
        node_config = AttrDict(toml.load(fp))
    return node_config


@pytest.fixture(scope="function")
def globalnode_celery_app(globalnode_node_service):
    return CeleryAppFactory().get_celery_app(socket_addr=RABBITMQ_GLOBALNODE_ADDR)


@pytest.fixture(scope="function")
def localnode1_celery_app(localnode1_node_service):
    return CeleryAppFactory().get_celery_app(socket_addr=RABBITMQ_LOCALNODE1_ADDR)


@pytest.fixture(scope="function")
def localnode2_celery_app(localnode2_node_service):
    return CeleryAppFactory().get_celery_app(socket_addr=RABBITMQ_LOCALNODE2_ADDR)


@pytest.fixture(scope="function")
def localnodetmp_celery_app(localnodetmp_node_service):
    return CeleryAppFactory().get_celery_app(socket_addr=RABBITMQ_LOCALNODETMP_ADDR)


@pytest.fixture(scope="function")
def smpc_globalnode_celery_app(smpc_globalnode_node_service):
    return CeleryAppFactory().get_celery_app(socket_addr=RABBITMQ_SMPC_GLOBALNODE_ADDR)


@pytest.fixture(scope="function")
def smpc_localnode1_celery_app(smpc_localnode1_node_service):
    return CeleryAppFactory().get_celery_app(socket_addr=RABBITMQ_SMPC_LOCALNODE1_ADDR)


@pytest.fixture(scope="session")
def smpc_localnode2_celery_app(smpc_localnode2_node_service):
    return CeleryAppFactory().get_celery_app(socket_addr=RABBITMQ_SMPC_LOCALNODE2_ADDR)


@pytest.fixture(scope="function")
def reset_celery_app_factory():
    CeleryAppFactory()._celery_apps = {}


@pytest.fixture(scope="function")
def reset_node_landscape_aggregator():
    nla = NodeLandscapeAggregator()
    nla.stop()
    nla.keep_updating = False
    nla._nla_registries = _NLARegistries()


@pytest.fixture(scope="session")
def controller_service():
    service_port = CONTROLLER_PORT
    controller_config_filepath = path.join(
        TEST_ENV_CONFIG_FOLDER, CONTROLLER_CONFIG_FILE
    )
    localnodes_config_filepath = path.join(
        TEST_NODES_ADDRESSES_FOLDER,
        CONTROLLER_NODES_ADDRESSES_GLOBAL_AND_LOCAL1_CONFIG_FILE,
    )

    proc = _create_controller_service(
        service_port,
        controller_config_filepath,
        localnodes_config_filepath,
        CONTROLLER_OUTPUT_FILE,
    )
    yield
    kill_service(proc)


@pytest.fixture(scope="session")
def smpc_controller_service():
    service_port = CONTROLLER_SMPC_PORT
    controller_config_filepath = path.join(
        TEST_ENV_CONFIG_FOLDER, CONTROLLER_SMPC_CONFIG_FILE
    )
    localnodes_config_filepath = path.join(
        TEST_NODES_ADDRESSES_FOLDER, CONTROLLER_SMPC_LOCALNODES_CONFIG_FILE
    )

    proc = _create_controller_service(
        service_port,
        controller_config_filepath,
        localnodes_config_filepath,
        SMPC_CONTROLLER_OUTPUT_FILE,
    )
    yield
    kill_service(proc)


def _create_controller_service(
    service_port: int,
    controller_config_filepath: str,
    localnodes_config_filepath: str,
    logs_filename: str,
):
    print(f"\nCreating controller service on port '{service_port}'...")

    logpath = OUTDIR / logs_filename
    if os.path.isfile(logpath):
        os.remove(logpath)

    env = os.environ.copy()
    env["ALGORITHM_FOLDERS"] = ALGORITHM_FOLDERS_ENV_VARIABLE_VALUE
    env["LOCALNODES_CONFIG_FILE"] = localnodes_config_filepath
    env["MIPENGINE_CONTROLLER_CONFIG_FILE"] = controller_config_filepath
    env["PYTHONPATH"] = str(Path(__file__).parent.parent.parent)

    cmd = f"poetry run hypercorn -b 0.0.0.0:{service_port} -w 1 --log-level DEBUG mipengine/controller/api/app:app >> {logpath} 2>&1 "

    # if executed without "exec" it is spawned as a child process of the shell, so it is difficult to kill it
    # https://stackoverflow.com/questions/4789837/how-to-terminate-a-python-subprocess-launched-with-shell-true
    proc = subprocess.Popen(
        "exec " + cmd,
        shell=True,
        stderr=subprocess.PIPE,
        stdout=subprocess.PIPE,
        env=env,
    )

    # Check that hypercorn started
    _search_for_string_in_logfile("Running on", logpath)

    # Check that nodes were loaded
    _search_for_string_in_logfile(
        "INFO - CONTROLLER - BACKGROUND - federation_info_logs", logpath
    )
    print(f"\nCreated controller service on port '{service_port}'.")

    return proc


@pytest.fixture(scope="session")
def smpc_coordinator():
    if USE_EXTERNAL_SMPC_CLUSTER:
        print(f"\nUsing external smpc cluster. smpc coordinator won't be started.")
        yield
        return

    docker_cli = docker.from_env()

    print(f"\nWaiting for smpc coordinator db to be ready...")
    # Start coordinator db
    try:
        docker_cli.containers.get(SMPC_COORD_DB_CONT_NAME)
    except docker.errors.NotFound:
        docker_cli.containers.run(
            image=SMPC_COORD_DB_IMAGE,
            name=SMPC_COORD_DB_CONT_NAME,
            detach=True,
            ports={27017: SMPC_COORD_DB_PORT},
            environment={
                "MONGO_INITDB_ROOT_USERNAME": "sysadmin",
                "MONGO_INITDB_ROOT_PASSWORD": "123qwe",
            },
        )
    print("Created coordinator db service.")

    # Start coordinator queue
    print(f"\nWaiting for smpc coordinator queue to be ready...")
    try:
        docker_cli.containers.get(SMPC_COORD_QUEUE_CONT_NAME)
    except docker.errors.NotFound:
        docker_cli.containers.run(
            image=SMPC_COORD_QUEUE_IMAGE,
            name=SMPC_COORD_QUEUE_CONT_NAME,
            detach=True,
            ports={6379: SMPC_COORD_QUEUE_PORT},
            environment={
                "REDIS_REPLICATION_MODE": "master",
            },
            command="redis-server --requirepass agora",
        )
    print("Created coordinator queue service.")

    # Start coordinator
    print(f"\nWaiting for smpc coordinator to be ready...")
    try:
        docker_cli.containers.get(SMPC_COORD_CONT_NAME)
    except docker.errors.NotFound:
        docker_cli.containers.run(
            image=SMPC_CLUSTER_IMAGE,
            name=SMPC_COORD_CONT_NAME,
            detach=True,
            ports={12314: SMPC_COORD_PORT},
            environment={
                "PLAYER_REPO_0": f"http://{COMMON_IP}:{SMPC_PLAYER1_PORT2}",
                "PLAYER_REPO_1": f"http://{COMMON_IP}:{SMPC_PLAYER2_PORT2}",
                "PLAYER_REPO_2": f"http://{COMMON_IP}:{SMPC_PLAYER3_PORT2}",
                "REDIS_HOST": f"{COMMON_IP}",
                "REDIS_PORT": f"{SMPC_COORD_QUEUE_PORT}",
                "REDIS_PSWD": "agora",
                "DB_URL": f"{COMMON_IP}:{SMPC_COORD_DB_PORT}",
                "DB_UNAME": "sysadmin",
                "DB_PSWD": "123qwe",
            },
            command="python coordinator.py",
        )
    print("Created coordinator service.")

    yield

    # TODO Very slow development if containers are always removed afterwards
    # db_cont = docker_cli.containers.get(SMPC_COORD_DB_CONT_NAME)
    # db_cont.remove(v=True, force=True)
    # queue_cont = docker_cli.containers.get(SMPC_COORD_QUEUE_CONT_NAME)
    # queue_cont.remove(v=True, force=True)
    # coord_cont = docker_cli.containers.get(SMPC_COORD_CONT_NAME)
    # coord_cont.remove(v=True, force=True)


@pytest.fixture(scope="session")
def smpc_players():
    if USE_EXTERNAL_SMPC_CLUSTER:
        print(f"\nUsing external smpc cluster. smpc players won't be started.")
        yield
        return

    docker_cli = docker.from_env()

    # Start player 1
    print(f"\nWaiting for smpc player 1 to be ready...")
    try:
        docker_cli.containers.get(SMPC_PLAYER1_CONT_NAME)
    except docker.errors.NotFound:
        docker_cli.containers.run(
            image=SMPC_CLUSTER_IMAGE,
            name=SMPC_PLAYER1_CONT_NAME,
            detach=True,
            ports={
                6000: SMPC_PLAYER1_PORT1,
                7000: SMPC_PLAYER1_PORT2,
                14000: SMPC_PLAYER1_PORT3,
            },
            environment={
                "PLAYER_REPO_0": f"http://{COMMON_IP}:{SMPC_PLAYER1_PORT2}",
                "PLAYER_REPO_1": f"http://{COMMON_IP}:{SMPC_PLAYER2_PORT2}",
                "PLAYER_REPO_2": f"http://{COMMON_IP}:{SMPC_PLAYER3_PORT2}",
                "COORDINATOR_URL": f"http://{COMMON_IP}:{SMPC_COORD_PORT}",
                "DB_URL": f"{COMMON_IP}:{SMPC_COORD_DB_PORT}",
                "DB_UNAME": "sysadmin",
                "DB_PSWD": "123qwe",
            },
            command="python player.py 0",
        )
    print("Created smpc player 1 service.")

    # Start player 2
    print(f"\nWaiting for smpc player 2 to be ready...")
    try:
        docker_cli.containers.get(SMPC_PLAYER2_CONT_NAME)
    except docker.errors.NotFound:
        docker_cli.containers.run(
            image=SMPC_CLUSTER_IMAGE,
            name=SMPC_PLAYER2_CONT_NAME,
            detach=True,
            ports={
                6001: SMPC_PLAYER2_PORT1,
                7001: SMPC_PLAYER2_PORT2,
                14001: SMPC_PLAYER2_PORT3,
            },
            environment={
                "PLAYER_REPO_0": f"http://{COMMON_IP}:{SMPC_PLAYER1_PORT2}",
                "PLAYER_REPO_1": f"http://{COMMON_IP}:{SMPC_PLAYER2_PORT2}",
                "PLAYER_REPO_2": f"http://{COMMON_IP}:{SMPC_PLAYER3_PORT2}",
                "COORDINATOR_URL": f"http://{COMMON_IP}:{SMPC_COORD_PORT}",
                "DB_URL": f"{COMMON_IP}:{SMPC_COORD_DB_PORT}",
                "DB_UNAME": "sysadmin",
                "DB_PSWD": "123qwe",
            },
            command="python player.py 1",
        )
    print("Created smpc player 2 service.")

    # Start player 3
    print(f"\nWaiting for smpc player 3 to be ready...")
    try:
        docker_cli.containers.get(SMPC_PLAYER3_CONT_NAME)
    except docker.errors.NotFound:
        docker_cli.containers.run(
            image=SMPC_CLUSTER_IMAGE,
            name=SMPC_PLAYER3_CONT_NAME,
            detach=True,
            ports={
                6002: SMPC_PLAYER3_PORT1,
                7002: SMPC_PLAYER3_PORT2,
                14002: SMPC_PLAYER3_PORT3,
            },
            environment={
                "PLAYER_REPO_0": f"http://{COMMON_IP}:{SMPC_PLAYER1_PORT2}",
                "PLAYER_REPO_1": f"http://{COMMON_IP}:{SMPC_PLAYER2_PORT2}",
                "PLAYER_REPO_2": f"http://{COMMON_IP}:{SMPC_PLAYER3_PORT2}",
                "COORDINATOR_URL": f"http://{COMMON_IP}:{SMPC_COORD_PORT}",
                "DB_URL": f"{COMMON_IP}:{SMPC_COORD_DB_PORT}",
                "DB_UNAME": "sysadmin",
                "DB_PSWD": "123qwe",
            },
            command="python player.py 2",
        )
    print("Created smpc player 3 service.")

    yield

    # TODO Very slow development if containers are always removed afterwards
    # player1_cont = docker_cli.containers.get(SMPC_PLAYER1_CONT_NAME)
    # player1_cont.remove(v=True, force=True)
    # player2_cont = docker_cli.containers.get(SMPC_PLAYER2_CONT_NAME)
    # player2_cont.remove(v=True, force=True)
    # player3_cont = docker_cli.containers.get(SMPC_PLAYER3_CONT_NAME)
    # player3_cont.remove(v=True, force=True)


@pytest.fixture(scope="session")
def smpc_clients():
    if USE_EXTERNAL_SMPC_CLUSTER:
        print(f"\nUsing external smpc cluster. smpc clients won't be started.")
        yield
        return

    docker_cli = docker.from_env()

    # Start client 1
    print(f"\nWaiting for smpc client 1 to be ready...")
    try:
        docker_cli.containers.get(SMPC_CLIENT1_CONT_NAME)
    except docker.errors.NotFound:
        with open(path.join(TEST_ENV_CONFIG_FOLDER, LOCALNODE1_SMPC_CONFIG_FILE)) as fp:
            tmp = toml.load(fp)
            client_id = tmp["smpc"]["client_id"]
        docker_cli.containers.run(
            image=SMPC_CLUSTER_IMAGE,
            name=SMPC_CLIENT1_CONT_NAME,
            detach=True,
            ports={
                SMPC_CLIENT1_PORT: SMPC_CLIENT1_PORT,
            },
            environment={
                "PLAYER_REPO_0": f"http://{COMMON_IP}:{SMPC_PLAYER1_PORT2}",
                "PLAYER_REPO_1": f"http://{COMMON_IP}:{SMPC_PLAYER2_PORT2}",
                "PLAYER_REPO_2": f"http://{COMMON_IP}:{SMPC_PLAYER3_PORT2}",
                "COORDINATOR_URL": f"http://{COMMON_IP}:{SMPC_COORD_PORT}",
                "ID": client_id,
                "PORT": f"{SMPC_CLIENT1_PORT}",
            },
            command=f"python client.py",
        )
    print("Created smpc client 1 service.")

    # Start client 2
    print(f"\nWaiting for smpc client 2 to be ready...")
    try:
        docker_cli.containers.get(SMPC_CLIENT2_CONT_NAME)
    except docker.errors.NotFound:
        with open(path.join(TEST_ENV_CONFIG_FOLDER, LOCALNODE2_SMPC_CONFIG_FILE)) as fp:
            tmp = toml.load(fp)
            client_id = tmp["smpc"]["client_id"]
        docker_cli.containers.run(
            image=SMPC_CLUSTER_IMAGE,
            name=SMPC_CLIENT2_CONT_NAME,
            detach=True,
            ports={
                SMPC_CLIENT2_PORT: SMPC_CLIENT2_PORT,
            },
            environment={
                "PLAYER_REPO_0": f"http://{COMMON_IP}:{SMPC_PLAYER1_PORT2}",
                "PLAYER_REPO_1": f"http://{COMMON_IP}:{SMPC_PLAYER2_PORT2}",
                "PLAYER_REPO_2": f"http://{COMMON_IP}:{SMPC_PLAYER3_PORT2}",
                "COORDINATOR_URL": f"http://{COMMON_IP}:{SMPC_COORD_PORT}",
                "ID": client_id,
                "PORT": f"{SMPC_CLIENT2_PORT}",
            },
            command="python client.py",
        )
    print("Created smpc client 2 service.")

    yield

    # TODO Very slow development if containers are always removed afterwards
    # client1_cont = docker_cli.containers.get(SMPC_CLIENT1_CONT_NAME)
    # client1_cont.remove(v=True, force=True)
    # client2_cont = docker_cli.containers.get(SMPC_CLIENT2_CONT_NAME)
    # client2_cont.remove(v=True, force=True)


@pytest.fixture(scope="session")
def smpc_cluster(smpc_coordinator, smpc_players, smpc_clients):
    if USE_EXTERNAL_SMPC_CLUSTER:
        yield
        return

    print(f"\nWaiting for smpc cluster to be ready...")
    time.sleep(
        SMPC_CLUSTER_SLEEP_TIME
    )  # TODO Check when the smpc cluster is actually ready
    print(f"\nFinished waiting '{SMPC_CLUSTER_SLEEP_TIME}' secs for SMPC cluster.")
    yield


@pytest.fixture(scope="session")
def get_controller_testing_logger():
    return init_logger("TESTING", "DEBUG")<|MERGE_RESOLUTION|>--- conflicted
+++ resolved
@@ -7,7 +7,6 @@
 import time
 from os import path
 from pathlib import Path
-from unittest.mock import patch
 
 import docker
 import psutil
@@ -20,13 +19,11 @@
     NodeAlgorithmTasksHandler,
 )
 from mipengine.controller.celery_app import CeleryAppFactory
-<<<<<<< HEAD
-=======
 from mipengine.controller.controller_logger import init_logger
 from mipengine.controller.data_model_registry import DataModelRegistry
->>>>>>> ecf2b5cf
 from mipengine.controller.node_landscape_aggregator import NodeLandscapeAggregator
 from mipengine.controller.node_landscape_aggregator import _NLARegistries
+from mipengine.controller.node_registry import NodeRegistry
 from mipengine.udfgen import udfio
 
 ALGORITHM_FOLDERS_ENV_VARIABLE_VALUE = "./mipengine/algorithms,./tests/algorithms"
@@ -35,7 +32,6 @@
 
 this_mod_path = os.path.dirname(os.path.abspath(__file__))
 TEST_ENV_CONFIG_FOLDER = path.join(this_mod_path, "testing_env_configs")
-TEST_NODES_ADDRESSES_FOLDER = path.join(TEST_ENV_CONFIG_FOLDER, "nodes_addresses")
 TEST_DATA_FOLDER = Path(this_mod_path).parent / "test_data"
 
 OUTDIR = Path("/tmp/mipengine/")
@@ -97,38 +93,12 @@
 CONTROLLER_PORT = 4500
 CONTROLLER_SMPC_PORT = 4501
 
-<<<<<<< HEAD
-GLOBALNODE_CONFIG_FILE = "testglobalnode.toml"
-LOCALNODE1_CONFIG_FILE = "testlocalnode1.toml"
-LOCALNODE2_CONFIG_FILE = "testlocalnode2.toml"
-LOCALNODETMP_CONFIG_FILE = "testlocalnodetmp.toml"
-GLOBALNODE_SMPC_CONFIG_FILE = "smpc_globalnode.toml"
-LOCALNODE1_SMPC_CONFIG_FILE = "smpc_localnode1.toml"
-LOCALNODE2_SMPC_CONFIG_FILE = "smpc_localnode2.toml"
-CONTROLLER_CONFIG_FILE = "testcontroller.toml"
-CONTROLLER_SMPC_CONFIG_FILE = "test_smpc_controller.toml"
-CONTROLLER_NODES_ADDRESSES_ONLY_GLOBAL_CONFIG_FILE = "node_addresses_with_global.json"
-CONTROLLER_NODES_ADDRESSES_GLOBAL_AND_LOCAL1_CONFIG_FILE = (
-    "node_addresses_with_global_and_localnode1.json"
-)
-CONTROLLER_NODES_ADDRESSES_GLOBAL_AND_LOCAL_1_AND_2_CONFIG_FILE = (
-    "node_addresses_with_global_and_localnode_1_2.json"
-)
-CONTROLLER_NODES_ADDRESSES_GLOBAL_LOCALS_CONFIG_FILE = (
-    "node_addresses_with_global_and_locals.json"
-)
-CONTROLLER_NODES_ADDRESSES_WITHOUT_NODES_CONFIG_FILE = (
-    "node_addresses_without_nodes.json"
-)
-CONTROLLER_SMPC_LOCALNODES_CONFIG_FILE = "test_smpc_localnodes_addresses.json"
-=======
 GLOBALNODE_CONFIG_FILE = "test_globalnode.toml"
 LOCALNODE1_CONFIG_FILE = "test_localnode1.toml"
 LOCALNODE2_CONFIG_FILE = "test_localnode2.toml"
 LOCALNODETMP_CONFIG_FILE = "test_localnodetmp.toml"
 CONTROLLER_CONFIG_FILE = "test_controller.toml"
 CONTROLLER_LOCALNODES_CONFIG_FILE = "test_localnodes_addresses.json"
->>>>>>> ecf2b5cf
 CONTROLLER_OUTPUT_FILE = "test_controller.out"
 if USE_EXTERNAL_SMPC_CLUSTER:
     GLOBALNODE_SMPC_CONFIG_FILE = "test_external_smpc_globalnode.toml"
@@ -250,24 +220,6 @@
     print(f"Removed monetdb container '{cont_name}'.")
 
 
-@pytest.fixture(autouse=True, scope="function")
-def patch_nodes_addresses():
-    with patch(
-        "mipengine.controller.node_landscape_aggregator.controller_config",
-        AttrDict(
-            {
-                "deployment_type": "LOCAL",
-                "localnodes": {
-                    "config_file": TEST_NODES_ADDRESSES_FOLDER
-                    + "/"
-                    + CONTROLLER_NODES_ADDRESSES_GLOBAL_AND_LOCAL1_CONFIG_FILE,
-                },
-            }
-        ),
-    ) as nodes_addresses_patched:
-        yield nodes_addresses_patched
-
-
 @pytest.fixture(scope="session")
 def monetdb_globalnode():
     cont_name = MONETDB_GLOBALNODE_NAME
@@ -963,7 +915,10 @@
     nla = NodeLandscapeAggregator()
     nla.stop()
     nla.keep_updating = False
-    nla._nla_registries = _NLARegistries()
+    nla._nla_registries = _NLARegistries(
+        node_registry=NodeRegistry(nodes={}),
+        data_model_registry=DataModelRegistry(data_models={}, datasets_location={}),
+    )
 
 
 @pytest.fixture(scope="session")
@@ -973,8 +928,7 @@
         TEST_ENV_CONFIG_FOLDER, CONTROLLER_CONFIG_FILE
     )
     localnodes_config_filepath = path.join(
-        TEST_NODES_ADDRESSES_FOLDER,
-        CONTROLLER_NODES_ADDRESSES_GLOBAL_AND_LOCAL1_CONFIG_FILE,
+        TEST_ENV_CONFIG_FOLDER, CONTROLLER_LOCALNODES_CONFIG_FILE
     )
 
     proc = _create_controller_service(
@@ -994,7 +948,7 @@
         TEST_ENV_CONFIG_FOLDER, CONTROLLER_SMPC_CONFIG_FILE
     )
     localnodes_config_filepath = path.join(
-        TEST_NODES_ADDRESSES_FOLDER, CONTROLLER_SMPC_LOCALNODES_CONFIG_FILE
+        TEST_ENV_CONFIG_FOLDER, CONTROLLER_SMPC_LOCALNODES_CONFIG_FILE
     )
 
     proc = _create_controller_service(
