--- conflicted
+++ resolved
@@ -30,7 +30,7 @@
 if not OUTDIR.exists():
     OUTDIR.mkdir()
 
-COMMON_IP = "127.0.0.1"
+COMMON_IP = "172.17.0.1"
 RABBITMQ_GLOBALNODE_NAME = "rabbitmq_test_globalnode"
 RABBITMQ_LOCALNODE1_NAME = "rabbitmq_test_localnode1"
 RABBITMQ_LOCALNODE2_NAME = "rabbitmq_test_localnode2"
@@ -71,7 +71,6 @@
 LOCALNODE1_SMPC_CONFIG_FILE = "smpc_localnode1.toml"
 LOCALNODE2_SMPC_CONFIG_FILE = "smpc_localnode2.toml"
 
-<<<<<<< HEAD
 TASKS_TIMEOUT = 10
 SMPC_TASKS_TIMEOUT = 120
 
@@ -114,8 +113,6 @@
 # not creating it again (fast). This could solve the problem of some
 # tests destroying some containers to test things.
 
-=======
->>>>>>> 5a380cd8
 
 class MonetDBSetupError(Exception):
     """Raised when the MonetDB container is unable to start."""
@@ -693,40 +690,9 @@
         queue_port = tmp["rabbitmq"]["port"]
         db_domain = tmp["monetdb"]["ip"]
         db_port = tmp["monetdb"]["port"]
-        tasks_timeout = tmp["celery"]["task_time_limit"]
     queue_address = ":".join([str(queue_domain), str(queue_port)])
     db_address = ":".join([str(db_domain), str(db_port)])
 
-    return NodeTasksHandlerCelery(
-        node_id=node_id,
-        node_queue_addr=queue_address,
-        node_db_addr=db_address,
-<<<<<<< HEAD
-        tasks_timeout=TASKS_TIMEOUT,
-        smpc_tasks_timeout=SMPC_TASKS_TIMEOUT,
-=======
-        tasks_timeout=tasks_timeout,
->>>>>>> 5a380cd8
-    )
-
-
-@pytest.fixture(scope="function")
-def globalnode_tasks_handler(globalnode_node_service):
-    node_config_filepath = path.join(TEST_ENV_CONFIG_FOLDER, GLOBALNODE_CONFIG_FILE)
-    tasks_handler = create_node_tasks_handler_celery(node_config_filepath)
-    yield tasks_handler
-    tasks_handler.close()
-
-
-@pytest.fixture(scope="function")
-def localnode1_tasks_handler(localnode1_node_service):
-    node_config_filepath = path.join(TEST_ENV_CONFIG_FOLDER, LOCALNODE1_CONFIG_FILE)
-    tasks_handler = create_node_tasks_handler_celery(node_config_filepath)
-    yield tasks_handler
-    tasks_handler.close()
-
-
-<<<<<<< HEAD
     return NodeTasksHandlerCelery(
         node_id=node_id,
         node_queue_addr=queue_address,
@@ -734,14 +700,30 @@
         tasks_timeout=TASKS_TIMEOUT,
         smpc_tasks_timeout=SMPC_TASKS_TIMEOUT,
     )
-=======
+
+
+@pytest.fixture(scope="function")
+def globalnode_tasks_handler(globalnode_node_service):
+    node_config_filepath = path.join(TEST_ENV_CONFIG_FOLDER, GLOBALNODE_CONFIG_FILE)
+    tasks_handler = create_node_tasks_handler_celery(node_config_filepath)
+    yield tasks_handler
+    tasks_handler.close()
+
+
+@pytest.fixture(scope="function")
+def localnode1_tasks_handler(localnode1_node_service):
+    node_config_filepath = path.join(TEST_ENV_CONFIG_FOLDER, LOCALNODE1_CONFIG_FILE)
+    tasks_handler = create_node_tasks_handler_celery(node_config_filepath)
+    yield tasks_handler
+    tasks_handler.close()
+
+
 @pytest.fixture(scope="function")
 def localnode2_tasks_handler(localnode2_node_service):
     node_config_filepath = path.join(TEST_ENV_CONFIG_FOLDER, LOCALNODE2_CONFIG_FILE)
     tasks_handler = create_node_tasks_handler_celery(node_config_filepath)
     yield tasks_handler
     tasks_handler.close()
->>>>>>> 5a380cd8
 
 
 @pytest.fixture(scope="function")
@@ -752,13 +734,13 @@
     tasks_handler.close()
 
 
-<<<<<<< HEAD
-    return NodeTasksHandlerCelery(
-        node_id=node_id,
-        node_queue_addr=queue_address,
-        node_db_addr=db_address,
-        tasks_timeout=TASKS_TIMEOUT,
-        smpc_tasks_timeout=SMPC_TASKS_TIMEOUT,
+@pytest.fixture(scope="function")
+def reset_node_landscape_aggregator():
+    nla = NodeLandscapeAggregator()
+    nla.keep_updating = False
+    nla._node_registry = NodeRegistry(get_request_logger("NODE-REGISTRY"))
+    nla._data_model_registry = DataModelRegistry(
+        get_request_logger("DATA-MODEL-REGISTRY")
     )
 
 
@@ -979,14 +961,4 @@
 
 @pytest.fixture(scope="session")
 def smpc_cluster(smpc_coordinator, smpc_players, smpc_clients):
-=======
-@pytest.fixture(scope="function")
-def reset_node_landscape_aggregator():
-    nla = NodeLandscapeAggregator()
-    nla.keep_updating = False
-    nla._node_registry = NodeRegistry(get_request_logger("NODE-REGISTRY"))
-    nla._data_model_registry = DataModelRegistry(
-        get_request_logger("DATA-MODEL-REGISTRY")
-    )
->>>>>>> 5a380cd8
     yield