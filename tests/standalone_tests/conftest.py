import enum
import os
import re
import subprocess
import time
from os import path
from pathlib import Path

import docker
import psutil
import pytest
import sqlalchemy as sql
import toml

from mipengine import AttrDict
from mipengine.controller.algorithm_execution_tasks_handler import (
    NodeAlgorithmTasksHandler,
)
from mipengine.controller.celery_app import CeleryAppFactory
from mipengine.controller.controller_logger import get_request_logger
from mipengine.controller.data_model_registry import DataModelRegistry
from mipengine.controller.node_landscape_aggregator import NodeLandscapeAggregator
from mipengine.controller.node_landscape_aggregator import _NLARegistries
from mipengine.controller.node_registry import NodeRegistry
from mipengine.udfgen import udfio

ALGORITHM_FOLDERS_ENV_VARIABLE_VALUE = "./mipengine/algorithms,./tests/algorithms"
TESTING_RABBITMQ_CONT_IMAGE = "madgik/mipengine_rabbitmq:dev"
TESTING_MONETDB_CONT_IMAGE = "madgik/mipenginedb:dev"

this_mod_path = os.path.dirname(os.path.abspath(__file__))
TEST_ENV_CONFIG_FOLDER = path.join(this_mod_path, "testing_env_configs")
TEST_DATA_FOLDER = Path(this_mod_path).parent / "test_data"

OUTDIR = Path("/tmp/mipengine/")
if not OUTDIR.exists():
    OUTDIR.mkdir()

COMMON_IP = "172.17.0.1"
RABBITMQ_GLOBALNODE_NAME = "rabbitmq_test_globalnode"
RABBITMQ_LOCALNODE1_NAME = "rabbitmq_test_localnode1"
RABBITMQ_LOCALNODE2_NAME = "rabbitmq_test_localnode2"

RABBITMQ_LOCALNODETMP_NAME = "rabbitmq_test_localnodetmp"
RABBITMQ_SMPC_GLOBALNODE_NAME = "rabbitmq_test_smpc_globalnode"
RABBITMQ_SMPC_LOCALNODE1_NAME = "rabbitmq_test_smpc_localnode1"
RABBITMQ_SMPC_LOCALNODE2_NAME = "rabbitmq_test_smpc_localnode2"

RABBITMQ_GLOBALNODE_PORT = 60000
RABBITMQ_GLOBALNODE_ADDR = f"{COMMON_IP}:{str(RABBITMQ_GLOBALNODE_PORT)}"
RABBITMQ_LOCALNODE1_PORT = 60001
RABBITMQ_LOCALNODE1_ADDR = f"{COMMON_IP}:{str(RABBITMQ_LOCALNODE1_PORT)}"
RABBITMQ_LOCALNODE2_PORT = 60002
RABBITMQ_LOCALNODE2_ADDR = f"{COMMON_IP}:{str(RABBITMQ_LOCALNODE2_PORT)}"
RABBITMQ_LOCALNODETMP_PORT = 60003
RABBITMQ_LOCALNODETMP_ADDR = f"{COMMON_IP}:{str(RABBITMQ_LOCALNODETMP_PORT)}"
RABBITMQ_SMPC_GLOBALNODE_PORT = 60004
RABBITMQ_SMPC_GLOBALNODE_ADDR = f"{COMMON_IP}:{str(RABBITMQ_SMPC_GLOBALNODE_PORT)}"
RABBITMQ_SMPC_LOCALNODE1_PORT = 60005
RABBITMQ_SMPC_LOCALNODE1_ADDR = f"{COMMON_IP}:{str(RABBITMQ_SMPC_LOCALNODE1_PORT)}"
RABBITMQ_SMPC_LOCALNODE2_PORT = 60006
RABBITMQ_SMPC_LOCALNODE2_ADDR = f"{COMMON_IP}:{str(RABBITMQ_SMPC_LOCALNODE2_PORT)}"

MONETDB_GLOBALNODE_NAME = "monetdb_test_globalnode"
MONETDB_LOCALNODE1_NAME = "monetdb_test_localnode1"
MONETDB_LOCALNODE2_NAME = "monetdb_test_localnode2"
MONETDB_LOCALNODETMP_NAME = "monetdb_test_localnodetmp"
MONETDB_SMPC_GLOBALNODE_NAME = "monetdb_test_smpc_globalnode"
MONETDB_SMPC_LOCALNODE1_NAME = "monetdb_test_smpc_localnode1"
MONETDB_SMPC_LOCALNODE2_NAME = "monetdb_test_smpc_localnode2"
MONETDB_GLOBALNODE_PORT = 61000
MONETDB_LOCALNODE1_PORT = 61001
MONETDB_LOCALNODE2_PORT = 61002
MONETDB_LOCALNODETMP_PORT = 61003
MONETDB_SMPC_GLOBALNODE_PORT = 61004
MONETDB_SMPC_LOCALNODE1_PORT = 61005
MONETDB_SMPC_LOCALNODE2_PORT = 61006
CONTROLLER_PORT = 4500
CONTROLLER_SMPC_PORT = 4501

GLOBALNODE_CONFIG_FILE = "testglobalnode.toml"
LOCALNODE1_CONFIG_FILE = "testlocalnode1.toml"
LOCALNODE2_CONFIG_FILE = "testlocalnode2.toml"
LOCALNODETMP_CONFIG_FILE = "testlocalnodetmp.toml"
GLOBALNODE_SMPC_CONFIG_FILE = "smpc_globalnode.toml"
LOCALNODE1_SMPC_CONFIG_FILE = "smpc_localnode1.toml"
LOCALNODE2_SMPC_CONFIG_FILE = "smpc_localnode2.toml"
CONTROLLER_CONFIG_FILE = "testcontroller.toml"
CONTROLLER_SMPC_CONFIG_FILE = "test_smpc_controller.toml"
CONTROLLER_LOCALNODES_CONFIG_FILE = "test_localnodes_addresses.json"
CONTROLLER_SMPC_LOCALNODES_CONFIG_FILE = "test_smpc_localnodes_addresses.json"
CONTROLLER_OUTPUT_FILE = "test_controller.out"
SMPC_CONTROLLER_OUTPUT_FILE = "test_smpc_controller.out"

TASKS_TIMEOUT = 10
RUN_UDF_TASK_TIMEOUT = 120
SMPC_CLUSTER_SLEEP_TIME = 60

########### SMPC Cluster ############
SMPC_CLUSTER_IMAGE = "gpikra/coordinator:v6.0.0"
SMPC_COORD_DB_IMAGE = "mongo:5.0.8"
SMPC_COORD_QUEUE_IMAGE = "redis:alpine3.15"

SMPC_COORD_CONT_NAME = "smpc_test_coordinator"
SMPC_COORD_DB_CONT_NAME = "smpc_test_coordinator_db"
SMPC_COORD_QUEUE_CONT_NAME = "smpc_test_coordinator_queue"
SMPC_PLAYER1_CONT_NAME = "smpc_test_player1"
SMPC_PLAYER2_CONT_NAME = "smpc_test_player2"
SMPC_PLAYER3_CONT_NAME = "smpc_test_player3"
SMPC_CLIENT1_CONT_NAME = "smpc_test_client1"
SMPC_CLIENT2_CONT_NAME = "smpc_test_client2"

SMPC_COORD_PORT = 12314
SMPC_COORD_DB_PORT = 27017
SMPC_COORD_QUEUE_PORT = 6379
SMPC_PLAYER1_PORT1 = 6000
SMPC_PLAYER1_PORT2 = 7000
SMPC_PLAYER1_PORT3 = 14000
SMPC_PLAYER2_PORT1 = 6001
SMPC_PLAYER2_PORT2 = 7001
SMPC_PLAYER2_PORT3 = 14001
SMPC_PLAYER3_PORT1 = 6002
SMPC_PLAYER3_PORT2 = 7002
SMPC_PLAYER3_PORT3 = 14002
SMPC_CLIENT1_PORT = 9005
SMPC_CLIENT2_PORT = 9006
#####################################


# TODO Instead of the fixtures having scope session, it could be function,
# but when the fixture start, it should check if it already exists, thus
# not creating it again (fast). This could solve the problem of some
# tests destroying some containers to test things.


def _search_for_string_in_logfile(
    log_to_search_for: str, logspath: Path, retries: int = 100
):
    for _ in range(retries):
        try:
            with open(logspath) as logfile:
                if bool(re.search(log_to_search_for, logfile.read())):
                    return
        except FileNotFoundError:
            pass
        time.sleep(0.5)

    raise TimeoutError(
        f"Could not find the log '{log_to_search_for}' after '{retries}' tries.  Logs available at: '{logspath}'."
    )


class MonetDBSetupError(Exception):
    """Raised when the MonetDB container is unable to start."""


def _create_monetdb_container(cont_name, cont_port):
    print(f"\nCreating monetdb container '{cont_name}' at port {cont_port}...")
    client = docker.from_env()
    container_names = [container.name for container in client.containers.list(all=True)]
    if cont_name not in container_names:
        # A volume is used to pass the udfio inside the monetdb container.
        # This is done so that we don't need to rebuild every time the udfio.py file is changed.
        udfio_full_path = path.abspath(udfio.__file__)
        container = client.containers.run(
            TESTING_MONETDB_CONT_IMAGE,
            detach=True,
            ports={"50000/tcp": cont_port},
            volumes=[f"{udfio_full_path}:/home/udflib/udfio.py"],
            name=cont_name,
            publish_all_ports=True,
        )
    else:
        container = client.containers.get(cont_name)
        # After a machine restart the container exists, but it is stopped. (Used only in development)
        if container.status == "exited":
            container.start()

    # The time needed to start a monetdb container varies considerably. We need
    # to wait until a phrase appears in the logs to avoid starting the tests
    # too soon. The process is abandoned after 100 tries (50 sec).
    for _ in range(100):
        if b"new database mapi:monetdb" in container.logs():
            break
        time.sleep(0.5)
    else:
        raise MonetDBSetupError
    print(f"Monetdb container '{cont_name}' started.")


def _remove_monetdb_container(cont_name):
    print(f"\nRemoving monetdb container '{cont_name}'.")
    client = docker.from_env()
    container = client.containers.get(cont_name)
    container.remove(v=True, force=True)
    print(f"Removed monetdb container '{cont_name}'.")


@pytest.fixture(scope="session")
def monetdb_globalnode():
    cont_name = MONETDB_GLOBALNODE_NAME
    cont_port = MONETDB_GLOBALNODE_PORT
    _create_monetdb_container(cont_name, cont_port)
    yield
    # TODO Very slow development if containers are always removed afterwards
    # _remove_monetdb_container(cont_name)


@pytest.fixture(scope="session")
def monetdb_localnode1():
    cont_name = MONETDB_LOCALNODE1_NAME
    cont_port = MONETDB_LOCALNODE1_PORT
    _create_monetdb_container(cont_name, cont_port)
    yield
    # TODO Very slow development if containers are always removed afterwards
    # _remove_monetdb_container(cont_name)


@pytest.fixture(scope="session")
def monetdb_localnode2():
    cont_name = MONETDB_LOCALNODE2_NAME
    cont_port = MONETDB_LOCALNODE2_PORT
    _create_monetdb_container(cont_name, cont_port)
    yield
    # TODO Very slow development if containers are always removed afterwards
    # _remove_monetdb_container(cont_name)


@pytest.fixture(scope="session")
def monetdb_smpc_globalnode():
    cont_name = MONETDB_SMPC_GLOBALNODE_NAME
    cont_port = MONETDB_SMPC_GLOBALNODE_PORT
    _create_monetdb_container(cont_name, cont_port)
    yield
    # TODO Very slow development if containers are always removed afterwards
    # _remove_monetdb_container(cont_name)


@pytest.fixture(scope="session")
def monetdb_smpc_localnode1():
    cont_name = MONETDB_SMPC_LOCALNODE1_NAME
    cont_port = MONETDB_SMPC_LOCALNODE1_PORT
    _create_monetdb_container(cont_name, cont_port)
    yield
    # TODO Very slow development if containers are always removed afterwards
    # _remove_monetdb_container(cont_name)


@pytest.fixture(scope="session")
def monetdb_smpc_localnode2():
    cont_name = MONETDB_SMPC_LOCALNODE2_NAME
    cont_port = MONETDB_SMPC_LOCALNODE2_PORT
    _create_monetdb_container(cont_name, cont_port)
    yield
    # TODO Very slow development if containers are always removed afterwards
    # _remove_monetdb_container(cont_name)


@pytest.fixture(scope="function")
def monetdb_localnodetmp():
    cont_name = MONETDB_LOCALNODETMP_NAME
    cont_port = MONETDB_LOCALNODETMP_PORT
    _create_monetdb_container(cont_name, cont_port)
    yield
    _remove_monetdb_container(cont_name)


def _init_database_monetdb_container(db_ip, db_port):
    # Check if the database is already initialized
    cmd = f"mipdb list-data-models --ip {db_ip} --port {db_port} "
    res = subprocess.run(
        cmd, shell=True, stdout=subprocess.PIPE, stderr=subprocess.PIPE
    )
    if res.returncode == 0:
        print(f"\nDatabase ({db_ip}:{db_port}) already initialized, continuing.")

        return

    print(f"\nInitializing database ({db_ip}:{db_port})")
    cmd = f"mipdb init --ip {db_ip} --port {db_port} "
    subprocess.run(
        cmd, shell=True, check=True, stdout=subprocess.PIPE, stderr=subprocess.PIPE
    )
    print(f"\nDatabase ({db_ip}:{db_port}) initialized.")


def _load_data_monetdb_container(db_ip, db_port):
    # Check if the database is already loaded
    cmd = f"mipdb list-datasets --ip {db_ip} --port {db_port} "
    res = subprocess.run(
        cmd, shell=True, stdout=subprocess.PIPE, stderr=subprocess.PIPE
    )
    if "There are no datasets" not in str(res.stdout):
        print(f"\nDatabase ({db_ip}:{db_port}) already loaded, continuing.")
        return

    print(f"\nLoading data to database ({db_ip}:{db_port})")
    cmd = f"mipdb load-folder {TEST_DATA_FOLDER}  --ip {db_ip} --port {db_port} "
    subprocess.run(
        cmd, shell=True, check=True, stdout=subprocess.PIPE, stderr=subprocess.PIPE
    )
    print(f"\nData loaded to database ({db_ip}:{db_port})")
    time.sleep(2)  # Needed to avoid db crash while loading


def _remove_data_model_from_localnodetmp_monetdb(data_model_code, data_model_version):
    # Remove data_model
    cmd = f"mipdb delete-data-model {data_model_code} -v {data_model_version} -f  --ip {COMMON_IP} --port {MONETDB_LOCALNODETMP_PORT} "
    subprocess.call(cmd, shell=True, stdout=subprocess.PIPE)


@pytest.fixture(scope="session")
def init_data_globalnode(monetdb_globalnode):
    _init_database_monetdb_container(COMMON_IP, MONETDB_GLOBALNODE_PORT)
    yield


@pytest.fixture(scope="session")
def load_data_localnode1(monetdb_localnode1):
    _init_database_monetdb_container(COMMON_IP, MONETDB_LOCALNODE1_PORT)
    _load_data_monetdb_container(COMMON_IP, MONETDB_LOCALNODE1_PORT)
    yield


@pytest.fixture(scope="session")
def load_data_localnode2(monetdb_localnode2):
    _init_database_monetdb_container(COMMON_IP, MONETDB_LOCALNODE2_PORT)
    _load_data_monetdb_container(COMMON_IP, MONETDB_LOCALNODE2_PORT)
    yield


@pytest.fixture(scope="function")
def load_data_localnodetmp(monetdb_localnodetmp):
    _init_database_monetdb_container(COMMON_IP, MONETDB_LOCALNODETMP_PORT)
    _load_data_monetdb_container(COMMON_IP, MONETDB_LOCALNODETMP_PORT)
    yield


@pytest.fixture(scope="session")
def load_data_smpc_localnode1(monetdb_smpc_localnode1):
    _init_database_monetdb_container(COMMON_IP, MONETDB_SMPC_LOCALNODE1_PORT)
    _load_data_monetdb_container(COMMON_IP, MONETDB_SMPC_LOCALNODE1_PORT)
    yield


@pytest.fixture(scope="session")
def load_data_smpc_localnode2(monetdb_smpc_localnode2):
    _init_database_monetdb_container(COMMON_IP, MONETDB_SMPC_LOCALNODE2_PORT)
    _load_data_monetdb_container(COMMON_IP, MONETDB_SMPC_LOCALNODE2_PORT)
    yield


def _create_db_cursor(db_port):
    class MonetDBTesting:
        """MonetDB class used for testing."""

        def __init__(self) -> None:
            username = "monetdb"
            password = "monetdb"
            port = db_port
            dbfarm = "db"
            url = f"monetdb://{username}:{password}@{COMMON_IP}:{port}/{dbfarm}:"
            self._executor = sql.create_engine(url, echo=True)

        def execute(self, query, *args, **kwargs):
            return self._executor.execute(query, *args, **kwargs)

    return MonetDBTesting()


@pytest.fixture(scope="session")
def globalnode_db_cursor():
    return _create_db_cursor(MONETDB_GLOBALNODE_PORT)


@pytest.fixture(scope="session")
def localnode1_db_cursor():
    return _create_db_cursor(MONETDB_LOCALNODE1_PORT)


@pytest.fixture(scope="session")
def localnode2_db_cursor():
    return _create_db_cursor(MONETDB_LOCALNODE2_PORT)


@pytest.fixture(scope="session")
def globalnode_smpc_db_cursor():
    return _create_db_cursor(MONETDB_SMPC_GLOBALNODE_PORT)


@pytest.fixture(scope="session")
def localnode1_smpc_db_cursor():
    return _create_db_cursor(MONETDB_SMPC_LOCALNODE1_PORT)


@pytest.fixture(scope="session")
def localnode2_smpc_db_cursor():
    return _create_db_cursor(MONETDB_SMPC_LOCALNODE2_PORT)


@pytest.fixture(scope="function")
def localnodetmp_db_cursor():
    return _create_db_cursor(MONETDB_LOCALNODETMP_PORT)


def _clean_db(cursor):
    class TableType(enum.Enum):
        NORMAL = 0
        VIEW = 1
        MERGE = 3
        REMOTE = 5

    # Order of the table types matter not to have dependencies when dropping the tables
    table_type_drop_order = (
        TableType.MERGE,
        TableType.REMOTE,
        TableType.VIEW,
        TableType.NORMAL,
    )
    for table_type in table_type_drop_order:
        select_user_tables = f"SELECT name FROM sys.tables WHERE system=FALSE AND schema_id=2000 AND type={table_type.value}"
        user_tables = cursor.execute(select_user_tables).fetchall()
        for table_name, *_ in user_tables:
            if table_type == TableType.VIEW:
                cursor.execute(f"DROP VIEW {table_name}")
            else:
                cursor.execute(f"DROP TABLE {table_name}")


@pytest.fixture(scope="function")
def schedule_clean_globalnode_db(globalnode_db_cursor):
    yield
    _clean_db(globalnode_db_cursor)


@pytest.fixture(scope="function")
def schedule_clean_localnode1_db(localnode1_db_cursor):
    yield
    _clean_db(localnode1_db_cursor)


@pytest.fixture(scope="function")
def schedule_clean_smpc_globalnode_db(globalnode_smpc_db_cursor):
    yield
    _clean_db(globalnode_smpc_db_cursor)


@pytest.fixture(scope="function")
def schedule_clean_smpc_localnode1_db(localnode1_smpc_db_cursor):
    yield
    _clean_db(localnode1_smpc_db_cursor)


@pytest.fixture(scope="function")
def schedule_clean_smpc_localnode2_db(localnode2_smpc_db_cursor):
    yield
    _clean_db(localnode2_smpc_db_cursor)


@pytest.fixture(scope="function")
def schedule_clean_localnode2_db(localnode2_db_cursor):
    yield
    _clean_db(localnode2_db_cursor)


@pytest.fixture(scope="function")
def use_globalnode_database(monetdb_globalnode, schedule_clean_globalnode_db):
    pass


@pytest.fixture(scope="function")
def use_localnode1_database(monetdb_localnode1, schedule_clean_localnode1_db):
    pass


@pytest.fixture(scope="function")
def use_localnode2_database(monetdb_localnode2, schedule_clean_localnode2_db):
    pass


@pytest.fixture(scope="function")
def use_smpc_globalnode_database(
    monetdb_smpc_globalnode, schedule_clean_smpc_globalnode_db
):
    pass


@pytest.fixture(scope="function")
def use_smpc_localnode1_database(
    monetdb_smpc_localnode1, schedule_clean_smpc_localnode1_db
):
    pass


@pytest.fixture(scope="function")
def use_smpc_localnode2_database(
    monetdb_smpc_localnode2, schedule_clean_smpc_localnode2_db
):
    pass


def _create_rabbitmq_container(cont_name, cont_port):
    print(f"\nCreating rabbitmq container '{cont_name}' at port {cont_port}...")
    client = docker.from_env()
    container_names = [container.name for container in client.containers.list(all=True)]
    if cont_name not in container_names:
        container = client.containers.run(
            TESTING_RABBITMQ_CONT_IMAGE,
            detach=True,
            ports={"5672/tcp": cont_port},
            name=cont_name,
        )
    else:
        container = client.containers.get(cont_name)
        # After a machine restart the container exists, but it is stopped. (Used only in development)
        if container.status == "exited":
            container.start()

    while (
        "Health" not in container.attrs["State"]
        or container.attrs["State"]["Health"]["Status"] != "healthy"
    ):
        container.reload()  # attributes are cached, this refreshes them..
        time.sleep(1)

    print(f"Rabbitmq container '{cont_name}' started.")


def _remove_rabbitmq_container(cont_name):
    print(f"\nRemoving rabbitmq container '{cont_name}'.")
    try:
        client = docker.from_env()
        container = client.containers.get(cont_name)
        container.remove(v=True, force=True)
    except docker.errors.NotFound:
        print(
            f"(conftest.py::_remove_rabbitmq_container) container {cont_name=} was not "
            f"found, probably already removed"
        )
        pass  # container was removed by other means...
    print(f"Removed rabbitmq container '{cont_name}'.")


@pytest.fixture(scope="session")
def rabbitmq_globalnode():
    cont_name = RABBITMQ_GLOBALNODE_NAME
    cont_port = RABBITMQ_GLOBALNODE_PORT
    _create_rabbitmq_container(cont_name, cont_port)
    yield
    # TODO Very slow development if containers are always removed afterwards
    # _remove_rabbitmq_container(cont_name)


@pytest.fixture(scope="session")
def rabbitmq_localnode1():
    cont_name = RABBITMQ_LOCALNODE1_NAME
    cont_port = RABBITMQ_LOCALNODE1_PORT
    _create_rabbitmq_container(cont_name, cont_port)
    yield
    # TODO Very slow development if containers are always removed afterwards
    # _remove_rabbitmq_container(cont_name)


@pytest.fixture(scope="session")
def rabbitmq_localnode2():
    cont_name = RABBITMQ_LOCALNODE2_NAME
    cont_port = RABBITMQ_LOCALNODE2_PORT
    _create_rabbitmq_container(cont_name, cont_port)
    yield
    # TODO Very slow development if containers are always removed afterwards
    # _remove_rabbitmq_container(cont_name)


@pytest.fixture(scope="session")
def rabbitmq_smpc_globalnode():
    cont_name = RABBITMQ_SMPC_GLOBALNODE_NAME
    cont_port = RABBITMQ_SMPC_GLOBALNODE_PORT
    _create_rabbitmq_container(cont_name, cont_port)
    yield
    # TODO Very slow development if containers are always removed afterwards
    # _remove_rabbitmq_container(cont_name)


@pytest.fixture(scope="session")
def rabbitmq_smpc_localnode1():
    cont_name = RABBITMQ_SMPC_LOCALNODE1_NAME
    cont_port = RABBITMQ_SMPC_LOCALNODE1_PORT
    _create_rabbitmq_container(cont_name, cont_port)
    yield
    # TODO Very slow development if containers are always removed afterwards
    # _remove_rabbitmq_container(cont_name)


@pytest.fixture(scope="session")
def rabbitmq_smpc_localnode2():
    cont_name = RABBITMQ_SMPC_LOCALNODE2_NAME
    cont_port = RABBITMQ_SMPC_LOCALNODE2_PORT
    _create_rabbitmq_container(cont_name, cont_port)
    yield
    # TODO Very slow development if containers are always removed afterwards
    # _remove_rabbitmq_container(cont_name)


@pytest.fixture(scope="function")
def rabbitmq_localnodetmp():
    cont_name = RABBITMQ_LOCALNODETMP_NAME
    cont_port = RABBITMQ_LOCALNODETMP_PORT
    _create_rabbitmq_container(cont_name, cont_port)
    yield
    _remove_rabbitmq_container(cont_name)


def remove_localnodetmp_rabbitmq():
    cont_name = RABBITMQ_LOCALNODETMP_NAME
    _remove_rabbitmq_container(cont_name)


def _create_node_service(algo_folders_env_variable_val, node_config_filepath):
    with open(node_config_filepath) as fp:
        tmp = toml.load(fp)
        node_id = tmp["identifier"]

    print(f"\nCreating node service with id '{node_id}'...")

    logpath = OUTDIR / (node_id + ".out")
    if os.path.isfile(logpath):
        os.remove(logpath)

    env = os.environ.copy()
    env["ALGORITHM_FOLDERS"] = algo_folders_env_variable_val
    env["MIPENGINE_NODE_CONFIG_FILE"] = node_config_filepath

    cmd = f"poetry run celery -A mipengine.node.node worker -l  DEBUG >> {logpath}  --pool=eventlet --purge 2>&1 "

    # if executed without "exec" it is spawned as a child process of the shell, so it is difficult to kill it
    # https://stackoverflow.com/questions/4789837/how-to-terminate-a-python-subprocess-launched-with-shell-true
    proc = subprocess.Popen(
        "exec " + cmd,
        shell=True,
        stderr=subprocess.PIPE,
        stdout=subprocess.PIPE,
        env=env,
    )

    # Check that celery started
    _search_for_string_in_logfile("CELERY - FRAMEWORK - celery@.* ready.", logpath)

    print(f"Created node service with id '{node_id}' and process id '{proc.pid}'.")
    return proc


def kill_service(proc):
    print(f"\nKilling service with process id '{proc.pid}'...")
    psutil_proc = psutil.Process(proc.pid)
    proc.kill()
    for _ in range(100):
        if psutil_proc.status() == "zombie" or psutil_proc.status() == "sleeping":
            break
        time.sleep(0.1)
    else:
        raise TimeoutError(
            f"Service is still running, status: '{psutil_proc.status()}'."
        )
    print(f"Killed service with process id '{proc.pid}'.")


@pytest.fixture(scope="session")
def globalnode_node_service(rabbitmq_globalnode, monetdb_globalnode):
    node_config_file = GLOBALNODE_CONFIG_FILE
    algo_folders_env_variable_val = ALGORITHM_FOLDERS_ENV_VARIABLE_VALUE
    node_config_filepath = path.join(TEST_ENV_CONFIG_FOLDER, node_config_file)
    proc = _create_node_service(algo_folders_env_variable_val, node_config_filepath)
    yield
    kill_service(proc)


@pytest.fixture(scope="session")
def localnode1_node_service(rabbitmq_localnode1, monetdb_localnode1):
    node_config_file = LOCALNODE1_CONFIG_FILE
    algo_folders_env_variable_val = ALGORITHM_FOLDERS_ENV_VARIABLE_VALUE
    node_config_filepath = path.join(TEST_ENV_CONFIG_FOLDER, node_config_file)
    proc = _create_node_service(algo_folders_env_variable_val, node_config_filepath)
    yield
    kill_service(proc)


@pytest.fixture(scope="session")
def localnode2_node_service(rabbitmq_localnode2, monetdb_localnode2):
    node_config_file = LOCALNODE2_CONFIG_FILE
    algo_folders_env_variable_val = ALGORITHM_FOLDERS_ENV_VARIABLE_VALUE
    node_config_filepath = path.join(TEST_ENV_CONFIG_FOLDER, node_config_file)
    proc = _create_node_service(algo_folders_env_variable_val, node_config_filepath)
    yield
    kill_service(proc)


@pytest.fixture(scope="session")
def smpc_globalnode_node_service(rabbitmq_smpc_globalnode, monetdb_smpc_globalnode):
    node_config_file = GLOBALNODE_SMPC_CONFIG_FILE
    algo_folders_env_variable_val = ALGORITHM_FOLDERS_ENV_VARIABLE_VALUE
    node_config_filepath = path.join(TEST_ENV_CONFIG_FOLDER, node_config_file)
    proc = _create_node_service(algo_folders_env_variable_val, node_config_filepath)
    yield
    kill_service(proc)


@pytest.fixture(scope="session")
def smpc_localnode1_node_service(rabbitmq_smpc_localnode1, monetdb_smpc_localnode1):
    node_config_file = LOCALNODE1_SMPC_CONFIG_FILE
    algo_folders_env_variable_val = ALGORITHM_FOLDERS_ENV_VARIABLE_VALUE
    node_config_filepath = path.join(TEST_ENV_CONFIG_FOLDER, node_config_file)
    proc = _create_node_service(algo_folders_env_variable_val, node_config_filepath)
    yield
    kill_service(proc)


@pytest.fixture(scope="session")
def smpc_localnode2_node_service(rabbitmq_smpc_localnode2, monetdb_smpc_localnode2):
    node_config_file = LOCALNODE2_SMPC_CONFIG_FILE
    algo_folders_env_variable_val = ALGORITHM_FOLDERS_ENV_VARIABLE_VALUE
    node_config_filepath = path.join(TEST_ENV_CONFIG_FOLDER, node_config_file)
    proc = _create_node_service(algo_folders_env_variable_val, node_config_filepath)
    yield
    kill_service(proc)


@pytest.fixture(scope="function")
def localnodetmp_node_service(rabbitmq_localnodetmp, monetdb_localnodetmp):
    """
    ATTENTION!
    This node service fixture is the only one returning the process, so it can be killed.
    The scope of the fixture is function, so it won't break tests if the node service is killed.
    The rabbitmq and monetdb containers have also 'function' scope so this is VERY slow.
    This should be used only when the service should be killed e.g. for testing.
    """
    node_config_file = LOCALNODETMP_CONFIG_FILE
    algo_folders_env_variable_val = ALGORITHM_FOLDERS_ENV_VARIABLE_VALUE
    node_config_filepath = path.join(TEST_ENV_CONFIG_FOLDER, node_config_file)
    proc = _create_node_service(algo_folders_env_variable_val, node_config_filepath)
    yield proc
    kill_service(proc)


def create_node_tasks_handler_celery(node_config_filepath):
    with open(node_config_filepath) as fp:
        tmp = toml.load(fp)
        node_id = tmp["identifier"]
        queue_domain = tmp["rabbitmq"]["ip"]
        queue_port = tmp["rabbitmq"]["port"]
        db_domain = tmp["monetdb"]["ip"]
        db_port = tmp["monetdb"]["port"]
    queue_address = ":".join([str(queue_domain), str(queue_port)])
    db_address = ":".join([str(db_domain), str(db_port)])

    return NodeAlgorithmTasksHandler(
        node_id=node_id,
        node_queue_addr=queue_address,
        node_db_addr=db_address,
        tasks_timeout=TASKS_TIMEOUT,
        run_udf_task_timeout=RUN_UDF_TASK_TIMEOUT,
    )


@pytest.fixture(scope="session")
def globalnode_tasks_handler(globalnode_node_service):
    node_config_filepath = path.join(TEST_ENV_CONFIG_FOLDER, GLOBALNODE_CONFIG_FILE)
    tasks_handler = create_node_tasks_handler_celery(node_config_filepath)
    return tasks_handler


@pytest.fixture(scope="session")
def localnode1_tasks_handler(localnode1_node_service):
    node_config_filepath = path.join(TEST_ENV_CONFIG_FOLDER, LOCALNODE1_CONFIG_FILE)
    tasks_handler = create_node_tasks_handler_celery(node_config_filepath)
    return tasks_handler


@pytest.fixture(scope="session")
def localnode2_tasks_handler(localnode2_node_service):
    node_config_filepath = path.join(TEST_ENV_CONFIG_FOLDER, LOCALNODE2_CONFIG_FILE)
    tasks_handler = create_node_tasks_handler_celery(node_config_filepath)
    return tasks_handler


@pytest.fixture(scope="function")
def localnodetmp_tasks_handler(localnodetmp_node_service):
    node_config_filepath = path.join(TEST_ENV_CONFIG_FOLDER, LOCALNODETMP_CONFIG_FILE)
    tasks_handler = create_node_tasks_handler_celery(node_config_filepath)
    return tasks_handler


def get_node_config_by_id(node_config_file: str):
    with open(path.join(TEST_ENV_CONFIG_FOLDER, node_config_file)) as fp:
        node_config = AttrDict(toml.load(fp))
    return node_config


@pytest.fixture(scope="function")
def globalnode_celery_app(globalnode_node_service):
    return CeleryAppFactory().get_celery_app(socket_addr=RABBITMQ_GLOBALNODE_ADDR)


@pytest.fixture(scope="function")
def localnode1_celery_app(localnode1_node_service):
    return CeleryAppFactory().get_celery_app(socket_addr=RABBITMQ_LOCALNODE1_ADDR)


@pytest.fixture(scope="function")
def localnode2_celery_app(localnode2_node_service):
    return CeleryAppFactory().get_celery_app(socket_addr=RABBITMQ_LOCALNODE2_ADDR)


@pytest.fixture(scope="function")
def localnodetmp_celery_app(localnodetmp_node_service):
    return CeleryAppFactory().get_celery_app(socket_addr=RABBITMQ_LOCALNODETMP_ADDR)


@pytest.fixture(scope="function")
def smpc_globalnode_celery_app(smpc_globalnode_node_service):
    return CeleryAppFactory().get_celery_app(socket_addr=RABBITMQ_SMPC_GLOBALNODE_ADDR)


@pytest.fixture(scope="function")
def smpc_localnode1_celery_app(smpc_localnode1_node_service):
    return CeleryAppFactory().get_celery_app(socket_addr=RABBITMQ_SMPC_LOCALNODE1_ADDR)


@pytest.fixture(scope="session")
def smpc_localnode2_celery_app(smpc_localnode2_node_service):
<<<<<<< HEAD
    config = get_node_config_by_id(LOCALNODE2_SMPC_CONFIG_FILE)
    yield get_node_celery_app(
        f"{config['rabbitmq']['ip']}:{config['rabbitmq']['port']}"
    )


@pytest.fixture(scope="function")
def reset_node_landscape_aggregator():
    nla = NodeLandscapeAggregator()
    nla.keep_updating = False
    nla._nla_registries = _NLARegistries(
        node_registry=NodeRegistry(nodes={}),
        data_model_registry=DataModelRegistry(data_models={}, datasets_location={}),
    )
=======
    return CeleryAppFactory().get_celery_app(socket_addr=RABBITMQ_SMPC_LOCALNODE2_ADDR)
>>>>>>> e5a93098


@pytest.fixture(scope="session")
def controller_service():
    service_port = CONTROLLER_PORT
    controller_config_filepath = path.join(
        TEST_ENV_CONFIG_FOLDER, CONTROLLER_CONFIG_FILE
    )
    localnodes_config_filepath = path.join(
        TEST_ENV_CONFIG_FOLDER, CONTROLLER_LOCALNODES_CONFIG_FILE
    )

    proc = _create_controller_service(
        service_port,
        controller_config_filepath,
        localnodes_config_filepath,
        CONTROLLER_OUTPUT_FILE,
    )
    yield
    kill_service(proc)


@pytest.fixture(scope="session")
def smpc_controller_service():
    service_port = CONTROLLER_SMPC_PORT
    controller_config_filepath = path.join(
        TEST_ENV_CONFIG_FOLDER, CONTROLLER_SMPC_CONFIG_FILE
    )
    localnodes_config_filepath = path.join(
        TEST_ENV_CONFIG_FOLDER, CONTROLLER_SMPC_LOCALNODES_CONFIG_FILE
    )

    proc = _create_controller_service(
        service_port,
        controller_config_filepath,
        localnodes_config_filepath,
        SMPC_CONTROLLER_OUTPUT_FILE,
    )
    yield
    kill_service(proc)


def _create_controller_service(
    service_port: int,
    controller_config_filepath: str,
    localnodes_config_filepath: str,
    logs_filename: str,
):
    print(f"\nCreating controller service on port '{service_port}'...")

    logpath = OUTDIR / logs_filename
    if os.path.isfile(logpath):
        os.remove(logpath)

    env = os.environ.copy()
    env["ALGORITHM_FOLDERS"] = ALGORITHM_FOLDERS_ENV_VARIABLE_VALUE
    env["LOCALNODES_CONFIG_FILE"] = localnodes_config_filepath
    env["MIPENGINE_CONTROLLER_CONFIG_FILE"] = controller_config_filepath
    env["QUART_APP"] = "mipengine/controller/api/app:app"
    env["PYTHONPATH"] = str(Path(__file__).parent.parent.parent)

    cmd = (
        f"poetry run quart run --host=0.0.0.0 --port {service_port} >> {logpath} 2>&1 "
    )

    # if executed without "exec" it is spawned as a child process of the shell, so it is difficult to kill it
    # https://stackoverflow.com/questions/4789837/how-to-terminate-a-python-subprocess-launched-with-shell-true
    proc = subprocess.Popen(
        "exec " + cmd,
        shell=True,
        stderr=subprocess.PIPE,
        stdout=subprocess.PIPE,
        env=env,
    )

    # Check that quart started
    _search_for_string_in_logfile("CONTROLLER - WEBAPI - Running on ", logpath)

    # Check that nodes were loaded
    _search_for_string_in_logfile(
        "INFO - CONTROLLER - BACKGROUND - federation_info_logs", logpath
    )
    print(f"\nCreated controller service on port '{service_port}'.")
    return proc


@pytest.fixture(scope="session")
def smpc_coordinator():
    docker_cli = docker.from_env()

    print(f"\nWaiting for smpc coordinator db to be ready...")
    # Start coordinator db
    try:
        docker_cli.containers.get(SMPC_COORD_DB_CONT_NAME)
    except docker.errors.NotFound:
        docker_cli.containers.run(
            image=SMPC_COORD_DB_IMAGE,
            name=SMPC_COORD_DB_CONT_NAME,
            detach=True,
            ports={27017: SMPC_COORD_DB_PORT},
            environment={
                "MONGO_INITDB_ROOT_USERNAME": "sysadmin",
                "MONGO_INITDB_ROOT_PASSWORD": "123qwe",
            },
        )
    print("Created controller db service.")

    # Start coordinator queue
    print(f"\nWaiting for smpc coordinator queue to be ready...")
    try:
        docker_cli.containers.get(SMPC_COORD_QUEUE_CONT_NAME)
    except docker.errors.NotFound:
        docker_cli.containers.run(
            image=SMPC_COORD_QUEUE_IMAGE,
            name=SMPC_COORD_QUEUE_CONT_NAME,
            detach=True,
            ports={6379: SMPC_COORD_QUEUE_PORT},
            environment={
                "REDIS_REPLICATION_MODE": "master",
            },
            command="redis-server --requirepass agora",
        )
    print("Created controller queue service.")

    # Start coordinator
    print(f"\nWaiting for smpc coordinator to be ready...")
    try:
        docker_cli.containers.get(SMPC_COORD_CONT_NAME)
    except docker.errors.NotFound:
        docker_cli.containers.run(
            image=SMPC_CLUSTER_IMAGE,
            name=SMPC_COORD_CONT_NAME,
            detach=True,
            ports={12314: SMPC_COORD_PORT},
            environment={
                "PLAYER_REPO_0": f"http://{COMMON_IP}:{SMPC_PLAYER1_PORT2}",
                "PLAYER_REPO_1": f"http://{COMMON_IP}:{SMPC_PLAYER2_PORT2}",
                "PLAYER_REPO_2": f"http://{COMMON_IP}:{SMPC_PLAYER3_PORT2}",
                "REDIS_HOST": f"{COMMON_IP}",
                "REDIS_PORT": f"{SMPC_COORD_QUEUE_PORT}",
                "REDIS_PSWD": "agora",
                "DB_URL": f"{COMMON_IP}:{SMPC_COORD_DB_PORT}",
                "DB_UNAME": "sysadmin",
                "DB_PSWD": "123qwe",
            },
            command="python coordinator.py",
        )
    print("Created controller service.")

    yield

    # TODO Very slow development if containers are always removed afterwards
    # db_cont = docker_cli.containers.get(SMPC_COORD_DB_CONT_NAME)
    # db_cont.remove(v=True, force=True)
    # queue_cont = docker_cli.containers.get(SMPC_COORD_QUEUE_CONT_NAME)
    # queue_cont.remove(v=True, force=True)
    # coord_cont = docker_cli.containers.get(SMPC_COORD_CONT_NAME)
    # coord_cont.remove(v=True, force=True)


@pytest.fixture(scope="session")
def smpc_players():
    docker_cli = docker.from_env()

    # Start player 1
    print(f"\nWaiting for smpc player 1 to be ready...")
    try:
        docker_cli.containers.get(SMPC_PLAYER1_CONT_NAME)
    except docker.errors.NotFound:
        docker_cli.containers.run(
            image=SMPC_CLUSTER_IMAGE,
            name=SMPC_PLAYER1_CONT_NAME,
            detach=True,
            ports={
                6000: SMPC_PLAYER1_PORT1,
                7000: SMPC_PLAYER1_PORT2,
                14000: SMPC_PLAYER1_PORT3,
            },
            environment={
                "PLAYER_REPO_0": f"http://{COMMON_IP}:{SMPC_PLAYER1_PORT2}",
                "PLAYER_REPO_1": f"http://{COMMON_IP}:{SMPC_PLAYER2_PORT2}",
                "PLAYER_REPO_2": f"http://{COMMON_IP}:{SMPC_PLAYER3_PORT2}",
                "COORDINATOR_URL": f"http://{COMMON_IP}:{SMPC_COORD_PORT}",
                "DB_URL": f"{COMMON_IP}:{SMPC_COORD_DB_PORT}",
                "DB_UNAME": "sysadmin",
                "DB_PSWD": "123qwe",
            },
            command="python player.py 0",
        )
    print("Created smpc player 1 service.")

    # Start player 2
    print(f"\nWaiting for smpc player 2 to be ready...")
    try:
        docker_cli.containers.get(SMPC_PLAYER2_CONT_NAME)
    except docker.errors.NotFound:
        docker_cli.containers.run(
            image=SMPC_CLUSTER_IMAGE,
            name=SMPC_PLAYER2_CONT_NAME,
            detach=True,
            ports={
                6001: SMPC_PLAYER2_PORT1,
                7001: SMPC_PLAYER2_PORT2,
                14001: SMPC_PLAYER2_PORT3,
            },
            environment={
                "PLAYER_REPO_0": f"http://{COMMON_IP}:{SMPC_PLAYER1_PORT2}",
                "PLAYER_REPO_1": f"http://{COMMON_IP}:{SMPC_PLAYER2_PORT2}",
                "PLAYER_REPO_2": f"http://{COMMON_IP}:{SMPC_PLAYER3_PORT2}",
                "COORDINATOR_URL": f"http://{COMMON_IP}:{SMPC_COORD_PORT}",
                "DB_URL": f"{COMMON_IP}:{SMPC_COORD_DB_PORT}",
                "DB_UNAME": "sysadmin",
                "DB_PSWD": "123qwe",
            },
            command="python player.py 1",
        )
    print("Created smpc player 2 service.")

    # Start player 3
    print(f"\nWaiting for smpc player 3 to be ready...")
    try:
        docker_cli.containers.get(SMPC_PLAYER3_CONT_NAME)
    except docker.errors.NotFound:
        docker_cli.containers.run(
            image=SMPC_CLUSTER_IMAGE,
            name=SMPC_PLAYER3_CONT_NAME,
            detach=True,
            ports={
                6002: SMPC_PLAYER3_PORT1,
                7002: SMPC_PLAYER3_PORT2,
                14002: SMPC_PLAYER3_PORT3,
            },
            environment={
                "PLAYER_REPO_0": f"http://{COMMON_IP}:{SMPC_PLAYER1_PORT2}",
                "PLAYER_REPO_1": f"http://{COMMON_IP}:{SMPC_PLAYER2_PORT2}",
                "PLAYER_REPO_2": f"http://{COMMON_IP}:{SMPC_PLAYER3_PORT2}",
                "COORDINATOR_URL": f"http://{COMMON_IP}:{SMPC_COORD_PORT}",
                "DB_URL": f"{COMMON_IP}:{SMPC_COORD_DB_PORT}",
                "DB_UNAME": "sysadmin",
                "DB_PSWD": "123qwe",
            },
            command="python player.py 2",
        )
    print("Created smpc player 3 service.")

    yield

    # TODO Very slow development if containers are always removed afterwards
    # player1_cont = docker_cli.containers.get(SMPC_PLAYER1_CONT_NAME)
    # player1_cont.remove(v=True, force=True)
    # player2_cont = docker_cli.containers.get(SMPC_PLAYER2_CONT_NAME)
    # player2_cont.remove(v=True, force=True)
    # player3_cont = docker_cli.containers.get(SMPC_PLAYER3_CONT_NAME)
    # player3_cont.remove(v=True, force=True)


@pytest.fixture(scope="session")
def smpc_clients():
    docker_cli = docker.from_env()

    # Start client 1
    print(f"\nWaiting for smpc client 1 to be ready...")
    try:
        docker_cli.containers.get(SMPC_CLIENT1_CONT_NAME)
    except docker.errors.NotFound:
        with open(path.join(TEST_ENV_CONFIG_FOLDER, LOCALNODE1_SMPC_CONFIG_FILE)) as fp:
            tmp = toml.load(fp)
            client_id = tmp["smpc"]["client_id"]
        docker_cli.containers.run(
            image=SMPC_CLUSTER_IMAGE,
            name=SMPC_CLIENT1_CONT_NAME,
            detach=True,
            ports={
                SMPC_CLIENT1_PORT: SMPC_CLIENT1_PORT,
            },
            environment={
                "PLAYER_REPO_0": f"http://{COMMON_IP}:{SMPC_PLAYER1_PORT2}",
                "PLAYER_REPO_1": f"http://{COMMON_IP}:{SMPC_PLAYER2_PORT2}",
                "PLAYER_REPO_2": f"http://{COMMON_IP}:{SMPC_PLAYER3_PORT2}",
                "COORDINATOR_URL": f"http://{COMMON_IP}:{SMPC_COORD_PORT}",
                "ID": client_id,
                "PORT": f"{SMPC_CLIENT1_PORT}",
            },
            command=f"python client.py",
        )
    print("Created smpc client 1 service.")

    # Start client 2
    print(f"\nWaiting for smpc client 2 to be ready...")
    try:
        docker_cli.containers.get(SMPC_CLIENT2_CONT_NAME)
    except docker.errors.NotFound:
        with open(path.join(TEST_ENV_CONFIG_FOLDER, LOCALNODE2_SMPC_CONFIG_FILE)) as fp:
            tmp = toml.load(fp)
            client_id = tmp["smpc"]["client_id"]
        docker_cli.containers.run(
            image=SMPC_CLUSTER_IMAGE,
            name=SMPC_CLIENT2_CONT_NAME,
            detach=True,
            ports={
                SMPC_CLIENT2_PORT: SMPC_CLIENT2_PORT,
            },
            environment={
                "PLAYER_REPO_0": f"http://{COMMON_IP}:{SMPC_PLAYER1_PORT2}",
                "PLAYER_REPO_1": f"http://{COMMON_IP}:{SMPC_PLAYER2_PORT2}",
                "PLAYER_REPO_2": f"http://{COMMON_IP}:{SMPC_PLAYER3_PORT2}",
                "COORDINATOR_URL": f"http://{COMMON_IP}:{SMPC_COORD_PORT}",
                "ID": client_id,
                "PORT": f"{SMPC_CLIENT2_PORT}",
            },
            command="python client.py",
        )
    print("Created smpc client 2 service.")

    yield

    # TODO Very slow development if containers are always removed afterwards
    # client1_cont = docker_cli.containers.get(SMPC_CLIENT1_CONT_NAME)
    # client1_cont.remove(v=True, force=True)
    # client2_cont = docker_cli.containers.get(SMPC_CLIENT2_CONT_NAME)
    # client2_cont.remove(v=True, force=True)


@pytest.fixture(scope="session")
def smpc_cluster(smpc_coordinator, smpc_players, smpc_clients):
    print(f"\nWaiting for smpc cluster to be ready...")
    time.sleep(
        SMPC_CLUSTER_SLEEP_TIME
    )  # TODO Check when the smpc cluster is actually ready
    print(f"\nFinished waiting '{SMPC_CLUSTER_SLEEP_TIME}' secs for SMPC cluster.")
    yield<|MERGE_RESOLUTION|>--- conflicted
+++ resolved
@@ -20,7 +20,6 @@
 from mipengine.controller.controller_logger import get_request_logger
 from mipengine.controller.data_model_registry import DataModelRegistry
 from mipengine.controller.node_landscape_aggregator import NodeLandscapeAggregator
-from mipengine.controller.node_landscape_aggregator import _NLARegistries
 from mipengine.controller.node_registry import NodeRegistry
 from mipengine.udfgen import udfio
 
@@ -827,24 +826,7 @@
 
 @pytest.fixture(scope="session")
 def smpc_localnode2_celery_app(smpc_localnode2_node_service):
-<<<<<<< HEAD
-    config = get_node_config_by_id(LOCALNODE2_SMPC_CONFIG_FILE)
-    yield get_node_celery_app(
-        f"{config['rabbitmq']['ip']}:{config['rabbitmq']['port']}"
-    )
-
-
-@pytest.fixture(scope="function")
-def reset_node_landscape_aggregator():
-    nla = NodeLandscapeAggregator()
-    nla.keep_updating = False
-    nla._nla_registries = _NLARegistries(
-        node_registry=NodeRegistry(nodes={}),
-        data_model_registry=DataModelRegistry(data_models={}, datasets_location={}),
-    )
-=======
     return CeleryAppFactory().get_celery_app(socket_addr=RABBITMQ_SMPC_LOCALNODE2_ADDR)
->>>>>>> e5a93098
 
 
 @pytest.fixture(scope="session")
