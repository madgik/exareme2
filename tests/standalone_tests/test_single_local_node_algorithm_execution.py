from unittest.mock import patch

import pytest

from mipengine import AttrDict
from mipengine.algorithm_result_DTOs import TabularDataResult
from mipengine.controller.algorithm_execution_DTOs import AlgorithmExecutionDTO
from mipengine.controller.algorithm_execution_DTOs import NodesTasksHandlersDTO
from mipengine.controller.algorithm_executor import AlgorithmExecutor
from mipengine.controller.node_landscape_aggregator import NodeLandscapeAggregator
from mipengine.controller.node_tasks_handler_celery import NodeTasksHandlerCelery
from mipengine.node_tasks_DTOs import CommonDataElement
from mipengine.node_tasks_DTOs import CommonDataElements
from tests.standalone_tests.conftest import MONETDB_LOCALNODE1_PORT
from tests.standalone_tests.conftest import RABBITMQ_LOCALNODE1_PORT


@pytest.fixture(scope="function")
def mock_node_landscape_aggregator():
    node_landscape_aggregator = NodeLandscapeAggregator()
    data_models = {
        "dementia:0.1": CommonDataElements(
            values={
                "lefthippocampus": CommonDataElement(
                    code="lefthippocampus",
                    label="Left Hippocampus",
                    sql_type="real",
                    is_categorical=False,
                ),
                "righthippocampus": CommonDataElement(
                    code="righthippocampus",
                    label="Right Hippocampus",
                    sql_type="real",
                    is_categorical=False,
                ),
                "rightppplanumpolare": CommonDataElement(
                    code="rightppplanumpolare",
                    label="Right planum polare",
                    sql_type="real",
                    is_categorical=False,
                ),
                "leftamygdala": CommonDataElement(
                    code="leftamygdala",
                    label="Left Amygdala",
                    sql_type="real",
                    is_categorical=False,
                ),
                "rightamygdala": CommonDataElement(
                    code="rightamygdala",
                    label="Right Amygdala",
                    sql_type="real",
                    is_categorical=False,
                ),
                "alzheimerbroadcategory": CommonDataElement(
                    code="alzheimerbroadcategory",
                    label="There will be two broad categories taken into account. Alzheimer s disease (AD) in which the diagnostic is 100% certain and <Other> comprising the rest of Alzheimer s related categories. The <Other> category refers to Alzheime s related diagnosis which origin can be traced to other pathology eg. vascular. In this category MCI diagnosis can also be found. In summary  all Alzheimer s related diagnosis that are not pure.",
                    sql_type="text",
                    is_categorical=True,
                    enumerations={
                        "AD": "Alzheimer’s disease",
                        "CN": "Cognitively Normal",
                    },
                ),
            }
        ),
    }
<<<<<<< HEAD
    node_landscape_aggregator._node_registry.nodes = data_models
    with patch(
        "mipengine.controller.algorithm_executor.node_landscape_aggregator",
        node_landscape_aggregator,
    ):
        yield
=======
    node_landscape_aggregator._data_model_registry.data_models = data_models
    yield node_landscape_aggregator
>>>>>>> f337d1e9


@pytest.fixture(scope="function")
def mock_ctrl_config():
    ctrl_config = AttrDict(
        {
            "smpc": {
                "enabled": False,
                "optional": False,
            }
        }
    )

    with patch(
        "mipengine.controller.algorithm_executor.ctrl_config",
        ctrl_config,
    ):
        yield


@pytest.fixture(scope="function")
def mock_algorithms_modules():
    import mipengine

    mipengine.ALGORITHM_FOLDERS = "./mipengine/algorithms,./tests/algorithms"
    algorithm_modules = mipengine.import_algorithm_modules()

    with patch(
        "mipengine.controller.algorithm_executor.algorithm_modules",
        algorithm_modules,
    ):
        yield

    mipengine.ALGORITHM_FOLDERS = "./mipengine/algorithms"


def get_parametrization_list_success_cases():
    parametrization_list = []

    # ~~~~~~~~~~success case 1~~~~~~~~~~
    algo_execution_dto = AlgorithmExecutionDTO(
        request_id="123",
        context_id="123",
        algorithm_name="logistic_regression",
        data_model="dementia:0.1",
        datasets_per_local_node={
            "localnode1": [
                "edsd0",
                "edsd1",
                "edsd2",
                "edsd3",
                "edsd4",
                "edsd5",
                "edsd6",
                "edsd7",
                "edsd8",
                "edsd9",
            ]
        },
        x_vars=[
            "lefthippocampus",
            "righthippocampus",
            "rightppplanumpolare",
            "leftamygdala",
            "rightamygdala",
        ],
        y_vars=["alzheimerbroadcategory"],
        var_filters={
            "condition": "AND",
            "rules": [
                {
                    "id": "dataset",
                    "type": "string",
                    "value": [
                        "edsd0",
                        "edsd1",
                        "edsd2",
                        "edsd3",
                        "edsd4",
                        "edsd5",
                        "edsd6",
                        "edsd7",
                        "edsd8",
                        "edsd9",
                    ],
                    "operator": "in",
                },
                {
                    "condition": "AND",
                    "rules": [
                        {
                            "id": variable,
                            "type": "string",
                            "operator": "is_not_null",
                            "value": None,
                        }
                        for variable in [
                            "lefthippocampus",
                            "righthippocampus",
                            "rightppplanumpolare",
                            "leftamygdala",
                            "rightamygdala",
                            "alzheimerbroadcategory",
                        ]
                    ],
                },
            ],
        },
        algo_parameters={"classes": ["AD", "CN"]},
    )
    parametrization_list.append(algo_execution_dto)
    # END ~~~~~~~~~~success case 1~~~~~~~~~~

    # ~~~~~~~~~~success case 2~~~~~~~~~~
    algo_execution_dto = AlgorithmExecutionDTO(
        request_id="1234",
        context_id="1234",
        algorithm_name="smpc_standard_deviation",
        data_model="dementia:0.1",
        datasets_per_local_node={
            "localnode1": [
                "edsd0",
                "edsd1",
                "edsd2",
                "edsd3",
                "edsd4",
                "edsd5",
                "edsd6",
                "edsd7",
                "edsd8",
                "edsd9",
            ]
        },
        x_vars=[
            "lefthippocampus",
        ],
        var_filters={
            "condition": "AND",
            "rules": [
                {
                    "id": "dataset",
                    "type": "string",
                    "value": [
                        "edsd0",
                        "edsd1",
                        "edsd2",
                        "edsd3",
                        "edsd4",
                        "edsd5",
                        "edsd6",
                        "edsd7",
                        "edsd8",
                        "edsd9",
                    ],
                    "operator": "in",
                },
                {
                    "condition": "AND",
                    "rules": [
                        {
                            "id": variable,
                            "type": "string",
                            "operator": "is_not_null",
                            "value": None,
                        }
                        for variable in [
                            "lefthippocampus",
                        ]
                    ],
                },
            ],
        },
        algo_parameters={"classes": ["AD", "CN"]},
        algo_flags={"smpc": False},
    )
    parametrization_list.append(algo_execution_dto)
    # END ~~~~~~~~~~success case 2~~~~~~~~~~
    return parametrization_list


@pytest.mark.parametrize(
    "algo_execution_dto",
    get_parametrization_list_success_cases(),
)
def test_single_local_node_algorithm_execution(
    mock_node_landscape_aggregator,
    mock_ctrl_config,
    mock_algorithms_modules,
    algo_execution_dto,
    globalnode_node_service,
    localnode1_node_service,
    load_data_localnode1,
):
    local_node_id = "localnode1"
    local_node_ip = "172.17.0.1"
    local_node_monetdb_port = MONETDB_LOCALNODE1_PORT
    local_node_rabbitmq_port = RABBITMQ_LOCALNODE1_PORT
    queue_addr = local_node_ip + ":" + str(local_node_rabbitmq_port)
    db_addr = local_node_ip + ":" + str(local_node_monetdb_port)
    local_node_task_handler = NodeTasksHandlerCelery(
        node_id=local_node_id,
        node_queue_addr=queue_addr,
        node_db_addr=db_addr,
        tasks_timeout=45,
    )

    single_node_task_handler = NodesTasksHandlersDTO(
        global_node_tasks_handler=local_node_task_handler,
        local_nodes_tasks_handlers=[local_node_task_handler],
    )
    algo_executor = AlgorithmExecutor(
        algorithm_execution_dto=algo_execution_dto,
        nodes_tasks_handlers_dto=single_node_task_handler,
        node_landscape_aggregator=mock_node_landscape_aggregator,
    )
    result = algo_executor.run()

    assert isinstance(result, TabularDataResult)<|MERGE_RESOLUTION|>--- conflicted
+++ resolved
@@ -64,17 +64,8 @@
             }
         ),
     }
-<<<<<<< HEAD
-    node_landscape_aggregator._node_registry.nodes = data_models
-    with patch(
-        "mipengine.controller.algorithm_executor.node_landscape_aggregator",
-        node_landscape_aggregator,
-    ):
-        yield
-=======
     node_landscape_aggregator._data_model_registry.data_models = data_models
     yield node_landscape_aggregator
->>>>>>> f337d1e9
 
 
 @pytest.fixture(scope="function")
