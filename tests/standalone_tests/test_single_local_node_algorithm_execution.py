--- conflicted
+++ resolved
@@ -11,21 +11,11 @@
 from mipengine.controller.algorithm_execution_DTOs import AlgorithmExecutionDTO
 from mipengine.controller.algorithm_execution_DTOs import NodesTasksHandlersDTO
 from mipengine.controller.algorithm_executor import AlgorithmExecutor
-from mipengine.controller.api.algorithm_request_dto import AlgorithmInputDataDTO
-from mipengine.controller.api.algorithm_request_dto import AlgorithmRequestDTO
 from mipengine.controller.node_tasks_handler_celery import NodeTasksHandlerCelery
-<<<<<<< HEAD
-from tests.dev_env_tests.nodes_communication import get_node_config_by_id
-=======
->>>>>>> b81444e4
 from tests.standalone_tests.conftest import MONETDB_LOCALNODE1_PORT
 from tests.standalone_tests.conftest import RABBITMQ_LOCALNODE1_PORT
 
 
-<<<<<<< HEAD
-
-=======
->>>>>>> b81444e4
 @pytest.fixture(scope="function")
 def mock_cdes():
     common_data_elements = CommonDataElements()
@@ -141,7 +131,20 @@
         context_id="123",
         algorithm_name="logistic_regression",
         data_model="dementia:0.1",
-        datasets_per_local_node={"localnode1": ["edsd"]},
+        datasets_per_local_node={
+            "localnode1": [
+                "edsd0",
+                "edsd1",
+                "edsd2",
+                "edsd3",
+                "edsd4",
+                "edsd5",
+                "edsd6",
+                "edsd7",
+                "edsd8",
+                "edsd9",
+            ]
+        },
         x_vars=[
             "lefthippocampus",
             "righthippocampus",
@@ -156,7 +159,18 @@
                 {
                     "id": "dataset",
                     "type": "string",
-                    "value": ["edsd"],
+                    "value": [
+                        "edsd0",
+                        "edsd1",
+                        "edsd2",
+                        "edsd3",
+                        "edsd4",
+                        "edsd5",
+                        "edsd6",
+                        "edsd7",
+                        "edsd8",
+                        "edsd9",
+                    ],
                     "operator": "in",
                 },
                 {
@@ -178,25 +192,9 @@
                         ]
                     ],
                 },
-<<<<<<< HEAD
-                x=[
-                    "lefthippocampus",
-                    "righthippocampus",
-                    "rightppplanumpolare",
-                    "leftamygdala",
-                    "rightamygdala",
-                ],
-                y=["alzheimerbroadcategory"],
-            ),
-            parameters={"classes": ["AD", "CN"]},
-        ),
-        datasets_per_local_node={"localnode1": ["edsd"]},
-=======
             ],
-            "valid": True,
         },
         algo_parameters={"classes": ["AD", "CN"]},
->>>>>>> b81444e4
     )
     parametrization_list.append(algo_execution_dto)
     # END ~~~~~~~~~~success case 1~~~~~~~~~~
@@ -207,7 +205,20 @@
         context_id="1234",
         algorithm_name="smpc_standard_deviation",
         data_model="dementia:0.1",
-        datasets_per_local_node={"localnode1": ["edsd"]},
+        datasets_per_local_node={
+            "localnode1": [
+                "edsd0",
+                "edsd1",
+                "edsd2",
+                "edsd3",
+                "edsd4",
+                "edsd5",
+                "edsd6",
+                "edsd7",
+                "edsd8",
+                "edsd9",
+            ]
+        },
         x_vars=[
             "lefthippocampus",
         ],
@@ -217,7 +228,18 @@
                 {
                     "id": "dataset",
                     "type": "string",
-                    "value": ["edsd"],
+                    "value": [
+                        "edsd0",
+                        "edsd1",
+                        "edsd2",
+                        "edsd3",
+                        "edsd4",
+                        "edsd5",
+                        "edsd6",
+                        "edsd7",
+                        "edsd8",
+                        "edsd9",
+                    ],
                     "operator": "in",
                 },
                 {
@@ -234,22 +256,10 @@
                         ]
                     ],
                 },
-<<<<<<< HEAD
-                x=[
-                    "lefthippocampus",
-                ],
-            ),
-            parameters={"classes": ["AD", "CN"]},
-            flags={"smpc": False},
-        ),
-        datasets_per_local_node={"localnode1": ["edsd"]},
-=======
             ],
-            "valid": True,
         },
         algo_parameters={"classes": ["AD", "CN"]},
         algo_flags={"smpc": False},
->>>>>>> b81444e4
     )
     parametrization_list.append(algo_execution_dto)
     # END ~~~~~~~~~~success case 2~~~~~~~~~~
@@ -266,18 +276,9 @@
     mock_algorithms_modules,
     algo_execution_dto,
     globalnode_node_service,
-<<<<<<< HEAD
     localnode1_node_service,
     load_data_localnode1,
 ):
-=======
-    use_globalnode_database,
-    localnode1_node_service,
-    use_localnode1_database,
-    load_data_localnode1,
-):
-
->>>>>>> b81444e4
     local_node_id = "localnode1"
     local_node_ip = "172.17.0.1"
     local_node_monetdb_port = MONETDB_LOCALNODE1_PORT
