--- conflicted
+++ resolved
@@ -1,9 +1,6 @@
 import time
-<<<<<<< HEAD
 from datetime import datetime
 from datetime import timedelta
-=======
->>>>>>> 7cf75472
 from os import path
 from unittest.mock import patch
 
@@ -20,10 +17,6 @@
 )
 from mipengine.controller.api.algorithm_request_dto import AlgorithmInputDataDTO
 from mipengine.controller.api.algorithm_request_dto import AlgorithmRequestDTO
-<<<<<<< HEAD
-=======
-from mipengine.controller.celery_app import CeleryConnectionError
->>>>>>> 7cf75472
 from mipengine.controller.cleaner import Cleaner
 from mipengine.controller.cleaner import InitializationParams as CleanerInitParams
 from mipengine.controller.controller import CommandIdGenerator
@@ -51,11 +44,7 @@
 from tests.standalone_tests.conftest import kill_service
 from tests.standalone_tests.conftest import remove_localnodetmp_rabbitmq
 
-<<<<<<< HEAD
 WAIT_CLEANUP_TIME_LIMIT = 60
-=======
-WAIT_CLEANUP_TIME_LIMIT = 40
->>>>>>> 7cf75472
 WAIT_BEFORE_BRING_TMPNODE_DOWN = 60
 NLA_WAIT_TIME_LIMIT = 120
 
@@ -211,16 +200,8 @@
     controller_config,
     globalnode_node_service,
     localnode1_node_service,
-<<<<<<< HEAD
     localnode2_node_service,
     localnodetmp_node_service,
-=======
-    load_data_localnode1,
-    localnode2_node_service,
-    load_data_localnode2,
-    localnodetmp_node_service,
-    load_data_localnodetmp,
->>>>>>> 7cf75472
 ):
     controller_config = AttrDict(controller_config)
     node_landscape_aggregator_init_params = NodeLandscapeAggregatorInitParams(
@@ -335,7 +316,6 @@
         contextids_cleanup_folder=controller_config.cleanup.contextids_cleanup_folder,
         node_landscape_aggregator=node_landscape_aggregator,
     )
-<<<<<<< HEAD
     return Cleaner(cleaner_init_params)
 
 
@@ -357,26 +337,10 @@
         "testlocalnode2": localnode2_db_cursor,
         "testlocalnodetmp": localnodetmp_db_cursor,
     }
-=======
-
-    cleaner = Cleaner(cleaner_init_params)
-
-    # Cleaner class is defined as singleton. So there is always a single object.
-    # Test function test_cleanup_after_uninterrupted_algorithm_execution_triggered_by_timelimit
-    # alters the release timelimit, so it is reset here.
-    # TODO Cleaner class maybe should not be implemented as singleton??
-    controller_config = AttrDict(controller_config)
-    cleaner._contextid_release_timelimit = (
-        controller_config.cleanup.contextid_release_timelimit
-    )
-
-    return cleaner
->>>>>>> 7cf75472
 
 
 @pytest.mark.slow
 @pytest.mark.very_slow
-<<<<<<< HEAD
 def test_synchronous_cleanup(
     context_id,
     cleaner,
@@ -387,21 +351,6 @@
 
     # Cleaner gets info about the nodes via the NodeLandscapeAggregator
     # Poll NodeLandscapeAggregator until it has some node info
-=======
-@pytest.mark.asyncio
-async def test_cleanup_after_uninterrupted_algorithm_execution(
-    context_id,
-    algorithm,
-    engine,
-    cleaner,
-    node_landscape_aggregator,
-    controller,
-    reset_celery_app_factory,  # celery tasks fail if this is not reset
-):
-
-    # Cleaner gets info about the nodes via the NodeLandscapeAggregator
-    # poll NodeLandscapeAggregator until it has some node info
->>>>>>> 7cf75472
     start = time.time()
     while (
         not node_landscape_aggregator.get_nodes()
@@ -415,7 +364,6 @@
             )
         time.sleep(0.5)
 
-<<<<<<< HEAD
     # contextid is added to Cleaner but is not released
     cleaner.add_contextid_for_cleanup(
         context_id, [node_id for node_id in db_cursors.keys()]
@@ -434,59 +382,8 @@
         if not tables:
             pytest.fail(
                 f"{node_id=} did not create any tables during the algorithm execution"
-=======
-    # Start the Cleaner
-    cleaner._reset()  # deletes all existing persistence files(cleanup files)
-    controller.start_cleanup_loop()
-
-    # contextid is aadded to Cleaner but is not yet released
-    cleaner.add_contextid_for_cleanup(
-        context_id,
-        [node.node_id for node in ([engine._global_node] + engine._local_nodes)],
-    )
-
-    # run the algorithm
-    try:
-        algorithm_result = await controller._algorithm_run_in_event_loop(
-            algorithm=algorithm, engine=engine
-        )
-    except Exception as exc:
-        pytest.fail(f"Execution of the algorithm failed with {exc=}")
-
-    tables_before_cleanup = get_all_tabels_nodes(
-        engine._global_node, engine._local_nodes
-    )
-    # check tables were created on all nodes
-    for node_id, tables in tables_before_cleanup.items():
-        if not tables:
-            pytest.fail(
-                f"{node_id=} did not create any tables during the algorithm execution"
-            )
-
-    # Releasing contextid, allows the Cleaner to schedule cleaning the contextid from
-    # the nodes in its next iteration (Cleaner._cleanup_loop())
-    cleaner.release_context_id(context_id=context_id)
-
-    tables_after_cleanup = get_all_tabels_nodes(
-        engine._global_node, engine._local_nodes
-    )
-
-    start = time.time()
-    while not all(
-        (tables == [] for tables in flatten_list(tables_after_cleanup.values()))
-    ):
-        tables_after_cleanup = get_all_tabels_nodes(
-            engine._global_node, engine._local_nodes
-        )
-        now = time.time()
-        if now - start > WAIT_CLEANUP_TIME_LIMIT:
-            pytest.fail(
-                f"Some of the nodes were not cleaned during {WAIT_CLEANUP_TIME_LIMIT=}\n"
-                f"{tables_after_cleanup=}"
->>>>>>> 7cf75472
-            )
-
-<<<<<<< HEAD
+            )
+
     if cleaner.cleanup_context_id(context_id=context_id):
         tables_after_cleanup = {
             node_id: get_tables(cursor, context_id)
@@ -496,43 +393,25 @@
             tables == [] for tables in flatten_list(tables_after_cleanup.values())
         )
     else:
+        tables_after_cleanup = {
+            node_id: get_tables(cursor, context_id)
+            for node_id, cursor in db_cursors.items()
+        }
         pytest.fail(f"Some of the nodes were not cleaned {tables_after_cleanup=}")
-=======
-    controller.stop_cleanup_loop()
-    assert True
->>>>>>> 7cf75472
 
 
 @pytest.mark.slow
 @pytest.mark.very_slow
-<<<<<<< HEAD
 def test_asynchronous_cleanup(
     context_id,
     cleaner,
     node_landscape_aggregator,
-=======
-@pytest.mark.asyncio
-async def test_cleanup_after_uninterrupted_algorithm_execution_triggered_by_timelimit(
-    context_id,
-    algorithm,
-    engine,
-    cleaner,
-    node_landscape_aggregator,
-    controller,
->>>>>>> 7cf75472
     reset_celery_app_factory,  # celery tasks fail if this is not reset
     db_cursors,
 ):
-<<<<<<< HEAD
 
     # Cleaner gets info about the nodes via the NodeLandscapeAggregator
     # Poll NodeLandscapeAggregator until it has some node info
-=======
-    cleaner._contextid_release_timelimit = 2
-
-    # Cleaner gets info about the nodes via the NodeLandscapeAggregator
-    # poll NodeLandscapeAggregator until it has some node info
->>>>>>> 7cf75472
     start = time.time()
     while (
         not node_landscape_aggregator.get_nodes()
@@ -547,29 +426,22 @@
         time.sleep(0.5)
 
     # Start the Cleaner
-<<<<<<< HEAD
     cleaner._reset()  # deletes all existing persistence files (cleanup_<context_id>.toml files)
     cleaner.start()
 
     # contextid is added to Cleaner but is not yet released
     cleaner.add_contextid_for_cleanup(
         context_id, [node_id for node_id in db_cursors.keys()]
-=======
-    cleaner._reset()  # deletes all existing persistence files(cleanup files)
-    controller.start_cleanup_loop()
-
-    # run the algorithm
-    try:
-        algorithm_result = await controller._algorithm_run_in_event_loop(
-            algorithm=algorithm, engine=engine
-        )
-    except Exception as exc:
-        pytest.fail(f"Execution of the algorithm failed with {exc=}")
-
-    tables_before_cleanup = get_all_tabels_nodes(
-        engine._global_node, engine._local_nodes
->>>>>>> 7cf75472
-    )
+    )
+
+    # create some dummy tables
+    for node_id, cursor in db_cursors.items():
+        create_dummy_tables(node_id, cursor, context_id)
+
+    tables_before_cleanup = {
+        node_id: get_tables(cursor, context_id)
+        for node_id, cursor in db_cursors.items()
+    }
     # check tables were created on all nodes
     for node_id, tables in tables_before_cleanup.items():
         if not tables:
@@ -577,36 +449,9 @@
                 f"{node_id=} did not create any tables during the algorithm execution"
             )
 
-<<<<<<< HEAD
-    # create some dummy tables
-    for node_id, cursor in db_cursors.items():
-        create_dummy_tables(node_id, cursor, context_id)
-
-    tables_before_cleanup = {
-        node_id: get_tables(cursor, context_id)
-        for node_id, cursor in db_cursors.items()
-    }
-    # check tables were created on all nodes
-    for node_id, tables in tables_before_cleanup.items():
-        if not tables:
-            pytest.fail(
-                f"{node_id=} did not create any tables during the algorithm execution"
-            )
-
     # Releasing contextid, allows the Cleaner to schedule cleaning the contextid from
     # the nodes in its next iteration (check Cleaner._cleanup_loop())
     cleaner.release_context_id(context_id=context_id)
-=======
-    # Add contextid to Cleaner after letting the executing algorithm create some tables
-    cleaner.add_contextid_for_cleanup(
-        context_id,
-        [node.node_id for node in ([engine._global_node] + engine._local_nodes)],
-    )
-
-    tables_after_cleanup = get_all_tabels_nodes(
-        engine._global_node, engine._local_nodes
-    )
->>>>>>> 7cf75472
 
     tables_after_cleanup = {
         node_id: get_tables(cursor, context_id)
@@ -614,21 +459,12 @@
     }
     start = time.time()
     while not all(
-<<<<<<< HEAD
         (tables == [] for tables in flatten_list(tables_after_cleanup.values()))
     ):
         tables_after_cleanup = {
             node_id: get_tables(cursor, context_id)
             for node_id, cursor in db_cursors.items()
         }
-=======
-        (tables is None for tables in flatten_list(tables_after_cleanup.values()))
-    ):
-        tables_after_cleanup = get_all_tabels_nodes(
-            engine._global_node, engine._local_nodes
-        )
-
->>>>>>> 7cf75472
         now = time.time()
         if now - start > WAIT_CLEANUP_TIME_LIMIT:
             pytest.fail(
@@ -637,45 +473,22 @@
             )
         time.sleep(0.5)
 
-<<<<<<< HEAD
     cleaner.stop()
-=======
-    controller.stop_cleanup_loop()
-
->>>>>>> 7cf75472
     assert True
 
 
 @pytest.mark.slow
 @pytest.mark.very_slow
-<<<<<<< HEAD
 def test_cleanup_triggered_by_release_timelimit(
     context_id,
     cleaner,
     node_landscape_aggregator,
-=======
-@pytest.mark.asyncio
-async def test_cleanup_rabbitmq_down_algorithm_execution(
-    localnodetmp_node_service,
-    context_id,
-    algorithm,
-    engine,
-    cleaner,
-    node_landscape_aggregator,
-    controller,
->>>>>>> 7cf75472
     reset_celery_app_factory,  # celery tasks fail if this is not reset
     db_cursors,
     controller_config,
 ):
-<<<<<<< HEAD
     # Cleaner gets info about the nodes via the NodeLandscapeAggregator
     # Poll NodeLandscapeAggregator until it has some node info
-=======
-
-    # Cleaner gets info about the nodes via the NodeLandscapeAggregator
-    # poll NodeLandscapeAggregator until it has some node info
->>>>>>> 7cf75472
     start = time.time()
     while (
         not node_landscape_aggregator.get_nodes()
@@ -691,89 +504,20 @@
 
     # Start the Cleaner
     cleaner._reset()  # deletes all existing persistence files(cleanup files)
-<<<<<<< HEAD
     cleaner.start()
 
     # create some dummy tables
     for node_id, cursor in db_cursors.items():
         create_dummy_tables(node_id, cursor, context_id)
-=======
-    controller.start_cleanup_loop()
-
-    # Add contextid to Cleaner but is not yet released
-    cleaner.add_contextid_for_cleanup(
-        context_id,
-        [node.node_id for node in ([engine._global_node] + engine._local_nodes)],
-    )
-
-    # run the algorithm
-    try:
-        asyncio.create_task(
-            controller._algorithm_run_in_event_loop(algorithm=algorithm, engine=engine)
-        )
-    except Exception as exc:
-        pytest.fail(f"Execution of the algorithm failed with {exc=}")
-
-    # yield control to the event loop so the algorithm thread can proceed for some seconds
-    await asyncio.sleep(WAIT_BEFORE_BRING_TMPNODE_DOWN)
-
-    tables_before_cleanup = get_all_tabels_nodes(
-        engine._global_node, engine._local_nodes
-    )
+
+    tables_before_cleanup = {
+        node_id: get_tables(cursor, context_id)
+        for node_id, cursor in db_cursors.items()
+    }
     # check tables were created on all nodes
     for node_id, tables in tables_before_cleanup.items():
         if not tables:
             pytest.fail(
-                f"{node_id=} did not create any tables during the algorithm execution"
-                f"\n{tables_before_cleanup=}"
-            )
-
-    # kill rabbitmq container for localnotmp
-    remove_localnodetmp_rabbitmq()
-    # kill the celery app of localnodetmp
-    kill_service(localnodetmp_node_service)
-
-    # Releasing contextid, allows the Cleaner to schedule cleaning the contextid from
-    # the nodes in its next iteration (Cleaner._cleanup_loop())
-    # Nevertheless, localnodetmp is currently down, so cannot be cleaned until it gets
-    # back up
-    cleaner.release_context_id(context_id=context_id)
-
-    # restart tmplocalnode rabbitmq container
-    _create_rabbitmq_container(RABBITMQ_LOCALNODETMP_NAME, RABBITMQ_LOCALNODETMP_PORT)
-
-    # restart the celery app of localnodetmp
-    localnodetmp_node_service_proc = start_localnodetmp_node_service()
-
-    tables_after_cleanup = None
-    try:
-        tables_after_cleanup = get_all_tabels_nodes(
-            engine._global_node, engine._local_nodes
-        )
-    except CeleryConnectionError:
-        pass
-
-    start = time.time()
-    while not all(
-        (tables == [] for tables in flatten_list(tables_after_cleanup.values()))
-    ):
-        try:
-            tables_after_cleanup = get_all_tabels_nodes(
-                engine._global_node, engine._local_nodes
-            )
-        except CeleryConnectionError:
-            pass
->>>>>>> 7cf75472
-
-    tables_before_cleanup = {
-        node_id: get_tables(cursor, context_id)
-        for node_id, cursor in db_cursors.items()
-    }
-    # check tables were created on all nodes
-    for node_id, tables in tables_before_cleanup.items():
-        if not tables:
-            pytest.fail(
-<<<<<<< HEAD
                 f"{node_id=} did not create any tables during the algorithm execution"
             )
 
@@ -808,54 +552,22 @@
             time.sleep(0.5)
 
     cleaner.stop()
-=======
-                f"Some of the nodes were not cleaned during {WAIT_CLEANUP_TIME_LIMIT=}\n"
-                f"{tables_after_cleanup=}"
-            )
-
-        time.sleep(0.5)
-
-    controller.stop_cleanup_loop()
-
-    # the node service was started in here so it must manually killed, otherwise it is
-    # alive through the whole pytest session and is erroneously accessed by other tests
-    # where theh node service is supposedly down
-    kill_service(localnodetmp_node_service_proc)
-
->>>>>>> 7cf75472
     assert True
 
 
 @pytest.mark.slow
 @pytest.mark.very_slow
-<<<<<<< HEAD
 def test_cleanup_after_rabbitmq_restart(
     localnodetmp_node_service,
     context_id,
     cleaner,
     node_landscape_aggregator,
-=======
-@pytest.mark.asyncio
-async def test_cleanup_node_service_down_algorithm_execution(
-    localnodetmp_node_service,
-    context_id,
-    algorithm,
-    engine,
-    cleaner,
-    node_landscape_aggregator,
-    controller,
->>>>>>> 7cf75472
     reset_celery_app_factory,  # celery tasks fail if this is not reset
     db_cursors,
 ):
-<<<<<<< HEAD
 
     # Cleaner gets info about the nodes via the NodeLandscapeAggregator
     # Poll NodeLandscapeAggregator until it has some node info
-=======
-    # Cleaner gets info about the nodes via the NodeLandscapeAggregator
-    # poll NodeLandscapeAggregator until it has some node info
->>>>>>> 7cf75472
     start = time.time()
     while (
         not node_landscape_aggregator.get_nodes()
@@ -871,16 +583,11 @@
 
     # Start the Cleaner
     cleaner._reset()  # deletes all existing persistence files(cleanup files)
-<<<<<<< HEAD
     cleaner.start()
-=======
-    controller.start_cleanup_loop()
->>>>>>> 7cf75472
 
     # Add contextid to Cleaner but is not yet released
     cleaner.add_contextid_for_cleanup(
         context_id,
-<<<<<<< HEAD
         [node_id for node_id in db_cursors.keys()],  # +[localnodetmp_node_id]
     )
 
@@ -892,25 +599,6 @@
         node_id: get_tables(cursor, context_id)
         for node_id, cursor in db_cursors.items()
     }
-=======
-        [node.node_id for node in ([engine._global_node] + engine._local_nodes)],
-    )
-
-    # start executing the algorithm but do not wait for it
-    try:
-        asyncio.create_task(
-            controller._algorithm_run_in_event_loop(algorithm=algorithm, engine=engine)
-        )
-    except Exception as exc:
-        pytest.fail(f"Execution of the algorithm failed with {exc=}")
-
-    # yield control to the event loop so the algorithm thread can proceed for some seconds
-    await asyncio.sleep(WAIT_BEFORE_BRING_TMPNODE_DOWN)
-
-    tables_before_cleanup = get_all_tabels_nodes(
-        engine._global_node, engine._local_nodes
-    )
->>>>>>> 7cf75472
     # check tables were created on all nodes
     for node_id, tables in tables_before_cleanup.items():
         if not tables:
@@ -929,24 +617,11 @@
     # back up
     cleaner.release_context_id(context_id=context_id)
 
-<<<<<<< HEAD
     # restart tmplocalnode rabbitmq container
     _create_rabbitmq_container(RABBITMQ_LOCALNODETMP_NAME, RABBITMQ_LOCALNODETMP_PORT)
 
     # restart the celery app of localnodetmp
     localnodetmp_node_service_proc = start_localnodetmp_node_service()
-=======
-    # restart tmplocalnode node service (the celery app)
-    localnodetmp_node_service_proc = start_localnodetmp_node_service()
-
-    tables_after_cleanup = None
-    try:
-        tables_after_cleanup = get_all_tabels_nodes(
-            engine._global_node, engine._local_nodes
-        )
-    except CeleryConnectionError:
-        pass
->>>>>>> 7cf75472
 
     tables_after_cleanup = {
         node_id: get_tables(cursor, context_id)
@@ -956,20 +631,10 @@
     while not all(
         (tables == [] for tables in flatten_list(tables_after_cleanup.values()))
     ):
-<<<<<<< HEAD
         tables_after_cleanup = {
             node_id: get_tables(cursor, context_id)
             for node_id, cursor in db_cursors.items()
         }
-=======
-        try:
-            tables_after_cleanup = get_all_tabels_nodes(
-                engine._global_node, engine._local_nodes
-            )
-        except CeleryConnectionError:
-            pass
-
->>>>>>> 7cf75472
         now = time.time()
         if now - start > WAIT_CLEANUP_TIME_LIMIT:
             pytest.fail(
@@ -986,7 +651,6 @@
     kill_service(localnodetmp_node_service_proc)
 
     assert True
-<<<<<<< HEAD
 
 
 @pytest.mark.slow
@@ -1080,8 +744,6 @@
     kill_service(localnodetmp_node_service_proc)
 
     assert True
-=======
->>>>>>> 7cf75472
 
 
 def start_localnodetmp_node_service():
@@ -1092,7 +754,6 @@
     return proc
 
 
-<<<<<<< HEAD
 def flatten_list(l: list):
     return [item for sub_l in l for item in sub_l]
 
@@ -1113,17 +774,4 @@
     AND system=FALSE;
     """
     result = cursor.execute(query).fetchall()
-    return [i[0] for i in result]
-=======
-def get_all_tabels_nodes(global_node, local_nodes) -> dict:
-    globalnode_tables = {global_node.node_id: global_node.get_tables()}
-    localnodes_tables = {node.node_id: node.get_tables() for node in local_nodes}
-    return {
-        **globalnode_tables,
-        **localnodes_tables,
-    }
-
-
-def flatten_list(l: list):
-    return [item for sub_l in l for item in sub_l]
->>>>>>> 7cf75472
+    return [i[0] for i in result]