--- conflicted
+++ resolved
@@ -572,12 +572,8 @@
 
     # kill rabbitmq container for localnotmp
     remove_localnodetmp_rabbitmq()
-<<<<<<< HEAD
     # kill the celery app of localnodetmp
     kill_node_service(localnodetmp_node_service)
-=======
-    kill_service(localnodetmp_node_service)
->>>>>>> 1acfab24
 
     # Releasing contextid, signals the Cleaner to start cleaning the contextid from the nodes
     # Nevertheless, localnodetmp is currently down, so cannot be cleaned
@@ -628,13 +624,8 @@
 
     # the node service was started in here so it must manually killed, otherwise it is
     # alive through the whole pytest session and is erroneously accessed by other tests
-<<<<<<< HEAD
     # where theh node service is supposedly down
     kill_node_service(localnodetmp_node_service_proc)
-=======
-    # where teh node service is supposedly down
-    kill_service(localnodetmp_node_service_proc)
->>>>>>> 1acfab24
 
     if (
         globalnode_tables_before_cleanup
@@ -735,12 +726,8 @@
         request_id=request_id, context_id=context_id
     )
 
-<<<<<<< HEAD
     # kill the celery app of localnodetmp
     kill_node_service(localnodetmp_node_service)
-=======
-    kill_service(localnodetmp_node_service)
->>>>>>> 1acfab24
 
     # Releasing contextid, signals the Cleaner to start cleaning the contextid from the nodes
     # Nevertheless, localnodetmp is currently down, so cannot be cleaned
