import asyncio
import time
from copy import deepcopy
from os import path
from unittest.mock import patch

import pytest
import toml

from mipengine import AttrDict
from mipengine.common_data_elements import CommonDataElements
from mipengine.controller import controller_logger as ctrl_logger
from mipengine.controller.algorithm_execution_DTOs import NodesTasksHandlersDTO
from mipengine.controller.api.algorithm_request_dto import AlgorithmInputDataDTO
from mipengine.controller.api.algorithm_request_dto import AlgorithmRequestDTO
from mipengine.controller.controller import Controller
from mipengine.controller.controller import get_a_uniqueid
from tests.standalone_tests.conftest import ALGORITHM_FOLDERS_ENV_VARIABLE_VALUE
from tests.standalone_tests.conftest import LOCALNODETMP_CONFIG_FILE
from tests.standalone_tests.conftest import RABBITMQ_LOCALNODETMP_NAME
from tests.standalone_tests.conftest import RABBITMQ_LOCALNODETMP_PORT
from tests.standalone_tests.conftest import TEST_ENV_CONFIG_FOLDER
from tests.standalone_tests.conftest import _create_node_service
from tests.standalone_tests.conftest import _create_rabbitmq_container
from tests.standalone_tests.conftest import create_localnode_tasks_handler
from tests.standalone_tests.conftest import kill_node_service
from tests.standalone_tests.conftest import remove_localnodetmp_rabbitmq

WAIT_CLEANUP_TIME_LIMIT = 40
WAIT_BEFORE_BRING_TMPNODE_DOWN = 20
WAIT_BACKGROUND_TASKS_TO_FINISH = 30


@pytest.fixture(scope="session")
def controller_config_dict_mock():
    # controller_config = AttrDict(
    controller_config = {
        "log_level": "DEBUG",
        "framework_log_level": "INFO",
        "cdes_metadata_path": "./tests/demo_data",
        "deployment_type": "LOCAL",
        "node_registry_update_interval": 2,  # 5,
        "cleanup": {
            "contextids_cleanup_file": "/tmp/contextids_cleanup_testing.toml",
            "nodes_cleanup_interval": 2,
            "contextid_release_timelimit": 3600,  # 24hours
        },
        "localnodes": {
            "config_file": "./tests/standalone_tests/testing_env_configs/test_localnodes_addresses.json",
            "dns": "",
            "port": "",
        },
        "rabbitmq": {
            "user": "user",
            "password": "password",
            "vhost": "user_vhost",
            "celery_tasks_timeout": 60,  # 30,  # 60,
            "celery_tasks_max_retries": 3,
            "celery_tasks_interval_start": 0,
            "celery_tasks_interval_step": 0.2,
            "celery_tasks_interval_max": 0.5,
        },
        "smpc": {
            "enabled": False,
            "optional": False,
            "coordinator_address": "$SMPC_COORDINATOR_ADDRESS",
        },
    }

    return controller_config


@pytest.fixture(scope="session")
def cdes_mock():
    common_data_elements = CommonDataElements()
    common_data_elements.data_models = {"dementia:0.1": {}}
    return common_data_elements


@pytest.fixture(autouse=True, scope="session")
def patch_controller(controller_config_dict_mock):
    with patch(
        "mipengine.controller.controller.controller_config",
        AttrDict(controller_config_dict_mock),
    ):
        yield


@pytest.fixture(scope="function")  # (autouse=True, scope="session")
def patch_cleaner(controller_config_dict_mock):
    with patch(
        "mipengine.controller.cleaner.controller_config",
        AttrDict(controller_config_dict_mock),
    ):
        yield


@pytest.fixture(scope="function")
def patch_cleaner_small_release_timelimit(controller_config_dict_mock):
<<<<<<< HEAD
=======
    # controller_config_dict_mock["cleanup"]["contextid_release_timelimit"] = 5
>>>>>>> 21d92c40
    controller_config_dict_mock_copy = deepcopy(controller_config_dict_mock)

    controller_config_dict_mock_copy["cleanup"]["contextid_release_timelimit"] = 5
    with patch(
        "mipengine.controller.cleaner.controller_config",
        AttrDict(controller_config_dict_mock_copy),
    ):
        yield


@pytest.fixture(autouse=True, scope="session")
def patch_node_registry(controller_config_dict_mock):
    with patch(
        "mipengine.controller.node_registry.controller_config",
        AttrDict(controller_config_dict_mock),
    ), patch(
        "mipengine.controller.node_registry.NODE_REGISTRY_UPDATE_INTERVAL",
        AttrDict(controller_config_dict_mock).node_registry_update_interval,
    ), patch(
        "mipengine.controller.node_registry.CELERY_TASKS_TIMEOUT",
        AttrDict(controller_config_dict_mock).rabbitmq.celery_tasks_timeout,
    ):
        yield


@pytest.fixture(autouse=True, scope="session")
def patch_celery_app(controller_config_dict_mock):
    with patch(
        "mipengine.controller.celery_app.controller_config",
        AttrDict(controller_config_dict_mock),
    ):
        yield


@pytest.fixture(autouse=True, scope="session")
def patch_common_data_elements(controller_config_dict_mock):
    with patch(
        "mipengine.controller.controller_common_data_elements.controller_config",
        AttrDict(controller_config_dict_mock),
    ):
        yield


@pytest.fixture(autouse=True, scope="session")
def patch_algorithm_executor(controller_config_dict_mock, cdes_mock):
    with patch(
        "mipengine.controller.algorithm_executor.ctrl_config",
        AttrDict(controller_config_dict_mock),
    ), patch(
        "mipengine.controller.algorithm_executor.controller_common_data_elements",
        cdes_mock,
    ):
        yield


@pytest.mark.slow
@pytest.mark.asyncio
async def test_cleanup_after_uninterrupted_algorithm_execution(
    patch_cleaner,
    init_data_globalnode,
    load_data_localnode1,
    load_data_localnode2,
    globalnode_tasks_handler,
    localnode1_tasks_handler,
    localnode2_tasks_handler,
):
    controller = Controller()

    # start node registry
    # node registry has to run on the background because it is used by the Cleaner
    controller.start_node_registry()
    # Start the cleanup loop
    controller.start_cleanup_loop()

    request_id = get_a_uniqueid()
    context_id = get_a_uniqueid()
    algorithm_name = "logistic_regression"
    algo_execution_logger = ctrl_logger.get_request_logger(request_id=request_id)

    controller._cleaner._add_contextid_for_cleanup(
        context_id,
        [
            globalnode_tasks_handler.node_id,
            localnode1_tasks_handler.node_id,
            localnode2_tasks_handler.node_id,
        ],
    )

    try:
        await controller._exec_algorithm_with_task_handlers(
            request_id=request_id,
            context_id=context_id,
            algorithm_name=algorithm_name,
            algorithm_request_dto=algorithm_request_dto,
            datasets_per_local_node={
                localnode1_tasks_handler.node_id: ["edsd"],
                localnode2_tasks_handler.node_id: ["edsd"],
            },
            tasks_handlers=NodesTasksHandlersDTO(
                global_node_tasks_handler=globalnode_tasks_handler,
                local_nodes_tasks_handlers=[
                    localnode1_tasks_handler,
                    localnode2_tasks_handler,
                ],
            ),
            logger=algo_execution_logger,
        )
    except:
        assert False

    globalnode_tables_before_cleanup = globalnode_tasks_handler.get_tables(
        request_id=request_id, context_id=context_id
    )
    localnode1_tables_before_cleanup = localnode1_tasks_handler.get_tables(
        request_id=request_id, context_id=context_id
    )
    localnode2_tables_before_cleanup = localnode2_tasks_handler.get_tables(
        request_id=request_id, context_id=context_id
    )

    controller._cleaner._release_contextid_for_cleanup(context_id=context_id)

    globalnode_tables_after_cleanup = globalnode_tasks_handler.get_tables(
        request_id=request_id, context_id=context_id
    )
    localnode1_tables_after_cleanup = localnode1_tasks_handler.get_tables(
        request_id=request_id, context_id=context_id
    )
    localnode2_tables_after_cleanup = localnode2_tasks_handler.get_tables(
        request_id=request_id, context_id=context_id
    )

    start = time.time()
    while (
        globalnode_tables_after_cleanup
        and localnode1_tables_after_cleanup
        and localnode2_tables_after_cleanup
    ):
        globalnode_tables_after_cleanup = globalnode_tasks_handler.get_tables(
            request_id=request_id, context_id=context_id
        )
        localnode1_tables_after_cleanup = localnode1_tasks_handler.get_tables(
            request_id=request_id, context_id=context_id
        )
        localnode2_tables_after_cleanup = localnode2_tasks_handler.get_tables(
            request_id=request_id, context_id=context_id
        )

        now = time.time()
        if now - start > WAIT_CLEANUP_TIME_LIMIT:
            assert False

        await asyncio.sleep(2)

    controller.stop_node_registry()
    controller.stop_cleanup_loop()
    # give some time for node registry and cleanup background tasks to stop gracefully
    await asyncio.sleep(WAIT_BACKGROUND_TASKS_TO_FINISH)

    if (
        globalnode_tables_before_cleanup
        and not globalnode_tables_after_cleanup
        and localnode1_tables_before_cleanup
        and not localnode1_tables_after_cleanup
        and localnode2_tables_before_cleanup
        and not localnode2_tables_after_cleanup
    ):
        assert True
    else:
        assert False


# @pytest.mark.skip
@pytest.mark.slow
@pytest.mark.asyncio
async def test_cleanup_after_uninterrupted_algorithm_execution_without_releasing_contextid(
    patch_cleaner_small_release_timelimit,
    init_data_globalnode,
    load_data_localnode1,
    load_data_localnode2,
    globalnode_tasks_handler,
    localnode1_tasks_handler,
    localnode2_tasks_handler,
):

    controller = Controller()

    # start node registry
    # node registry has to run on the background because it is used by the Cleaner
    controller.start_node_registry()
    # Start the cleanup loop
    controller.start_cleanup_loop()

    request_id = get_a_uniqueid()
    context_id = get_a_uniqueid()
    algorithm_name = "logistic_regression"
    algo_execution_logger = ctrl_logger.get_request_logger(request_id=request_id)

    try:
        await controller._exec_algorithm_with_task_handlers(
            request_id=request_id,
            context_id=context_id,
            algorithm_name=algorithm_name,
            algorithm_request_dto=algorithm_request_dto,
            datasets_per_local_node={
                localnode1_tasks_handler.node_id: ["edsd"],
                localnode2_tasks_handler.node_id: ["edsd"],
            },
            tasks_handlers=NodesTasksHandlersDTO(
                global_node_tasks_handler=globalnode_tasks_handler,
                local_nodes_tasks_handlers=[
                    localnode1_tasks_handler,
                    localnode2_tasks_handler,
                ],
            ),
            logger=algo_execution_logger,
        )
    except Exception as exc:
        assert False

    globalnode_tables_before_cleanup = globalnode_tasks_handler.get_tables(
        request_id=request_id, context_id=context_id
    )
    localnode1_tables_before_cleanup = localnode1_tasks_handler.get_tables(
        request_id=request_id, context_id=context_id
    )
    localnode2_tables_before_cleanup = localnode2_tasks_handler.get_tables(
        request_id=request_id, context_id=context_id
    )

    controller._cleaner._add_contextid_for_cleanup(
        context_id,
        [
            globalnode_tasks_handler.node_id,
            localnode1_tasks_handler.node_id,
            localnode2_tasks_handler.node_id,
        ],
    )
    globalnode_tables_after_cleanup = globalnode_tasks_handler.get_tables(
        request_id=request_id, context_id=context_id
    )
    localnode1_tables_after_cleanup = localnode1_tasks_handler.get_tables(
        request_id=request_id, context_id=context_id
    )
    localnode2_tables_after_cleanup = localnode2_tasks_handler.get_tables(
        request_id=request_id, context_id=context_id
    )

    start = time.time()
    while (
        globalnode_tables_after_cleanup
        and localnode1_tables_after_cleanup
        and localnode2_tables_after_cleanup
    ):
        globalnode_tables_after_cleanup = globalnode_tasks_handler.get_tables(
            request_id=request_id, context_id=context_id
        )
        localnode1_tables_after_cleanup = localnode1_tasks_handler.get_tables(
            request_id=request_id, context_id=context_id
        )
        localnode2_tables_after_cleanup = localnode2_tasks_handler.get_tables(
            request_id=request_id, context_id=context_id
        )
        now = time.time()
        if now - start > WAIT_CLEANUP_TIME_LIMIT:
            assert False

        await asyncio.sleep(2)

    controller.stop_node_registry()
    controller.stop_cleanup_loop()
    # give some time for node registry and cleanup background tasks to stop gracefully
    await asyncio.sleep(WAIT_BACKGROUND_TASKS_TO_FINISH)

    if (
        globalnode_tables_before_cleanup
        and not globalnode_tables_after_cleanup
        and localnode1_tables_before_cleanup
        and not localnode1_tables_after_cleanup
        and localnode2_tables_before_cleanup
        and not localnode2_tables_after_cleanup
    ):
        assert True
    else:
        assert False


@pytest.mark.slow
@pytest.mark.asyncio
async def test_cleanup_rabbitmq_down_algorithm_execution(
    patch_cleaner,
    init_data_globalnode,
    load_data_localnode1,
    load_data_localnodetmp,
    globalnode_tasks_handler,
    localnode1_tasks_handler,
    localnodetmp_tasks_handler,
    localnodetmp_node_service,
):
    controller = Controller()

    # start node registry
    # node registry has to run on the background because it is used by the Cleaner
    controller.start_node_registry()
    # Start the cleanup loop
    controller.start_cleanup_loop()

    request_id = get_a_uniqueid()
    context_id = get_a_uniqueid()
    algorithm_name = "logistic_regression"
    algo_execution_logger = ctrl_logger.get_request_logger(request_id=request_id)

    controller._cleaner._add_contextid_for_cleanup(
        context_id,
        [
            globalnode_tasks_handler.node_id,
            localnode1_tasks_handler.node_id,
            localnodetmp_tasks_handler.node_id,
        ],
    )

    # start executing the algorithm but do not wait for it
    asyncio.create_task(
        controller._exec_algorithm_with_task_handlers(
            request_id=request_id,
            context_id=context_id,
            algorithm_name=algorithm_name,
            algorithm_request_dto=algorithm_request_dto,
            datasets_per_local_node={
                localnode1_tasks_handler.node_id: ["edsd"],
                localnodetmp_tasks_handler.node_id: ["edsd"],
            },
            tasks_handlers=NodesTasksHandlersDTO(
                global_node_tasks_handler=globalnode_tasks_handler,
                local_nodes_tasks_handlers=[
                    localnode1_tasks_handler,
                    localnodetmp_tasks_handler,
                ],
            ),
            logger=algo_execution_logger,
        )
    )

    await asyncio.sleep(WAIT_BEFORE_BRING_TMPNODE_DOWN)

    globalnode_tables_before_cleanup = globalnode_tasks_handler.get_tables(
        request_id=request_id, context_id=context_id
    )
    localnode1_tables_before_cleanup = localnode1_tasks_handler.get_tables(
        request_id=request_id, context_id=context_id
    )
    localnodetmp_tables_before_cleanup = localnodetmp_tasks_handler.get_tables(
        request_id=request_id, context_id=context_id
    )

    remove_localnodetmp_rabbitmq()
    kill_node_service(localnodetmp_node_service)

    controller._cleaner._release_contextid_for_cleanup(context_id=context_id)

    # restart tmplocalnode rabbitmq container
    _create_rabbitmq_container(RABBITMQ_LOCALNODETMP_NAME, RABBITMQ_LOCALNODETMP_PORT)
    localnodetmp_node_service_proc = start_localnodetmp_node_service()
    localnodetmp_tasks_handler = create_localnode_tasks_handler()

    globalnode_tables_after_cleanup = globalnode_tasks_handler.get_tables(
        request_id=request_id, context_id=context_id
    )
    localnode1_tables_after_cleanup = localnode1_tasks_handler.get_tables(
        request_id=request_id, context_id=context_id
    )

    localnodetmp_tables_after_cleanup = localnodetmp_tasks_handler.get_tables(
        request_id=request_id, context_id=context_id
    )

    start = time.time()
    while (
        globalnode_tables_after_cleanup
        or localnode1_tables_after_cleanup
        or localnodetmp_tables_after_cleanup
    ):
        globalnode_tables_after_cleanup = globalnode_tasks_handler.get_tables(
            request_id=request_id, context_id=context_id
        )
        localnode1_tables_after_cleanup = localnode1_tasks_handler.get_tables(
            request_id=request_id, context_id=context_id
        )
        localnodetmp_tables_after_cleanup = localnodetmp_tasks_handler.get_tables(
            request_id=request_id, context_id=context_id
        )

        now = time.time()
        if now - start > WAIT_CLEANUP_TIME_LIMIT:
            assert False

        await asyncio.sleep(2)

    controller.stop_node_registry()
    controller.stop_cleanup_loop()

    # give some time for node registry and cleanup background tasks to finish gracefully
    await asyncio.sleep(WAIT_BACKGROUND_TASKS_TO_FINISH)

    # the node service was started in here so it must manually killed, otherwise it is
    # alive through the whole pytest session and is erroneously accessed by other tests
    # where teh node service is supposedly down
    kill_node_service(localnodetmp_node_service_proc)

    if (
        globalnode_tables_before_cleanup
        and not globalnode_tables_after_cleanup
        and localnode1_tables_before_cleanup
        and not localnode1_tables_after_cleanup
        and localnodetmp_tables_before_cleanup
        and not localnodetmp_tables_after_cleanup
    ):
        assert True
    else:
        assert False


@pytest.mark.slow
@pytest.mark.asyncio
async def test_cleanup_node_service_down_algorithm_execution(
    patch_cleaner,
    init_data_globalnode,
    load_data_localnode1,
    load_data_localnodetmp,
    globalnode_tasks_handler,
    localnode1_tasks_handler,
    localnodetmp_tasks_handler,
    localnodetmp_node_service,
):
    controller = Controller()

    # start node registry
    # node registry has to run on the background because it is used by the Cleaner
    controller.start_node_registry()
    # Start the cleanup loop
    controller.start_cleanup_loop()

    request_id = get_a_uniqueid()
    context_id = get_a_uniqueid()
    algorithm_name = "logistic_regression"
    algo_execution_logger = ctrl_logger.get_request_logger(request_id=request_id)

    controller._cleaner._add_contextid_for_cleanup(
        context_id,
        [
            globalnode_tasks_handler.node_id,
            localnode1_tasks_handler.node_id,
            localnodetmp_tasks_handler.node_id,
        ],
    )

    # start executing the algorithm but do not wait for it
    asyncio.create_task(
        controller._exec_algorithm_with_task_handlers(
            request_id=request_id,
            context_id=context_id,
            algorithm_name=algorithm_name,
            algorithm_request_dto=algorithm_request_dto,
            datasets_per_local_node={
                localnode1_tasks_handler.node_id: ["edsd"],
                localnodetmp_tasks_handler.node_id: ["edsd"],
            },
            tasks_handlers=NodesTasksHandlersDTO(
                global_node_tasks_handler=globalnode_tasks_handler,
                local_nodes_tasks_handlers=[
                    localnode1_tasks_handler,
                    localnodetmp_tasks_handler,
                ],
            ),
            logger=algo_execution_logger,
        )
    )

    await asyncio.sleep(WAIT_BEFORE_BRING_TMPNODE_DOWN)

    globalnode_tables_before_cleanup = globalnode_tasks_handler.get_tables(
        request_id=request_id, context_id=context_id
    )
    localnode1_tables_before_cleanup = localnode1_tasks_handler.get_tables(
        request_id=request_id, context_id=context_id
    )
    localnodetmp_tables_before_cleanup = localnodetmp_tasks_handler.get_tables(
        request_id=request_id, context_id=context_id
    )

    kill_node_service(localnodetmp_node_service)

    controller._cleaner._release_contextid_for_cleanup(context_id=context_id)

    # restart tmplocalnode node service (the celery app)
    localnodetmp_node_service_proc = start_localnodetmp_node_service()

    globalnode_tables_after_cleanup = globalnode_tasks_handler.get_tables(
        request_id=request_id, context_id=context_id
    )
    localnode1_tables_after_cleanup = localnode1_tasks_handler.get_tables(
        request_id=request_id, context_id=context_id
    )
    localnodetmp_tables_after_cleanup = localnodetmp_tasks_handler.get_tables(
        request_id=request_id, context_id=context_id
    )

    start = time.time()
    while (
        globalnode_tables_after_cleanup
        and localnode1_tables_after_cleanup
        and localnodetmp_tables_after_cleanup
    ):
        globalnode_tables_after_cleanup = globalnode_tasks_handler.get_tables(
            request_id=request_id, context_id=context_id
        )
        localnode1_tables_after_cleanup = localnode1_tasks_handler.get_tables(
            request_id=request_id, context_id=context_id
        )
        localnodetmp_tables_after_cleanup = localnodetmp_tasks_handler.get_tables(
            request_id=request_id, context_id=context_id
        )
        now = time.time()
        if now - start > WAIT_CLEANUP_TIME_LIMIT:
            assert False
        await asyncio.sleep(2)

    await asyncio.sleep(2)

    controller.stop_node_registry()
    controller.stop_cleanup_loop()

    # give some time for node registry and cleanup background tasks to finish gracefully
    await asyncio.sleep(WAIT_BACKGROUND_TASKS_TO_FINISH)

    # the node service was started in here so it must manually killed, otherwise it is
    # alive through the whole pytest session and is erroneously accessed by other tests
    # where teh node service is supposedly down
    kill_node_service(localnodetmp_node_service_proc)

    if (
        globalnode_tables_before_cleanup
        and not globalnode_tables_after_cleanup
        and localnode1_tables_before_cleanup
        and not localnode1_tables_after_cleanup
        and localnodetmp_tables_before_cleanup
        and not localnodetmp_tables_after_cleanup
    ):
        assert True
    else:
        assert False


@pytest.mark.slow
@pytest.mark.asyncio
async def test_cleanup_controller_restart(
    patch_cleaner,
    init_data_globalnode,
    load_data_localnode1,
    load_data_localnodetmp,
    globalnode_tasks_handler,
    localnode1_tasks_handler,
    localnodetmp_tasks_handler,
):
    controller = Controller()

    # start node registry
    # node registry has to run on the background because it is used by the Cleaner
    controller.start_node_registry()
    # Start the cleanup loop
    controller.start_cleanup_loop()

    request_id = get_a_uniqueid()
    context_id = get_a_uniqueid()
    algorithm_name = "logistic_regression"
    algo_execution_logger = ctrl_logger.get_request_logger(request_id=request_id)

    controller._cleaner._add_contextid_for_cleanup(
        context_id,
        [
            globalnode_tasks_handler.node_id,
            localnode1_tasks_handler.node_id,
            localnodetmp_tasks_handler.node_id,
        ],
    )
    # start executing the algorithm but do not wait for it
    asyncio.create_task(
        controller._exec_algorithm_with_task_handlers(
            request_id=request_id,
            context_id=context_id,
            algorithm_name=algorithm_name,
            algorithm_request_dto=algorithm_request_dto,
            datasets_per_local_node={
                localnode1_tasks_handler.node_id: ["edsd"],
                localnodetmp_tasks_handler.node_id: ["edsd"],
            },
            tasks_handlers=NodesTasksHandlersDTO(
                global_node_tasks_handler=globalnode_tasks_handler,
                local_nodes_tasks_handlers=[
                    localnode1_tasks_handler,
                    localnodetmp_tasks_handler,
                ],
            ),
            logger=algo_execution_logger,
        )
    )

    await asyncio.sleep(WAIT_BEFORE_BRING_TMPNODE_DOWN)

    globalnode_tables_before_cleanup = globalnode_tasks_handler.get_tables(
        request_id=request_id, context_id=context_id
    )
    localnode1_tables_before_cleanup = localnode1_tasks_handler.get_tables(
        request_id=request_id, context_id=context_id
    )
    localnodetmp_tables_before_cleanup = localnodetmp_tasks_handler.get_tables(
        request_id=request_id, context_id=context_id
    )

    controller.stop_node_registry()
    controller.stop_cleanup_loop()
    # give some time for node registry and cleanup background tasks to stop gracefully
    await asyncio.sleep(WAIT_BACKGROUND_TASKS_TO_FINISH)

    controller._cleaner._release_contextid_for_cleanup(context_id=context_id)

    # instantiate a new Controller
    controller = Controller()
    # start node registry
    controller.start_node_registry()
    # Start the cleanup loop
    controller.start_cleanup_loop()

    globalnode_tables_after_cleanup = globalnode_tasks_handler.get_tables(
        request_id=request_id, context_id=context_id
    )
    localnode1_tables_after_cleanup = localnode1_tasks_handler.get_tables(
        request_id=request_id, context_id=context_id
    )
    localnodetmp_tables_after_cleanup = localnodetmp_tasks_handler.get_tables(
        request_id=request_id, context_id=context_id
    )

    start = time.time()
    while (
        globalnode_tables_after_cleanup
        and localnode1_tables_after_cleanup
        and localnodetmp_tables_after_cleanup
    ):
        globalnode_tables_after_cleanup = globalnode_tasks_handler.get_tables(
            request_id=request_id, context_id=context_id
        )
        localnode1_tables_after_cleanup = localnode1_tasks_handler.get_tables(
            request_id=request_id, context_id=context_id
        )
        localnodetmp_tables_after_cleanup = localnodetmp_tasks_handler.get_tables(
            request_id=request_id, context_id=context_id
        )
        now = time.time()
        if now - start > WAIT_CLEANUP_TIME_LIMIT:
            assert False
        await asyncio.sleep(2)

    await asyncio.sleep(2)

    controller.stop_node_registry()
    controller.stop_cleanup_loop()

    # give some time for node registry and cleanup background tasks to finish gracefully
    await asyncio.sleep(WAIT_BACKGROUND_TASKS_TO_FINISH)

    if (
        globalnode_tables_before_cleanup
        and not globalnode_tables_after_cleanup
        and localnode1_tables_before_cleanup
        and not localnode1_tables_after_cleanup
        and localnodetmp_tables_before_cleanup
        and not localnodetmp_tables_after_cleanup
    ):
        assert True
    else:
        assert False


def start_localnodetmp_node_service():
    node_config_file = LOCALNODETMP_CONFIG_FILE
    algo_folders_env_variable_val = ALGORITHM_FOLDERS_ENV_VARIABLE_VALUE
    node_config_filepath = path.join(TEST_ENV_CONFIG_FOLDER, node_config_file)
    proc = _create_node_service(algo_folders_env_variable_val, node_config_filepath)
    return proc


algorithm_request_dto = AlgorithmRequestDTO(
    inputdata=AlgorithmInputDataDTO(
        data_model="dementia:0.1",
        datasets=["edsd"],
        filters={
            "condition": "AND",
            "rules": [
                {
                    "id": "dataset",
                    "type": "string",
                    "value": ["edsd"],
                    "operator": "in",
                },
                {
                    "condition": "AND",
                    "rules": [
                        {
                            "id": variable,
                            "type": "string",
                            "operator": "is_not_null",
                            "value": None,
                        }
                        for variable in [
                            "lefthippocampus",
                            "righthippocampus",
                            "rightppplanumpolare",
                            "leftamygdala",
                            "rightamygdala",
                            "alzheimerbroadcategory",
                        ]
                    ],
                },
            ],
            "valid": True,
        },
        x=[
            "lefthippocampus",
            "righthippocampus",
            "rightppplanumpolare",
            "leftamygdala",
            "rightamygdala",
        ],
        y=["alzheimerbroadcategory"],
    ),
    parameters={"classes": ["AD", "CN"]},
)<|MERGE_RESOLUTION|>--- conflicted
+++ resolved
@@ -39,7 +39,7 @@
         "framework_log_level": "INFO",
         "cdes_metadata_path": "./tests/demo_data",
         "deployment_type": "LOCAL",
-        "node_registry_update_interval": 2,  # 5,
+        "node_registry_update_interval": 2,
         "cleanup": {
             "contextids_cleanup_file": "/tmp/contextids_cleanup_testing.toml",
             "nodes_cleanup_interval": 2,
@@ -54,7 +54,7 @@
             "user": "user",
             "password": "password",
             "vhost": "user_vhost",
-            "celery_tasks_timeout": 60,  # 30,  # 60,
+            "celery_tasks_timeout": 40,
             "celery_tasks_max_retries": 3,
             "celery_tasks_interval_start": 0,
             "celery_tasks_interval_step": 0.2,
@@ -97,12 +97,7 @@
 
 @pytest.fixture(scope="function")
 def patch_cleaner_small_release_timelimit(controller_config_dict_mock):
-<<<<<<< HEAD
-=======
-    # controller_config_dict_mock["cleanup"]["contextid_release_timelimit"] = 5
->>>>>>> 21d92c40
     controller_config_dict_mock_copy = deepcopy(controller_config_dict_mock)
-
     controller_config_dict_mock_copy["cleanup"]["contextid_release_timelimit"] = 5
     with patch(
         "mipengine.controller.cleaner.controller_config",
