import asyncio
import time
from os import path
from unittest.mock import patch

import pytest
import toml

from mipengine import AttrDict
from mipengine.common_data_elements import CommonDataElements
from mipengine.controller import controller_logger as ctrl_logger
from mipengine.controller.api.algorithm_request_dto import AlgorithmInputDataDTO
from mipengine.controller.api.algorithm_request_dto import AlgorithmRequestDTO
from mipengine.controller.controller import Controller
from mipengine.controller.controller import get_a_uniqueid
from tests.standalone_tests.conftest import ALGORITHM_FOLDERS_ENV_VARIABLE_VALUE
from tests.standalone_tests.conftest import LOCALNODETMP_CONFIG_FILE
from tests.standalone_tests.conftest import RABBITMQ_LOCALNODETMP_NAME
from tests.standalone_tests.conftest import RABBITMQ_LOCALNODETMP_PORT
from tests.standalone_tests.conftest import TEST_ENV_CONFIG_FOLDER
from tests.standalone_tests.conftest import _create_node_service
from tests.standalone_tests.conftest import _create_rabbitmq_container
from tests.standalone_tests.conftest import kill_node_service
from tests.standalone_tests.conftest import remove_localnodetmp_rabbitmq

WAIT_CLEANUP_TIME_LIMIT = 200
WAIT_BEFORE_BRING_TMPNODE_DOWN = 15
WAIT_BACKGROUND_TASKS_TO_FINISH = 20


@pytest.fixture(scope="session")
def controller_config_mock():
    controller_config = AttrDict(
        {
            "log_level": "DEBUG",
            "framework_log_level": "INFO",
            "cdes_metadata_path": "./tests/demo_data",
            "deployment_type": "LOCAL",
            "node_registry_update_interval": 2,  # 5,
            "nodes_cleanup_interval": 2,
            "localnodes": {
                "config_file": "./tests/standalone_tests/testing_env_configs/test_localnodes_addresses.json",
                "dns": "",
                "port": "",
            },
            "rabbitmq": {
                "user": "user",
                "password": "password",
                "vhost": "user_vhost",
                "celery_tasks_timeout": 30,  # 60,
                "celery_tasks_max_retries": 3,
                "celery_tasks_interval_start": 0,
                "celery_tasks_interval_step": 0.2,
                "celery_tasks_interval_max": 0.5,
            },
            "smpc": {
                "enabled": False,
                "optional": False,
                "coordinator_address": "$SMPC_COORDINATOR_ADDRESS",
            },
        }
    )
    return controller_config


@pytest.fixture(scope="session")
def cdes_mock():
    common_data_elements = CommonDataElements()
    common_data_elements.data_models = {"dementia:0.1": {}}
    return common_data_elements


@pytest.fixture(autouse=True, scope="session")
def patch_controller(controller_config_mock):
    with patch(
        "mipengine.controller.controller.controller_config",
        controller_config_mock,
    ):
        yield


@pytest.fixture(autouse=True, scope="session")
def patch_node_registry(controller_config_mock):
    with patch(
        "mipengine.controller.node_registry.controller_config", controller_config_mock
    ), patch(
        "mipengine.controller.node_registry.NODE_REGISTRY_UPDATE_INTERVAL",
        controller_config_mock.node_registry_update_interval,
    ), patch(
        "mipengine.controller.node_registry.CELERY_TASKS_TIMEOUT",
        controller_config_mock.rabbitmq.celery_tasks_timeout,
    ):
        yield


@pytest.fixture(autouse=True, scope="session")
def patch_celery_app(controller_config_mock):
    with patch(
        "mipengine.controller.celery_app.controller_config", controller_config_mock
    ):
        yield


@pytest.fixture(autouse=True, scope="session")
def patch_common_data_elements(controller_config_mock):
    with patch(
        "mipengine.controller.controller_common_data_elements.controller_config",
        controller_config_mock,
    ):
        yield


@pytest.fixture(autouse=True, scope="session")
def patch_algorithm_executor(controller_config_mock, cdes_mock):
    with patch(
        "mipengine.controller.algorithm_executor.ctrl_config", controller_config_mock
    ), patch(
        "mipengine.controller.algorithm_executor.controller_common_data_elements",
        cdes_mock,
    ):
        yield


@pytest.mark.slow
@pytest.mark.asyncio
async def test_cleanup_after_uninterrupted_algorithm_execution(
    init_data_globalnode,
    load_data_localnode1,
    load_data_localnode2,
    globalnode_node_service,
    localnode1_node_service,
    localnode2_node_service,
):

    controller = Controller()

    # start node registry
    await controller.start_node_registry()

    # wait until node registry gets the nodes info
    while not controller.get_all_local_nodes() or not controller.get_global_node():
        await asyncio.sleep(1)

    # Start the cleanup loop
    await controller.start_cleanup_loop()

    # get all participating node tasks handlers
    nodes_tasks_handlers_dto = controller._get_nodes_tasks_handlers(
        data_model=algorithm_request_dto.inputdata.data_model,
        datasets=algorithm_request_dto.inputdata.datasets,
    )

    globalnode_tasks_handler = nodes_tasks_handlers_dto.global_node_tasks_handler
    localnode1_tasks_handler = nodes_tasks_handlers_dto.local_nodes_tasks_handlers[0]
    localnode2_tasks_handler = nodes_tasks_handlers_dto.local_nodes_tasks_handlers[1]

    request_id = get_a_uniqueid()
    context_id = get_a_uniqueid()
    algorithm_name = "logistic_regression"
    algo_execution_logger = ctrl_logger.get_request_logger(request_id=request_id)

    try:
        await controller._exec_algorithm_with_task_handlers(
            request_id=request_id,
            context_id=context_id,
            algorithm_name=algorithm_name,
            algorithm_request_dto=algorithm_request_dto,
            tasks_handlers=nodes_tasks_handlers_dto,
            logger=algo_execution_logger,
        )
    except:
        assert False

    globalnode_tables_before_cleanup = globalnode_tasks_handler.get_tables(
        request_id=request_id, context_id=context_id
    )
    localnode1_tables_before_cleanup = localnode1_tasks_handler.get_tables(
        request_id=request_id, context_id=context_id
    )
    localnode2_tables_before_cleanup = localnode2_tasks_handler.get_tables(
        request_id=request_id, context_id=context_id
    )

    controller._append_context_id_for_cleanup(
        context_id=context_id,
        node_ids=[
            globalnode_tasks_handler.node_id,
            localnode1_tasks_handler.node_id,
            localnode2_tasks_handler.node_id,
        ],
    )

    globalnode_tables_after_cleanup = globalnode_tasks_handler.get_tables(
        request_id=request_id, context_id=context_id
    )
    localnode1_tables_after_cleanup = localnode1_tasks_handler.get_tables(
        request_id=request_id, context_id=context_id
    )
    localnode2_tables_after_cleanup = localnode2_tasks_handler.get_tables(
        request_id=request_id, context_id=context_id
    )

    now = time.time()
    end = now
    while (
        globalnode_tables_after_cleanup
        and localnode1_tables_after_cleanup
        and localnode2_tables_after_cleanup
        and end - now < WAIT_CLEANUP_TIME_LIMIT
    ):
        globalnode_tables_after_cleanup = globalnode_tasks_handler.get_tables(
            request_id=request_id, context_id=context_id
        )
        localnode1_tables_after_cleanup = localnode1_tasks_handler.get_tables(
            request_id=request_id, context_id=context_id
        )
        localnode2_tables_after_cleanup = localnode2_tasks_handler.get_tables(
            request_id=request_id, context_id=context_id
        )
        end = time.time()
        await asyncio.sleep(2)

    await controller.stop_node_registry()
    await controller.stop_cleanup_loop()
    # give some time for node registry and cleanup background tasks to stop gracefully
    await asyncio.sleep(WAIT_BACKGROUND_TASKS_TO_FINISH)

    if (
        globalnode_tables_before_cleanup
        and not globalnode_tables_after_cleanup
        and localnode1_tables_before_cleanup
        and not localnode1_tables_after_cleanup
        and localnode2_tables_before_cleanup
        and not localnode2_tables_after_cleanup
    ):
        assert True
    else:
        pytest.fail(
            f"{globalnode_tables_before_cleanup=}\n{globalnode_tables_after_cleanup=}\n"
            f"{localnode1_tables_before_cleanup=}\n{localnode1_tables_after_cleanup=}\n"
            f"{localnode2_tables_before_cleanup=}\n{localnode2_tables_before_cleanup=}"
        )


@pytest.mark.slow
@pytest.mark.asyncio
async def test_cleanup_rabbitmq_down_algorithm_execution(
    init_data_globalnode,
    load_data_localnode1,
    load_data_localnodetmp,
    globalnode_node_service,
    localnode1_node_service,
    localnodetmp_node_service,
):

    # get tmp localnode node_id from config file
    localnodetmp_node_id = get_localnodetmp_node_id()
    controller = Controller()

    # start node registry
    await controller.start_node_registry()

    # wait until node registry gets the nodes info
    while not controller.get_all_local_nodes() or not controller.get_global_node():
        await asyncio.sleep(1)

    # get all participating node tasks handlers
    is_localnodetmp_up = False
    while not is_localnodetmp_up:
        nodes_tasks_handlers_dto = controller._get_nodes_tasks_handlers(
            data_model=algorithm_request_dto.inputdata.data_model,
            datasets=algorithm_request_dto.inputdata.datasets,
        )
        for (
            local_node_tasks_handler
        ) in nodes_tasks_handlers_dto.local_nodes_tasks_handlers:
            globalnode_tasks_handler = (
                nodes_tasks_handlers_dto.global_node_tasks_handler
            )
            localnode1_tasks_handler = (
                nodes_tasks_handlers_dto.local_nodes_tasks_handlers[0]
            )
            if local_node_tasks_handler.node_id == localnodetmp_node_id:
                localnodetmp_tasks_handler = local_node_tasks_handler
                is_localnodetmp_up = True

        await asyncio.sleep(1)

    globalnode_node_id = globalnode_tasks_handler.node_id
    localnode1_node_id = localnode1_tasks_handler.node_id

    request_id = get_a_uniqueid()
    context_id = get_a_uniqueid()
    algorithm_name = "logistic_regression"
    algo_execution_logger = ctrl_logger.get_request_logger(request_id=request_id)

    # start executing the algorithm but do not wait for it
    asyncio.create_task(
        controller._exec_algorithm_with_task_handlers(
            request_id=request_id,
            context_id=context_id,
            algorithm_name=algorithm_name,
            algorithm_request_dto=algorithm_request_dto,
            tasks_handlers=nodes_tasks_handlers_dto,
            logger=algo_execution_logger,
        )
    )

    await asyncio.sleep(WAIT_BEFORE_BRING_TMPNODE_DOWN)

    globalnode_tables_before_cleanup = globalnode_tasks_handler.get_tables(
        request_id=request_id, context_id=context_id
    )
    localnode1_tables_before_cleanup = localnode1_tasks_handler.get_tables(
        request_id=request_id, context_id=context_id
    )
    localnodetmp_tables_before_cleanup = localnodetmp_tasks_handler.get_tables(
        request_id=request_id, context_id=context_id
    )

    remove_localnodetmp_rabbitmq()
    kill_node_service(localnodetmp_node_service)

    # wait for "localnodetmp" to be removed from node registry
    localnodetmp_still_in_node_registry = True
    while localnodetmp_still_in_node_registry:
        localnodetmp_still_in_node_registry = False
        all_local_nodes = controller._node_registry.get_all_local_nodes()
        for local_node in all_local_nodes:
            if local_node.id == localnodetmp_node_id:
                localnodetmp_still_in_node_registry = True
        await asyncio.sleep(2)

    # Start the cleanup loop
    await controller.start_cleanup_loop()

    controller._append_context_id_for_cleanup(
        context_id=context_id,
        node_ids=[globalnode_node_id, localnode1_node_id, localnodetmp_node_id],
    )

    # restart tmplocalnode rabbitmq container
    _create_rabbitmq_container(RABBITMQ_LOCALNODETMP_NAME, RABBITMQ_LOCALNODETMP_PORT)
    localnodetmp_node_service_proc = start_localnodetmp_node_service()

    is_tmplocalnode_up = False
    while not is_tmplocalnode_up:
        nodes_tasks_handlers_dto = controller._get_nodes_tasks_handlers(
            data_model=algorithm_request_dto.inputdata.data_model,
            datasets=algorithm_request_dto.inputdata.datasets,
        )
        for (
            local_node_tasks_handler
        ) in nodes_tasks_handlers_dto.local_nodes_tasks_handlers:
            if local_node_tasks_handler.node_id == localnodetmp_node_id:
                localnodetmp_tasks_handler = local_node_tasks_handler
                is_tmplocalnode_up = True

        await asyncio.sleep(1)

    globalnode_tables_after_cleanup = globalnode_tasks_handler.get_tables(
        request_id=request_id, context_id=context_id
    )
    localnode1_tables_after_cleanup = localnode1_tasks_handler.get_tables(
        request_id=request_id, context_id=context_id
    )
    # again... find the localnodetmp potentially among other local nodes
    for local_node_tasks_handler in nodes_tasks_handlers_dto.local_nodes_tasks_handlers:
        if local_node_tasks_handler.node_id == get_localnodetmp_node_id():
            localnodetmp_tasks_handler = local_node_tasks_handler

    localnodetmp_tables_after_cleanup = localnodetmp_tasks_handler.get_tables(
        request_id=request_id, context_id=context_id
    )

    start = time.time()
    while (
        globalnode_tables_after_cleanup
        or localnode1_tables_after_cleanup
        or localnodetmp_tables_after_cleanup
    ):
        globalnode_tables_after_cleanup = globalnode_tasks_handler.get_tables(
            request_id=request_id, context_id=context_id
        )
        localnode1_tables_after_cleanup = localnode1_tasks_handler.get_tables(
            request_id=request_id, context_id=context_id
        )
        localnodetmp_tables_after_cleanup = localnodetmp_tasks_handler.get_tables(
            request_id=request_id, context_id=context_id
        )

        now = time.time()
        if now - start > WAIT_CLEANUP_TIME_LIMIT:
            assert False

        await asyncio.sleep(2)

    await controller.stop_node_registry()
    await controller.stop_cleanup_loop()

    # give some time for node registry and cleanup background tasks to finish gracefully
    await asyncio.sleep(WAIT_BACKGROUND_TASKS_TO_FINISH)

    # the node cervice was started in here so it must manually killed, otherwise it is
    # alive through the whole pytest session and is erroneously accessed by other tests
    # where teh node service is supposedly down
    kill_node_service(localnodetmp_node_service_proc)

<<<<<<< HEAD
    if (
        globalnode_tables_before_cleanup
        and not globalnode_tables_after_cleanup
        and localnode1_tables_before_cleanup
        and not localnode1_tables_after_cleanup
        and localnodetmp_tables_before_cleanup
        and not localnodetmp_tables_after_cleanup
    ):
        assert True
    else:
        pytest.fail(
            f"{globalnode_tables_before_cleanup=}\n{globalnode_tables_after_cleanup=}\n"
            f"{localnode1_tables_before_cleanup=}\n{localnode1_tables_after_cleanup=}\n"
            f"{localnodetmp_tables_before_cleanup=}\n{localnodetmp_tables_after_cleanup=}"
        )
=======
    # if (
    #     globalnode_tables_before_cleanup
    #     and not globalnode_tables_after_cleanup
    #     and localnode1_tables_before_cleanup
    #     and not localnode1_tables_after_cleanup
    #     and localnodetmp_tables_before_cleanup
    #     and not localnodetmp_tables_after_cleanup
    # ):
    #     assert True
    # else:
    #     assert False
    if not globalnode_tables_before_cleanup:
        assert False
    elif globalnode_tables_after_cleanup:
        assert False
    elif not localnode1_tables_before_cleanup:
        assert False
    elif localnode1_tables_after_cleanup:
        assert False
    elif not localnodetmp_tables_before_cleanup:
        assert False
    elif localnodetmp_tables_after_cleanup:
        assert False
    else:
        assert True
>>>>>>> 8da70d2b


@pytest.mark.slow
@pytest.mark.asyncio
async def test_cleanup_node_service_down_algorithm_execution(
    init_data_globalnode,
    load_data_localnode1,
    load_data_localnodetmp,
    globalnode_node_service,
    localnode1_node_service,
    localnodetmp_node_service,
):

    # get tmp localnode node_id from config file
    localnodetmp_node_id = get_localnodetmp_node_id()
    controller = Controller()

    # start node registry
    await controller.start_node_registry()

    # wait until node registry gets the nodes info
    while not controller.get_all_local_nodes() or not controller.get_global_node():
        await asyncio.sleep(1)

    # get all participating node tasks handlers
    is_localnodetmp_up = False
    while not is_localnodetmp_up:
        nodes_tasks_handlers_dto = controller._get_nodes_tasks_handlers(
            data_model=algorithm_request_dto.inputdata.data_model,
            datasets=algorithm_request_dto.inputdata.datasets,
        )
        for (
            local_node_tasks_handler
        ) in nodes_tasks_handlers_dto.local_nodes_tasks_handlers:
            globalnode_tasks_handler = (
                nodes_tasks_handlers_dto.global_node_tasks_handler
            )
            localnode1_tasks_handler = (
                nodes_tasks_handlers_dto.local_nodes_tasks_handlers[0]
            )
            if local_node_tasks_handler.node_id == localnodetmp_node_id:
                localnodetmp_tasks_handler = local_node_tasks_handler
                is_localnodetmp_up = True

        await asyncio.sleep(1)

    globalnode_node_id = globalnode_tasks_handler.node_id
    localnode1_node_id = localnode1_tasks_handler.node_id

    request_id = get_a_uniqueid()
    context_id = get_a_uniqueid()
    algorithm_name = "logistic_regression"
    algo_execution_logger = ctrl_logger.get_request_logger(request_id=request_id)

    # start executing the algorithm but do not wait for it
    asyncio.create_task(
        controller._exec_algorithm_with_task_handlers(
            request_id=request_id,
            context_id=context_id,
            algorithm_name=algorithm_name,
            algorithm_request_dto=algorithm_request_dto,
            tasks_handlers=nodes_tasks_handlers_dto,
            logger=algo_execution_logger,
        )
    )

    await asyncio.sleep(WAIT_BEFORE_BRING_TMPNODE_DOWN)

    globalnode_tables_before_cleanup = globalnode_tasks_handler.get_tables(
        request_id=request_id, context_id=context_id
    )
    localnode1_tables_before_cleanup = localnode1_tasks_handler.get_tables(
        request_id=request_id, context_id=context_id
    )
    localnodetmp_tables_before_cleanup = localnodetmp_tasks_handler.get_tables(
        request_id=request_id, context_id=context_id
    )

    kill_node_service(localnodetmp_node_service)

    # wait for "localnodetmp" to be removed from node registry
    localnodetmp_still_in_node_registry = True
    while localnodetmp_still_in_node_registry:
        localnodetmp_still_in_node_registry = False
        all_local_nodes = controller._node_registry.get_all_local_nodes()
        for local_node in all_local_nodes:
            if local_node.id == localnodetmp_node_id:
                localnodetmp_still_in_node_registry = True
        await asyncio.sleep(2)

    # Start the cleanup loop
    await controller.start_cleanup_loop()

    controller._append_context_id_for_cleanup(
        context_id=context_id,
        node_ids=[globalnode_node_id, localnode1_node_id, localnodetmp_node_id],
    )

    # restart tmplocalnode node service (the celery app)
    localnodetmp_node_service_proc = start_localnodetmp_node_service()

    is_tmplocalnode_up = False
    while not is_tmplocalnode_up:
        nodes_tasks_handlers_dto = controller._get_nodes_tasks_handlers(
            data_model=algorithm_request_dto.inputdata.data_model,
            datasets=algorithm_request_dto.inputdata.datasets,
        )
        for (
            local_node_tasks_handler
        ) in nodes_tasks_handlers_dto.local_nodes_tasks_handlers:
            if local_node_tasks_handler.node_id == localnodetmp_node_id:
                localnodetmp_tasks_handler = local_node_tasks_handler
                is_tmplocalnode_up = True

        await asyncio.sleep(1)

    globalnode_tables_after_cleanup = globalnode_tasks_handler.get_tables(
        request_id=request_id, context_id=context_id
    )
    localnode1_tables_after_cleanup = localnode1_tasks_handler.get_tables(
        request_id=request_id, context_id=context_id
    )
    # again... find the localnodetmp potentially among other local nodes
    for local_node_tasks_handler in nodes_tasks_handlers_dto.local_nodes_tasks_handlers:
        if local_node_tasks_handler.node_id == get_localnodetmp_node_id():
            localnodetmp_tasks_handler = local_node_tasks_handler

    localnodetmp_tables_after_cleanup = localnodetmp_tasks_handler.get_tables(
        request_id=request_id, context_id=context_id
    )

    start = time.time()
    while (
        globalnode_tables_after_cleanup
        and localnode1_tables_after_cleanup
        and localnodetmp_tables_after_cleanup
    ):
        globalnode_tables_after_cleanup = globalnode_tasks_handler.get_tables(
            request_id=request_id, context_id=context_id
        )
        localnode1_tables_after_cleanup = localnode1_tasks_handler.get_tables(
            request_id=request_id, context_id=context_id
        )
        localnodetmp_tables_after_cleanup = localnodetmp_tasks_handler.get_tables(
            request_id=request_id, context_id=context_id
        )
        now = time.time()
        if now - start > WAIT_CLEANUP_TIME_LIMIT:
            assert False
        await asyncio.sleep(2)

    await controller.stop_node_registry()
    await controller.stop_cleanup_loop()

    # give some time for node registry and cleanup background tasks to finish gracefully
    await asyncio.sleep(WAIT_BACKGROUND_TASKS_TO_FINISH)

    # the node cervice was started in here so it must manually killed, otherwise it is
    # alive through the whole pytest session and is erroneously accessed by other tests
    # where teh node service is supposedly down
    kill_node_service(localnodetmp_node_service_proc)

    if (
        globalnode_tables_before_cleanup
        and not globalnode_tables_after_cleanup
        and localnode1_tables_before_cleanup
        and not localnode1_tables_after_cleanup
        and localnodetmp_tables_before_cleanup
        and not localnodetmp_tables_after_cleanup
    ):
        assert True
    else:
        pytest.fail(
            f"{globalnode_tables_before_cleanup=}\n{globalnode_tables_after_cleanup=}\n"
            f"{localnode1_tables_before_cleanup=}\n{localnode1_tables_after_cleanup=}\n"
            f"{localnodetmp_tables_before_cleanup=}\n{localnodetmp_tables_after_cleanup=}"
        )


def get_localnodetmp_node_id():
    local_node_filepath = path.join(TEST_ENV_CONFIG_FOLDER, LOCALNODETMP_CONFIG_FILE)
    with open(local_node_filepath) as fp:
        tmp = toml.load(fp)
        node_id = tmp["identifier"]
    return node_id


def start_localnodetmp_node_service():
    node_config_file = LOCALNODETMP_CONFIG_FILE
    algo_folders_env_variable_val = ALGORITHM_FOLDERS_ENV_VARIABLE_VALUE
    node_config_filepath = path.join(TEST_ENV_CONFIG_FOLDER, node_config_file)
    proc = _create_node_service(algo_folders_env_variable_val, node_config_filepath)
    return proc


algorithm_request_dto = AlgorithmRequestDTO(
    inputdata=AlgorithmInputDataDTO(
        data_model="dementia:0.1",
        datasets=["edsd"],
        filters={
            "condition": "AND",
            "rules": [
                {
                    "id": "dataset",
                    "type": "string",
                    "value": ["edsd"],
                    "operator": "in",
                },
                {
                    "condition": "AND",
                    "rules": [
                        {
                            "id": variable,
                            "type": "string",
                            "operator": "is_not_null",
                            "value": None,
                        }
                        for variable in [
                            "lefthippocampus",
                            "righthippocampus",
                            "rightppplanumpolare",
                            "leftamygdala",
                            "rightamygdala",
                            "alzheimerbroadcategory",
                        ]
                    ],
                },
            ],
            "valid": True,
        },
        x=[
            "lefthippocampus",
            "righthippocampus",
            "rightppplanumpolare",
            "leftamygdala",
            "rightamygdala",
        ],
        y=["alzheimerbroadcategory"],
    ),
    parameters={"classes": ["AD", "CN"]},
)<|MERGE_RESOLUTION|>--- conflicted
+++ resolved
@@ -406,7 +406,6 @@
     # where teh node service is supposedly down
     kill_node_service(localnodetmp_node_service_proc)
 
-<<<<<<< HEAD
     if (
         globalnode_tables_before_cleanup
         and not globalnode_tables_after_cleanup
@@ -422,33 +421,6 @@
             f"{localnode1_tables_before_cleanup=}\n{localnode1_tables_after_cleanup=}\n"
             f"{localnodetmp_tables_before_cleanup=}\n{localnodetmp_tables_after_cleanup=}"
         )
-=======
-    # if (
-    #     globalnode_tables_before_cleanup
-    #     and not globalnode_tables_after_cleanup
-    #     and localnode1_tables_before_cleanup
-    #     and not localnode1_tables_after_cleanup
-    #     and localnodetmp_tables_before_cleanup
-    #     and not localnodetmp_tables_after_cleanup
-    # ):
-    #     assert True
-    # else:
-    #     assert False
-    if not globalnode_tables_before_cleanup:
-        assert False
-    elif globalnode_tables_after_cleanup:
-        assert False
-    elif not localnode1_tables_before_cleanup:
-        assert False
-    elif localnode1_tables_after_cleanup:
-        assert False
-    elif not localnodetmp_tables_before_cleanup:
-        assert False
-    elif localnodetmp_tables_after_cleanup:
-        assert False
-    else:
-        assert True
->>>>>>> 8da70d2b
 
 
 @pytest.mark.slow
