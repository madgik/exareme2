--- conflicted
+++ resolved
@@ -248,15 +248,11 @@
     controller.start_node_landscape_aggregator()
     # wait until NodeLandscapeAggregator gets filled with some node info
     start = time.time()
-<<<<<<< HEAD
-    while not controller._node_landscape_aggregator.get_nodes():
-=======
     while (
         not controller._node_landscape_aggregator.get_nodes()
         or not controller._node_landscape_aggregator.get_cdes_per_data_model()
         or not controller._node_landscape_aggregator.get_datasets_location()
     ):
->>>>>>> e5a93098
         if time.time() - start > NLA_WAIT_TIME_LIMIT:
             pytest.fail(
                 "Exceeded max retries while waiting for the node registry to contain "
@@ -386,15 +382,11 @@
     controller.start_node_landscape_aggregator()
     # wait until NodeLandscapeAggregator gets filled with some node info
     start = time.time()
-<<<<<<< HEAD
-    while not controller._node_landscape_aggregator.get_nodes():
-=======
     while (
         not controller._node_landscape_aggregator.get_nodes()
         or not controller._node_landscape_aggregator.get_cdes_per_data_model()
         or not controller._node_landscape_aggregator.get_datasets_location()
     ):
->>>>>>> e5a93098
         if time.time() - start > NLA_WAIT_TIME_LIMIT:
             pytest.fail(
                 "Exceeded max retries while waiting for the node registry to contain "
@@ -519,15 +511,11 @@
     controller.start_node_landscape_aggregator()
     # wait until NodeLandscapeAggregator gets filled with some node info
     start = time.time()
-<<<<<<< HEAD
-    while not controller._node_landscape_aggregator.get_nodes():
-=======
     while (
         not controller._node_landscape_aggregator.get_nodes()
         or not controller._node_landscape_aggregator.get_cdes_per_data_model()
         or not controller._node_landscape_aggregator.get_datasets_location()
     ):
->>>>>>> e5a93098
         if time.time() - start > NLA_WAIT_TIME_LIMIT:
             pytest.fail(
                 "Exceeded max retries while waiting for the node registry to contain "
@@ -688,15 +676,11 @@
     controller.start_node_landscape_aggregator()
     # wait until NodeLandscapeAggregator gets filled with some node info
     start = time.time()
-<<<<<<< HEAD
-    while not controller._node_landscape_aggregator.get_nodes():
-=======
     while (
         not controller._node_landscape_aggregator.get_nodes()
         or not controller._node_landscape_aggregator.get_cdes_per_data_model()
         or not controller._node_landscape_aggregator.get_datasets_location()
     ):
->>>>>>> e5a93098
         if time.time() - start > NLA_WAIT_TIME_LIMIT:
             pytest.fail(
                 "Exceeded max retries while waiting for the node registry to contain "
@@ -852,15 +836,11 @@
     controller.start_node_landscape_aggregator()
     # wait until NodeLandscapeAggregator gets filled with some node info
     start = time.time()
-<<<<<<< HEAD
-    while not controller._node_landscape_aggregator.get_nodes():
-=======
     while (
         not controller._node_landscape_aggregator.get_nodes()
         or not controller._node_landscape_aggregator.get_cdes_per_data_model()
         or not controller._node_landscape_aggregator.get_datasets_location()
     ):
->>>>>>> e5a93098
         if time.time() - start > NLA_WAIT_TIME_LIMIT:
             pytest.fail(
                 "Exceeded max retries while waiting for the node registry to contain "
