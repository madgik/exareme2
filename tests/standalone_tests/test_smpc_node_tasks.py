import json
import uuid
from time import sleep
from typing import Tuple

import pytest
import requests

from mipengine import DType
from mipengine.controller.celery_app import CeleryWrapper
from mipengine.node_tasks_DTOs import ColumnInfo
from mipengine.node_tasks_DTOs import NodeSMPCDTO
from mipengine.node_tasks_DTOs import NodeSMPCValueDTO
from mipengine.node_tasks_DTOs import NodeTableDTO
from mipengine.node_tasks_DTOs import TableData
from mipengine.node_tasks_DTOs import TableSchema
from mipengine.node_tasks_DTOs import UDFKeyArguments
from mipengine.node_tasks_DTOs import UDFPosArguments
from mipengine.node_tasks_DTOs import UDFResults
from mipengine.smpc_cluster_comm_helpers import ADD_DATASET_ENDPOINT
from mipengine.smpc_cluster_comm_helpers import TRIGGER_COMPUTATION_ENDPOINT
from mipengine.smpc_cluster_comm_helpers import get_smpc_result
from mipengine.smpc_DTOs import SMPCRequestData
from mipengine.smpc_DTOs import SMPCRequestType
from mipengine.smpc_DTOs import SMPCResponse
from mipengine.smpc_DTOs import SMPCResponseStatus
from mipengine.udfgen import make_unique_func_name
from tests.algorithms.orphan_udfs import smpc_global_step
from tests.algorithms.orphan_udfs import smpc_local_step
from tests.standalone_tests.conftest import LOCALNODE1_SMPC_CONFIG_FILE
from tests.standalone_tests.conftest import LOCALNODE2_SMPC_CONFIG_FILE
from tests.standalone_tests.conftest import get_node_config_by_id
from tests.standalone_tests.nodes_communication_helper import get_celery_task_signature
from tests.standalone_tests.test_udfs import create_table_with_one_column_and_ten_rows

request_id = "testsmpcudfs" + str(uuid.uuid4().hex)[:10] + "request"
context_id = "testsmpcudfs" + str(uuid.uuid4().hex)[:10]
command_id = "command123"
smpc_job_id = "testKey123"
SMPC_GET_DATASET_ENDPOINT = "/api/update-dataset/"
SMPC_COORDINATOR_ADDRESS = "http://172.17.0.1:12314"

TASKS_TIMEOUT = 60


def create_secure_transfer_table(celery_app) -> str:
    task_signature = get_celery_task_signature("create_table")

    table_schema = TableSchema(
        columns=[
            ColumnInfo(name="node_id", dtype=DType.STR),
            ColumnInfo(name="secure_transfer", dtype=DType.JSON),
        ]
    )
    async_result = celery_app.queue_task(
        task_signature=task_signature,
        request_id=request_id,
        context_id=context_id,
        command_id=uuid.uuid4().hex,
        schema_json=table_schema.json(),
    )
    table_name = celery_app.get_result(
        async_result=async_result, timeout=TASKS_TIMEOUT, request_id=request_id
    )
    return table_name


# TODO More dynamic so it can receive any secure_transfer values
def create_table_with_secure_transfer_results_with_smpc_off(
    celery_app,
) -> Tuple[str, int]:
    task_signature = get_celery_task_signature("insert_data_to_table")

    table_name = create_secure_transfer_table(celery_app)

    secure_transfer_1_value = 100
    secure_transfer_2_value = 11

    secure_transfer_1 = {"sum": {"data": secure_transfer_1_value, "operation": "sum"}}
    secure_transfer_2 = {"sum": {"data": secure_transfer_2_value, "operation": "sum"}}
    values = [
        ["localnode1", json.dumps(secure_transfer_1)],
        ["localnode2", json.dumps(secure_transfer_2)],
    ]

    async_result = celery_app.queue_task(
        task_signature=task_signature,
        request_id=request_id,
        table_name=table_name,
        values=values,
    )
    celery_app.get_result(
        async_result=async_result, timeout=TASKS_TIMEOUT, request_id=request_id
    )

    return table_name, secure_transfer_1_value + secure_transfer_2_value


def create_table_with_multiple_secure_transfer_templates(
    celery_app, similar: bool
) -> str:
    task_signature = get_celery_task_signature("insert_data_to_table")

    table_name = create_secure_transfer_table(celery_app)

    secure_transfer_template = {"sum": {"data": [0, 1, 2, 3], "operation": "sum"}}
    different_secure_transfer_template = {"sum": {"data": 0, "operation": "sum"}}

    if similar:
        values = [
            ["localnode1", json.dumps(secure_transfer_template)],
            ["localnode2", json.dumps(secure_transfer_template)],
        ]
    else:
        values = [
            ["localnode1", json.dumps(secure_transfer_template)],
            ["localnode2", json.dumps(different_secure_transfer_template)],
        ]

    async_result = celery_app.queue_task(
        task_signature=task_signature,
        request_id=request_id,
        table_name=table_name,
        values=values,
    )
    celery_app.get_result(
        async_result=async_result, timeout=TASKS_TIMEOUT, request_id=request_id
    )

    return table_name


def create_table_with_smpc_sum_op_values(celery_app) -> Tuple[str, str]:
    task_signature = get_celery_task_signature("insert_data_to_table")

    table_name = create_secure_transfer_table(celery_app)

    sum_op_values = [0, 1, 2, 3, 4, 5]
    values = [
        ["localnode1", json.dumps(sum_op_values)],
    ]

    async_result = celery_app.queue_task(
        task_signature=task_signature,
        request_id=request_id,
        table_name=table_name,
        values=values,
    )
    celery_app.get_result(
        async_result=async_result, timeout=TASKS_TIMEOUT, request_id=request_id
    )

    return table_name, json.dumps(sum_op_values)


def validate_dict_table_data_match_expected(
    celery_app: CeleryWrapper,
    get_table_data_task_signature: str,
    table_name: str,
    expected_values: dict,
):
    assert table_name is not None
    async_result = celery_app.queue_task(
        task_signature=get_table_data_task_signature,
        request_id=request_id,
        table_name=table_name,
    )
    table_data_str = celery_app.get_result(
        async_result=async_result, timeout=TASKS_TIMEOUT, request_id=request_id
    )
    table_data: TableData = TableData.parse_raw(table_data_str)
    result_str, *_ = table_data.columns[1].data
    result = json.loads(result_str)
    assert result == expected_values


def test_secure_transfer_output_with_smpc_off(
    localnode1_node_service, use_localnode1_database, localnode1_celery_app
):
    run_udf_task = get_celery_task_signature("run_udf")

    get_table_data_task = get_celery_task_signature("get_table_data")
    input_table_name, input_table_name_sum = create_table_with_one_column_and_ten_rows(
        localnode1_celery_app
    )

    pos_args_str = UDFPosArguments(args=[NodeTableDTO(value=input_table_name)]).json()

    async_result = localnode1_celery_app.queue_task(
        task_signature=run_udf_task,
        command_id="1",
        request_id=request_id,
        context_id=context_id,
        func_name=make_unique_func_name(smpc_local_step),
        positional_args_json=pos_args_str,
        keyword_args_json=UDFKeyArguments(args={}).json(),
    )
    udf_results_str = localnode1_celery_app.get_result(
        async_result=async_result, timeout=TASKS_TIMEOUT, request_id=request_id
    )

    results = UDFResults.parse_raw(udf_results_str).results
    assert len(results) == 1

    secure_transfer_result = results[0]
    assert isinstance(secure_transfer_result, NodeTableDTO)

    expected_result = {"sum": {"data": input_table_name_sum, "operation": "sum"}}
    validate_dict_table_data_match_expected(
        celery_app=localnode1_celery_app,
        get_table_data_task_signature=get_table_data_task,
        table_name=secure_transfer_result.value,
        expected_values=expected_result,
    )


def test_secure_transfer_input_with_smpc_off(
    localnode1_node_service, use_localnode1_database, localnode1_celery_app
):
    run_udf_task = get_celery_task_signature("run_udf")

    get_table_data_task = get_celery_task_signature("get_table_data")
    (
        secure_transfer_results_tablename,
        secure_transfer_results_values_sum,
    ) = create_table_with_secure_transfer_results_with_smpc_off(localnode1_celery_app)

    pos_args_str = UDFPosArguments(
        args=[NodeTableDTO(value=secure_transfer_results_tablename)]
    ).json()

    async_result = localnode1_celery_app.queue_task(
        task_signature=run_udf_task,
        command_id="1",
        request_id=request_id,
        context_id=context_id,
        func_name=make_unique_func_name(smpc_global_step),
        positional_args_json=pos_args_str,
        keyword_args_json=UDFKeyArguments(args={}).json(),
    )
    udf_results_str = localnode1_celery_app.get_result(
        async_result=async_result, timeout=TASKS_TIMEOUT, request_id=request_id
    )

    results = UDFResults.parse_raw(udf_results_str).results
    assert len(results) == 1

    transfer_result = results[0]
    assert isinstance(transfer_result, NodeTableDTO)

    expected_result = {"total_sum": secure_transfer_results_values_sum}
    validate_dict_table_data_match_expected(
        celery_app=localnode1_celery_app,
        get_table_data_task_signature=get_table_data_task,
        table_name=transfer_result.value,
        expected_values=expected_result,
    )


@pytest.mark.smpc
def test_validate_smpc_templates_match(
    smpc_localnode1_node_service,
    use_smpc_localnode1_database,
    smpc_localnode1_celery_app,
):
    validate_smpc_templates_match_task = get_celery_task_signature(
        "validate_smpc_templates_match"
    )

    table_name = create_table_with_multiple_secure_transfer_templates(
        smpc_localnode1_celery_app, True
    )

    try:
        async_result = smpc_localnode1_celery_app.queue_task(
            task_signature=validate_smpc_templates_match_task,
            request_id=request_id,
            table_name=table_name,
        )
        smpc_localnode1_celery_app.get_result(
            async_result=async_result, timeout=TASKS_TIMEOUT, request_id=request_id
        )
    except Exception as exc:
        pytest.fail(f"No exception should be raised. Exception: {exc}")


@pytest.mark.smpc
def test_validate_smpc_templates_dont_match(
    smpc_localnode1_node_service,
    use_smpc_localnode1_database,
    smpc_localnode1_celery_app,
):
    validate_smpc_templates_match_task = get_celery_task_signature(
        "validate_smpc_templates_match"
    )

    table_name = create_table_with_multiple_secure_transfer_templates(
        smpc_localnode1_celery_app, False
    )

    with pytest.raises(ValueError) as exc:
        async_result = smpc_localnode1_celery_app.queue_task(
            task_signature=validate_smpc_templates_match_task,
            request_id=request_id,
            table_name=table_name,
        )
        smpc_localnode1_celery_app.get_result(
            async_result=async_result, timeout=TASKS_TIMEOUT, request_id=request_id
        )
    assert "SMPC templates dont match." in str(exc)


@pytest.mark.smpc
def test_secure_transfer_run_udf_flow_with_smpc_on(
    smpc_localnode1_node_service,
    use_smpc_localnode1_database,
    smpc_localnode1_celery_app,
):
    run_udf_task = get_celery_task_signature("run_udf")

    get_table_data_task = get_celery_task_signature("get_table_data")

    # ----------------------- SECURE TRANSFER OUTPUT ----------------------
    input_table_name, input_table_name_sum = create_table_with_one_column_and_ten_rows(
        smpc_localnode1_celery_app
    )

    pos_args_str = UDFPosArguments(args=[NodeTableDTO(value=input_table_name)]).json()

    async_result = smpc_localnode1_celery_app.queue_task(
        task_signature=run_udf_task,
        command_id="1",
        request_id=request_id,
        context_id=context_id,
        func_name=make_unique_func_name(smpc_local_step),
        positional_args_json=pos_args_str,
        keyword_args_json=UDFKeyArguments(args={}).json(),
        use_smpc=True,
    )
    udf_results_str = smpc_localnode1_celery_app.get_result(
        async_result=async_result, timeout=TASKS_TIMEOUT, request_id=request_id
    )

    local_step_results = UDFResults.parse_raw(udf_results_str).results
    assert len(local_step_results) == 1

    smpc_result = local_step_results[0]
    assert isinstance(smpc_result, NodeSMPCDTO)

    assert smpc_result.value.template is not None
    expected_template = {"sum": {"data": 0, "operation": "sum"}}
    validate_dict_table_data_match_expected(
        celery_app=smpc_localnode1_celery_app,
        get_table_data_task_signature=get_table_data_task,
        table_name=smpc_result.value.template.value,
        expected_values=expected_template,
    )

    assert smpc_result.value.sum_op_values is not None
    expected_sum_op_values = [input_table_name_sum]
    validate_dict_table_data_match_expected(
        celery_app=smpc_localnode1_celery_app,
        get_table_data_task_signature=get_table_data_task,
        table_name=smpc_result.value.sum_op_values.value,
        expected_values=expected_sum_op_values,
    )

    # ----------------------- SECURE TRANSFER INPUT----------------------

    # Providing as input the smpc_result created from the previous udf (local step)
    smpc_arg = NodeSMPCDTO(
        value=NodeSMPCValueDTO(
            template=NodeTableDTO(value=smpc_result.value.template.value),
            sum_op_values=NodeTableDTO(value=smpc_result.value.sum_op_values.value),
        )
    )

    pos_args_str = UDFPosArguments(args=[smpc_arg]).json()

    async_result = smpc_localnode1_celery_app.queue_task(
        task_signature=run_udf_task,
        command_id="2",
        request_id=request_id,
        context_id=context_id,
        func_name=make_unique_func_name(smpc_global_step),
        positional_args_json=pos_args_str,
        keyword_args_json=UDFKeyArguments(args={}).json(),
        use_smpc=True,
    )
    udf_results_str = smpc_localnode1_celery_app.get_result(
        async_result=async_result, timeout=TASKS_TIMEOUT, request_id=request_id
    )

    global_step_results = UDFResults.parse_raw(udf_results_str).results
    assert len(global_step_results) == 1

    global_step_result = global_step_results[0]
    assert isinstance(global_step_result, NodeTableDTO)

    expected_result = {"total_sum": input_table_name_sum}
    validate_dict_table_data_match_expected(
        celery_app=smpc_localnode1_celery_app,
        get_table_data_task_signature=get_table_data_task,
        table_name=global_step_result.value,
        expected_values=expected_result,
    )


@pytest.mark.smpc
def test_load_data_to_smpc_client_from_globalnode_fails(
    smpc_globalnode_node_service,
    smpc_globalnode_celery_app,
):
    load_data_to_smpc_client_task = get_celery_task_signature(
        "load_data_to_smpc_client"
    )

    with pytest.raises(PermissionError) as exc:
        async_result = smpc_globalnode_celery_app.queue_task(
            task_signature=load_data_to_smpc_client_task,
            request_id=request_id,
            table_name="whatever",
            jobid="whatever",
        )
        smpc_globalnode_celery_app.get_result(
            async_result=async_result, timeout=TASKS_TIMEOUT, request_id=request_id
        )
    assert "load_data_to_smpc_client is allowed only for a LOCALNODE." in str(exc)


@pytest.mark.skip(reason="https://team-1617704806227.atlassian.net/browse/MIP-608")
@pytest.mark.smpc
def test_load_data_to_smpc_client(
    smpc_localnode1_node_service,
    use_smpc_localnode1_database,
    smpc_localnode1_celery_app,
    smpc_cluster,
):
    table_name, sum_op_values_str = create_table_with_smpc_sum_op_values(
        smpc_localnode1_celery_app
    )

    load_data_to_smpc_client_task = get_celery_task_signature(
        "load_data_to_smpc_client"
    )

    async_result = smpc_localnode1_celery_app.queue_task(
        task_signature=load_data_to_smpc_client_task,
        request_id=request_id,
        table_name=table_name,
<<<<<<< HEAD
        jobid="testKey123",
    )
    smpc_localnode1_celery_app.get_result(
        async_result=async_result, timeout=TASKS_TIMEOUT, request_id=request_id
    )
=======
        jobid=smpc_job_id,
    ).get()
>>>>>>> 1acfab24

    node_config = get_node_config_by_id(LOCALNODE1_SMPC_CONFIG_FILE)
    request_url = (
        node_config.smpc.client_address + SMPC_GET_DATASET_ENDPOINT + smpc_job_id
    )
    request_headers = {"Content-type": "application/json", "Accept": "text/plain"}
    response = requests.get(
        request_url,
        headers=request_headers,
    )

    assert response.status_code == 200

    # TODO Remove when smpc cluster call is fixed
    # The problem is that the call returns the integers as string
    # assert response.text == sum_op_values_str
    result = json.loads(response.text)
    result = [int(elem) for elem in result]
    assert json.dumps(result) == sum_op_values_str


@pytest.mark.smpc
def test_get_smpc_result_from_localnode_fails(
    smpc_localnode1_node_service,
    smpc_localnode1_celery_app,
):
    get_smpc_result_task = get_celery_task_signature("get_smpc_result")

    with pytest.raises(PermissionError) as exc:
        async_result = smpc_localnode1_celery_app.queue_task(
            task_signature=get_smpc_result_task,
            request_id="whatever",
            context_id="whatever",
            command_id="whatever",
            jobid="whatever",
        )
        smpc_localnode1_celery_app.get_result(
            async_result=async_result, timeout=TASKS_TIMEOUT, request_id=request_id
        )
    assert "get_smpc_result is allowed only for a GLOBALNODE." in str(exc)


@pytest.mark.skip(reason="https://team-1617704806227.atlassian.net/browse/MIP-608")
@pytest.mark.smpc
def test_get_smpc_result(
    smpc_globalnode_node_service,
    use_smpc_globalnode_database,
    smpc_globalnode_celery_app,
    smpc_cluster,
):
    get_smpc_result_task = get_celery_task_signature("get_smpc_result")

    get_table_data_task = get_celery_task_signature("get_table_data")

    # --------------- LOAD Dataset to SMPC --------------------
    node_config = get_node_config_by_id(LOCALNODE1_SMPC_CONFIG_FILE)
    request_url = node_config.smpc.client_address + ADD_DATASET_ENDPOINT + smpc_job_id
    request_headers = {"Content-type": "application/json", "Accept": "text/plain"}
    smpc_computation_data = [100]
    response = requests.post(
        request_url,
        data=json.dumps({"type": "int", "data": smpc_computation_data}),
        headers=request_headers,
    )
    assert response.status_code == 200

    # --------------- Trigger Computation ------------------------
    request_url = SMPC_COORDINATOR_ADDRESS + TRIGGER_COMPUTATION_ENDPOINT + smpc_job_id
    request_headers = {"Content-type": "application/json", "Accept": "text/plain"}
    request_body = json.dumps(
        {"computationType": "sum", "clients": [node_config.smpc.client_id]}
    )
    response = requests.post(
        request_url,
        data=request_body,
        headers=request_headers,
    )
    assert response.status_code == 200

    # --------------- Wait for SMPC result to be ready ------------------------
    for _ in range(1, 100):
        response = get_smpc_result(
            coordinator_address=SMPC_COORDINATOR_ADDRESS,
            jobid=smpc_job_id,
        )
        smpc_response = SMPCResponse.parse_raw(response)

        if smpc_response.status == SMPCResponseStatus.FAILED:
            raise ValueError(
                f"The SMPC returned a {SMPCResponseStatus.FAILED} status. Body: {response}"
            )
        elif smpc_response.status == SMPCResponseStatus.COMPLETED:
            break
        sleep(1)
    else:
        raise TimeoutError("SMPC did not finish in 100 tries.")

    # --------------- GET SMPC RESULT IN GLOBALNODE ------------------------
    async_result = smpc_globalnode_celery_app.queue_task(
        task_signature=get_smpc_result_task,
        request_id=request_id,
        context_id=context_id,
        command_id=command_id,
        jobid=smpc_job_id,
    )
    result_tablename = smpc_globalnode_celery_app.get_result(
        async_result=async_result, timeout=TASKS_TIMEOUT, request_id=request_id
    )
    validate_dict_table_data_match_expected(
        celery_app=smpc_globalnode_celery_app,
        get_table_data_task_signature=get_table_data_task,
        table_name=result_tablename,
        expected_values=smpc_computation_data,
    )


@pytest.mark.skip(reason="https://team-1617704806227.atlassian.net/browse/MIP-608")
@pytest.mark.smpc
def test_orchestrate_SMPC_between_two_localnodes_and_the_globalnode(
    smpc_globalnode_node_service,
    smpc_localnode1_node_service,
    smpc_localnode2_node_service,
    use_smpc_globalnode_database,
    use_smpc_localnode1_database,
    use_smpc_localnode2_database,
    smpc_globalnode_celery_app,
    smpc_localnode1_celery_app,
    smpc_localnode2_celery_app,
    smpc_cluster,
):
    run_udf_task_globalnode = get_celery_task_signature(
        smpc_globalnode_celery_app, "run_udf"
    )
    run_udf_task_localnode1 = get_celery_task_signature(
        smpc_localnode1_celery_app, "run_udf"
    )
    run_udf_task_localnode2 = get_celery_task_signature(
        smpc_localnode2_celery_app, "run_udf"
    )
    get_table_schema_task_localnode1 = get_celery_task_signature(
        smpc_localnode1_celery_app, "get_table_schema"
    )
    create_remote_table_task_globalnode = get_celery_task_signature(
        smpc_globalnode_celery_app, "create_remote_table"
    )
    create_merge_table_task_globalnode = get_celery_task_signature(
        smpc_globalnode_celery_app, "create_merge_table"
    )
    get_table_data_task_globalnode = get_celery_task_signature(
        smpc_globalnode_celery_app, "get_table_data"
    )
    validate_smpc_templates_match_task_globalnode = get_celery_task_signature(
        smpc_globalnode_celery_app, "validate_smpc_templates_match"
    )
    load_data_to_smpc_client_task_localnode1 = get_celery_task_signature(
        smpc_localnode1_celery_app, "load_data_to_smpc_client"
    )
    load_data_to_smpc_client_task_localnode2 = get_celery_task_signature(
        smpc_localnode2_celery_app, "load_data_to_smpc_client"
    )
    get_smpc_result_task_globalnode = get_celery_task_signature(
        smpc_globalnode_celery_app, "get_smpc_result"
    )

    # ---------------- CREATE LOCAL TABLES WITH INITIAL DATA ----------------------
    (
        input_table_1_name,
        input_table_1_name_sum,
    ) = create_table_with_one_column_and_ten_rows(smpc_localnode1_celery_app)
    (
        input_table_2_name,
        input_table_2_name_sum,
    ) = create_table_with_one_column_and_ten_rows(smpc_localnode2_celery_app)

    # ---------------- RUN LOCAL UDFS WITH SECURE TRANSFER OUTPUT ----------------------
    pos_args_str_localnode1 = UDFPosArguments(
        args=[NodeTableDTO(value=input_table_1_name)]
    ).json()
    pos_args_str_localnode2 = UDFPosArguments(
        args=[NodeTableDTO(value=input_table_2_name)]
    ).json()

    udf_results_str_localnode1 = run_udf_task_localnode1.delay(
        command_id="1",
        request_id=request_id,
        context_id=context_id,
        func_name=make_unique_func_name(smpc_local_step),
        positional_args_json=pos_args_str_localnode1,
        keyword_args_json=UDFKeyArguments(args={}).json(),
        use_smpc=True,
    ).get()

    udf_results_str_localnode2 = run_udf_task_localnode2.delay(
        command_id="2",
        request_id=request_id,
        context_id=context_id,
        func_name=make_unique_func_name(smpc_local_step),
        positional_args_json=pos_args_str_localnode2,
        keyword_args_json=UDFKeyArguments(args={}).json(),
        use_smpc=True,
    ).get()

    local_1_smpc_result = UDFResults.parse_raw(udf_results_str_localnode1).results[0]
    assert isinstance(local_1_smpc_result, NodeSMPCDTO)
    local_2_smpc_result = UDFResults.parse_raw(udf_results_str_localnode2).results[0]
    assert isinstance(local_2_smpc_result, NodeSMPCDTO)

    # ---------- CREATE REMOTE/MERGE TABLE ON GLOBALNODE WITH SMPC TEMPLATE ---------
    template_table_schema_str = get_table_schema_task_localnode1.delay(
        request_id=request_id, table_name=local_1_smpc_result.value.template.value
    ).get()

    localnode1_config = get_node_config_by_id(LOCALNODE1_SMPC_CONFIG_FILE)
    localnode2_config = get_node_config_by_id(LOCALNODE2_SMPC_CONFIG_FILE)

    localnode_1_monetdb_sock_address = (
        f"{str(localnode1_config.monetdb.ip)}:{localnode1_config.monetdb.port}"
    )
    localnode_2_monetdb_sock_address = (
        f"{str(localnode2_config.monetdb.ip)}:{localnode2_config.monetdb.port}"
    )
    create_remote_table_task_globalnode.delay(
        request_id=request_id,
        table_name=local_1_smpc_result.value.template.value,
        table_schema_json=template_table_schema_str,
        monetdb_socket_address=localnode_1_monetdb_sock_address,
    ).get()
    create_remote_table_task_globalnode.delay(
        request_id=request_id,
        table_name=local_2_smpc_result.value.template.value,
        table_schema_json=template_table_schema_str,
        monetdb_socket_address=localnode_2_monetdb_sock_address,
    ).get()
    globalnode_template_tablename = create_merge_table_task_globalnode.delay(
        request_id=request_id,
        context_id=context_id,
        command_id="3",
        table_names=[
            local_1_smpc_result.value.template.value,
            local_2_smpc_result.value.template.value,
        ],
    ).get()

    validate_smpc_templates_match_task_globalnode.delay(
        request_id=request_id,
        table_name=globalnode_template_tablename,
    ).get()

    # --------- LOAD LOCALNODE ADD OP DATA TO SMPC CLIENTS -----------------
    smpc_client_1 = load_data_to_smpc_client_task_localnode1.delay(
        request_id=request_id,
        table_name=local_1_smpc_result.value.sum_op_values.value,
        jobid=smpc_job_id,
    ).get()
    smpc_client_2 = load_data_to_smpc_client_task_localnode2.delay(
        request_id=request_id,
        table_name=local_2_smpc_result.value.sum_op_values.value,
        jobid=smpc_job_id,
    ).get()

    # --------- Trigger SMPC in the coordinator -----------------
    trigger_smpc_computation_url = (
        SMPC_COORDINATOR_ADDRESS + "/api/secure-aggregation/job-id/" + smpc_job_id
    )
    trigger_smpc_request_data = SMPCRequestData(
        computationType=SMPCRequestType.SUM.value,
        clients=[smpc_client_1, smpc_client_2],
    )
    trigger_smpc_request_headers = {
        "Content-type": "application/json",
        "Accept": "text/plain",
    }
    response = requests.post(
        url=trigger_smpc_computation_url,
        data=trigger_smpc_request_data.json(),
        headers=trigger_smpc_request_headers,
    )
    assert response.status_code == 200

    # --------------- Wait for SMPC result to be ready ------------------------
    for _ in range(1, 100):
        response = get_smpc_result(
            coordinator_address=SMPC_COORDINATOR_ADDRESS,
            jobid=smpc_job_id,
        )
        smpc_response = SMPCResponse.parse_raw(response)

        if smpc_response.status == SMPCResponseStatus.FAILED:
            raise ValueError(
                f"The SMPC returned a {SMPCResponseStatus.FAILED} status. Body: {response}"
            )
        elif smpc_response.status == SMPCResponseStatus.COMPLETED:
            break
        sleep(1)
    else:
        raise TimeoutError("SMPC did not finish in 100 tries.")

    # --------- Get SMPC result in globalnode -----------------
    sum_op_values_tablename = get_smpc_result_task_globalnode.delay(
        request_id=request_id,
        context_id=context_id,
        command_id="4",
        jobid=smpc_job_id,
    ).get()

    # ----------------------- RUN GLOBAL UDF USING SMPC RESULTS ----------------------
    smpc_arg = NodeSMPCDTO(
        value=NodeSMPCValueDTO(
            template=NodeTableDTO(value=globalnode_template_tablename),
            sum_op_values=NodeTableDTO(value=sum_op_values_tablename),
        )
    )
    pos_args_str = UDFPosArguments(args=[smpc_arg]).json()
    udf_results_str = run_udf_task_globalnode.delay(
        command_id="5",
        request_id=request_id,
        context_id=context_id,
        func_name=make_unique_func_name(smpc_global_step),
        positional_args_json=pos_args_str,
        keyword_args_json=UDFKeyArguments(args={}).json(),
        use_smpc=True,
    ).get()

    global_step_result = UDFResults.parse_raw(udf_results_str).results[0]
    assert isinstance(global_step_result, NodeTableDTO)

    expected_result = {"total_sum": input_table_1_name_sum + input_table_2_name_sum}
    validate_dict_table_data_match_expected(
        get_table_data_task_globalnode,
        global_step_result.value,
        expected_result,
    )<|MERGE_RESOLUTION|>--- conflicted
+++ resolved
@@ -43,6 +43,17 @@
 TASKS_TIMEOUT = 60
 
 
+class Logger:
+    def info(msg: str, *args, **kwargs):
+        print(msg)
+
+    def debug(msg: str, *args, **kwargs):
+        print(msg)
+
+    def error(msg: str, *args, **kwargs):
+        print(msg)
+
+
 def create_secure_transfer_table(celery_app) -> str:
     task_signature = get_celery_task_signature("create_table")
 
@@ -54,13 +65,14 @@
     )
     async_result = celery_app.queue_task(
         task_signature=task_signature,
+        logger=Logger(),
         request_id=request_id,
         context_id=context_id,
         command_id=uuid.uuid4().hex,
         schema_json=table_schema.json(),
     )
     table_name = celery_app.get_result(
-        async_result=async_result, timeout=TASKS_TIMEOUT, request_id=request_id
+        async_result=async_result, timeout=TASKS_TIMEOUT, logger=Logger()
     )
     return table_name
 
@@ -85,12 +97,13 @@
 
     async_result = celery_app.queue_task(
         task_signature=task_signature,
+        logger=Logger(),
         request_id=request_id,
         table_name=table_name,
         values=values,
     )
     celery_app.get_result(
-        async_result=async_result, timeout=TASKS_TIMEOUT, request_id=request_id
+        async_result=async_result, timeout=TASKS_TIMEOUT, logger=Logger()
     )
 
     return table_name, secure_transfer_1_value + secure_transfer_2_value
@@ -119,12 +132,13 @@
 
     async_result = celery_app.queue_task(
         task_signature=task_signature,
+        logger=Logger(),
         request_id=request_id,
         table_name=table_name,
         values=values,
     )
     celery_app.get_result(
-        async_result=async_result, timeout=TASKS_TIMEOUT, request_id=request_id
+        async_result=async_result, timeout=TASKS_TIMEOUT, logger=Logger()
     )
 
     return table_name
@@ -142,12 +156,13 @@
 
     async_result = celery_app.queue_task(
         task_signature=task_signature,
+        logger=Logger(),
         request_id=request_id,
         table_name=table_name,
         values=values,
     )
     celery_app.get_result(
-        async_result=async_result, timeout=TASKS_TIMEOUT, request_id=request_id
+        async_result=async_result, timeout=TASKS_TIMEOUT, logger=Logger()
     )
 
     return table_name, json.dumps(sum_op_values)
@@ -162,11 +177,12 @@
     assert table_name is not None
     async_result = celery_app.queue_task(
         task_signature=get_table_data_task_signature,
+        logger=Logger(),
         request_id=request_id,
         table_name=table_name,
     )
     table_data_str = celery_app.get_result(
-        async_result=async_result, timeout=TASKS_TIMEOUT, request_id=request_id
+        async_result=async_result, timeout=TASKS_TIMEOUT, logger=Logger()
     )
     table_data: TableData = TableData.parse_raw(table_data_str)
     result_str, *_ = table_data.columns[1].data
@@ -188,6 +204,7 @@
 
     async_result = localnode1_celery_app.queue_task(
         task_signature=run_udf_task,
+        logger=Logger(),
         command_id="1",
         request_id=request_id,
         context_id=context_id,
@@ -196,7 +213,7 @@
         keyword_args_json=UDFKeyArguments(args={}).json(),
     )
     udf_results_str = localnode1_celery_app.get_result(
-        async_result=async_result, timeout=TASKS_TIMEOUT, request_id=request_id
+        async_result=async_result, timeout=TASKS_TIMEOUT, logger=Logger()
     )
 
     results = UDFResults.parse_raw(udf_results_str).results
@@ -231,6 +248,7 @@
 
     async_result = localnode1_celery_app.queue_task(
         task_signature=run_udf_task,
+        logger=Logger(),
         command_id="1",
         request_id=request_id,
         context_id=context_id,
@@ -239,7 +257,7 @@
         keyword_args_json=UDFKeyArguments(args={}).json(),
     )
     udf_results_str = localnode1_celery_app.get_result(
-        async_result=async_result, timeout=TASKS_TIMEOUT, request_id=request_id
+        async_result=async_result, timeout=TASKS_TIMEOUT, logger=Logger()
     )
 
     results = UDFResults.parse_raw(udf_results_str).results
@@ -274,11 +292,12 @@
     try:
         async_result = smpc_localnode1_celery_app.queue_task(
             task_signature=validate_smpc_templates_match_task,
+            logger=Logger(),
             request_id=request_id,
             table_name=table_name,
         )
         smpc_localnode1_celery_app.get_result(
-            async_result=async_result, timeout=TASKS_TIMEOUT, request_id=request_id
+            async_result=async_result, timeout=TASKS_TIMEOUT, logger=Logger()
         )
     except Exception as exc:
         pytest.fail(f"No exception should be raised. Exception: {exc}")
@@ -301,11 +320,12 @@
     with pytest.raises(ValueError) as exc:
         async_result = smpc_localnode1_celery_app.queue_task(
             task_signature=validate_smpc_templates_match_task,
+            logger=Logger(),
             request_id=request_id,
             table_name=table_name,
         )
         smpc_localnode1_celery_app.get_result(
-            async_result=async_result, timeout=TASKS_TIMEOUT, request_id=request_id
+            async_result=async_result, timeout=TASKS_TIMEOUT, logger=Logger()
         )
     assert "SMPC templates dont match." in str(exc)
 
@@ -329,6 +349,7 @@
 
     async_result = smpc_localnode1_celery_app.queue_task(
         task_signature=run_udf_task,
+        logger=Logger(),
         command_id="1",
         request_id=request_id,
         context_id=context_id,
@@ -338,7 +359,7 @@
         use_smpc=True,
     )
     udf_results_str = smpc_localnode1_celery_app.get_result(
-        async_result=async_result, timeout=TASKS_TIMEOUT, request_id=request_id
+        async_result=async_result, timeout=TASKS_TIMEOUT, logger=Logger()
     )
 
     local_step_results = UDFResults.parse_raw(udf_results_str).results
@@ -388,7 +409,7 @@
         use_smpc=True,
     )
     udf_results_str = smpc_localnode1_celery_app.get_result(
-        async_result=async_result, timeout=TASKS_TIMEOUT, request_id=request_id
+        async_result=async_result, timeout=TASKS_TIMEOUT, logger=Logger()
     )
 
     global_step_results = UDFResults.parse_raw(udf_results_str).results
@@ -418,12 +439,13 @@
     with pytest.raises(PermissionError) as exc:
         async_result = smpc_globalnode_celery_app.queue_task(
             task_signature=load_data_to_smpc_client_task,
+            logger=Logger(),
             request_id=request_id,
             table_name="whatever",
             jobid="whatever",
         )
         smpc_globalnode_celery_app.get_result(
-            async_result=async_result, timeout=TASKS_TIMEOUT, request_id=request_id
+            async_result=async_result, timeout=TASKS_TIMEOUT, logger=Logger()
         )
     assert "load_data_to_smpc_client is allowed only for a LOCALNODE." in str(exc)
 
@@ -446,18 +468,14 @@
 
     async_result = smpc_localnode1_celery_app.queue_task(
         task_signature=load_data_to_smpc_client_task,
+        logger=Logger(),
         request_id=request_id,
         table_name=table_name,
-<<<<<<< HEAD
-        jobid="testKey123",
+        jobid=smpc_job_id,
     )
     smpc_localnode1_celery_app.get_result(
-        async_result=async_result, timeout=TASKS_TIMEOUT, request_id=request_id
-    )
-=======
-        jobid=smpc_job_id,
-    ).get()
->>>>>>> 1acfab24
+        async_result=async_result, timeout=TASKS_TIMEOUT, logger=Logger()
+    )
 
     node_config = get_node_config_by_id(LOCALNODE1_SMPC_CONFIG_FILE)
     request_url = (
@@ -489,6 +507,7 @@
     with pytest.raises(PermissionError) as exc:
         async_result = smpc_localnode1_celery_app.queue_task(
             task_signature=get_smpc_result_task,
+            logger=Logger(),
             request_id="whatever",
             context_id="whatever",
             command_id="whatever",
@@ -558,6 +577,7 @@
     # --------------- GET SMPC RESULT IN GLOBALNODE ------------------------
     async_result = smpc_globalnode_celery_app.queue_task(
         task_signature=get_smpc_result_task,
+        logger=Logger(),
         request_id=request_id,
         context_id=context_id,
         command_id=command_id,
