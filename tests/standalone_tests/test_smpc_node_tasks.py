--- conflicted
+++ resolved
@@ -36,11 +36,7 @@
 SMPC_GET_DATASET_ENDPOINT = "/api/update-dataset/"
 SMPC_COORDINATOR_ADDRESS = "http://dl056.madgik.di.uoa.gr:12314"
 
-<<<<<<< HEAD
 TASKS_TIMEOUT = 60
-
-=======
->>>>>>> aa7d8b85
 
 def create_secure_transfer_table(celery_app) -> str:
     task_signature = get_celery_task_signature("create_table")
@@ -168,14 +164,7 @@
 def test_secure_transfer_output_with_smpc_off(
     localnode1_node_service, use_localnode1_database, localnode1_celery_app
 ):
-<<<<<<< HEAD
     run_udf_task = get_celery_task_signature("run_udf")
-=======
-    run_udf_task = get_celery_task_signature(localnode1_celery_app, "run_udf")
-    get_table_data_task = get_celery_task_signature(
-        localnode1_celery_app, "get_table_data"
-    )
->>>>>>> aa7d8b85
 
     get_table_data_task = get_celery_task_signature("get_table_data")
     input_table_name, input_table_name_sum = create_table_with_one_column_and_ten_rows(
@@ -215,17 +204,9 @@
 def test_secure_transfer_input_with_smpc_off(
     localnode1_node_service, use_localnode1_database, localnode1_celery_app
 ):
-<<<<<<< HEAD
     run_udf_task = get_celery_task_signature("run_udf")
 
     get_table_data_task = get_celery_task_signature("get_table_data")
-=======
-    run_udf_task = get_celery_task_signature(localnode1_celery_app, "run_udf")
-    get_table_data_task = get_celery_task_signature(
-        localnode1_celery_app, "get_table_data"
-    )
->>>>>>> aa7d8b85
-
     (
         secure_transfer_results_tablename,
         secure_transfer_results_values_sum,
