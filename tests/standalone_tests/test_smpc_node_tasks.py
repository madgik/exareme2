--- conflicted
+++ resolved
@@ -672,12 +672,8 @@
     assert response.status_code == 200
 
     # --------- Get Results of SMPC in globalnode -----------------
-<<<<<<< HEAD
     sum_op_values_tablename = get_smpc_result_task_globalnode.delay(
-=======
-    add_op_values_tablename = get_smpc_result_task_globalnode.delay(
-        request_id=request_id,
->>>>>>> a50186f2
+        request_id=request_id,
         context_id=context_id,
         command_id="4",
         jobid=smpc_job_id,
