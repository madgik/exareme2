--- conflicted
+++ resolved
@@ -84,13 +84,9 @@
     table_name = globalnode_tasks_handler_celery.create_table(
         context_id=TASKS_CONTEXT_ID, command_id=command_id, schema=schema
     )
-<<<<<<< HEAD
-    schema_result = node_tasks_handler_celery.get_table_schema(
+    schema_result = globalnode_tasks_handler_celery.get_table_schema(
         context_id=TASKS_CONTEXT_ID, table_name=table_name
     )
-=======
-    schema_result = globalnode_tasks_handler_celery.get_table_schema(table_name)
->>>>>>> cdbdcc72
     assert schema_result == schema
 
 
@@ -111,13 +107,9 @@
     # Queue a test task quering the schema of the created table which to raise the
     # exception
     with pytest.raises(ClosedBrokerConnectionError):
-<<<<<<< HEAD
-        node_tasks_handler_celery.get_table_schema(
+        tmp_localnode_tasks_handler_celery.get_table_schema(
             context_id=TASKS_CONTEXT_ID, table_name=table_name
         )
-=======
-        tmp_localnode_tasks_handler_celery.get_table_schema(table_name)
->>>>>>> cdbdcc72
 
 
 @pytest.mark.slow
@@ -165,10 +157,6 @@
 
     # Queue a task which will raise the exception
     with pytest.raises(TimeoutError):
-<<<<<<< HEAD
-        schema_result = node_tasks_handler_celery.get_table_schema(
+        tmp_localnode_tasks_handler_celery.get_table_schema(
             context_id=TASKS_CONTEXT_ID, table_name=table_name
-        )
-=======
-        tmp_localnode_tasks_handler_celery.get_table_schema(table_name)
->>>>>>> cdbdcc72
+        )