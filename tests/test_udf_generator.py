# type: ignore
from typing import TypeVar

import pytest

from mipengine.algorithms import udf
from mipengine.algorithms import RelationT
from mipengine.algorithms import TensorT
from mipengine.algorithms import LiteralParameterT
from mipengine.algorithms import ScalarT
from mipengine.node.udfgen import generate_udf_application_queries
from mipengine.node.udfgen import ColumnInfo, TableInfo

Schema1 = TypeVar("Schema1")
Schema2 = TypeVar("Schema2")
DT1 = TypeVar("DT1")
ND1 = TypeVar("ND1")
DT2 = TypeVar("DT2")
ND2 = TypeVar("ND2")

UDFNAME = "udfname"
TABLENAME = "tablename"
NODEID = "12345"


@udf
def relations_to_relation(
    x: RelationT[Schema1], y: RelationT[Schema2]
) -> RelationT[Schema1]:
    result = x
    return result


POSARGS_relations_to_relation = [
<<<<<<< HEAD
    TableInfo(
        "rel1",
        [
            ColumnInfo("row_id", "text"),
            ColumnInfo("col1", "int"),
            ColumnInfo("col2", "float"),
        ],
    ),
    TableInfo(
        "rel2",
        [
            ColumnInfo("row_id", "text"),
            ColumnInfo("col1", "int"),
            ColumnInfo("col2", "float"),
        ],
    ),
=======
    TableInfo("rel1", [ColumnInfo("col1", "int"), ColumnInfo("col2", "real")]),
    TableInfo("rel2", [ColumnInfo("col1", "int"), ColumnInfo("col2", "real")]),
>>>>>>> 526a9eb3
]
DEF_relations_to_relation = """\
CREATE OR REPLACE
FUNCTION
udfname(x_col1 int, x_col2 float, y_col1 int, y_col2 float)
RETURNS
TABLE(col1 int, col2 float)
LANGUAGE PYTHON
{
    import pandas as pd
    import udfio
    x = pd.DataFrame({n: _columns[n] for n in ['x_col1', 'x_col2']})
    y = pd.DataFrame({n: _columns[n] for n in ['y_col1', 'y_col2']})
    result = x
    return result
};"""
QUERY_relations_to_relation = """\
DROP TABLE IF EXISTS tablename;
CREATE TABLE tablename AS (
    SELECT CAST('12345' AS varchar(50)) AS node_id, *
    FROM
        udfname(
            (
                SELECT
                    rel1.col1, rel1.col2, rel2.col1, rel2.col2
                FROM
                    rel1, rel2
                WHERE
                    rel1.row_id=rel2.row_id
            )
        )
);"""


@udf
def table_to_tensor(input_: RelationT[Schema1]) -> TensorT(float, 2):
    output = [[1, 2, 3], [4, 5, 6]]
    return output


POSARGS_table_to_tensor = [
<<<<<<< HEAD
    TableInfo(
        "rel1",
        [
            ColumnInfo("row_id", "text"),
            ColumnInfo("col1", "int"),
            ColumnInfo("col2", "float"),
        ],
    ),
=======
    TableInfo("rel1", [ColumnInfo("col1", "int"), ColumnInfo("col2", "real")]),
>>>>>>> 526a9eb3
]
DEF_table_to_tensor = """\
CREATE OR REPLACE
FUNCTION
udfname(input__col1 int, input__col2 float)
RETURNS
TABLE(dim0 int, dim1 int, val float)
LANGUAGE PYTHON
{
    import pandas as pd
    import udfio
    input_ = pd.DataFrame({n: _columns[n] for n in ['input__col1', 'input__col2']})
    output = [[1, 2, 3], [4, 5, 6]]
    return udfio.as_tensor_table(numpy.array(output))
};"""
QUERY_table_to_tensor = """\
DROP TABLE IF EXISTS tablename;
CREATE TABLE tablename AS (
    SELECT CAST('12345' AS varchar(50)) AS node_id, *
    FROM
        udfname(
            (
                SELECT
                    rel1.col1, rel1.col2
                FROM
                    rel1
            )
        )
);"""


# FIXME loopbacks are not implemented
# @udf
# def tensor_and_loopback(
#     X: TensorT(float, 2), c: LoopbackRelationT(float, 1)
# ) -> TensorT(float, 1):
#     result = X @ c
#     return result


@udf
def with_literal(X: TensorT[DT1, ND1], n: LiteralParameterT[int]) -> TensorT[DT1, ND1]:
    result = X + n
    return result


POSARGS_with_literal = [
<<<<<<< HEAD
    TableInfo(
        "tens1",
        [
            ColumnInfo("row_id", "text"),
            ColumnInfo("dim0", "int"),
            ColumnInfo("val", "float"),
        ],
    ),
=======
    TableInfo("tens1", [ColumnInfo("dim0", "int"), ColumnInfo("val", "real")]),
>>>>>>> 526a9eb3
    5,
]
DEF_with_literal = """\
CREATE OR REPLACE
FUNCTION
udfname(X_dim0 int, X_val float)
RETURNS
TABLE(dim0 int, val float)
LANGUAGE PYTHON
{
    import pandas as pd
    import udfio
    X = udfio.from_tensor_table({n:_columns[n] for n in ['X_dim0', 'X_val']})
    n = 5
    result = X + n
    return udfio.as_tensor_table(numpy.array(result))
};"""
QUERY_with_literal = """\
DROP TABLE IF EXISTS tablename;
CREATE TABLE tablename AS (
    SELECT CAST('12345' AS varchar(50)) AS node_id, *
    FROM
        udfname(
            (
                SELECT
                    tens1.dim0, tens1.val
                FROM
                    tens1
            )
        )
);"""


@udf
def to_scalar(vec1: TensorT(float, 1), vec2: TensorT(float, 1)) -> ScalarT(float):
    dotprod = vec1.T @ vec2
    return dotprod


POSARGS_to_scalar = [
<<<<<<< HEAD
    TableInfo(
        "tens1",
        [
            ColumnInfo("row_id", "text"),
            ColumnInfo("dim0", "int"),
            ColumnInfo("val", "float"),
        ],
    ),
    TableInfo(
        "tens2",
        [
            ColumnInfo("row_id", "text"),
            ColumnInfo("dim0", "int"),
            ColumnInfo("val", "float"),
        ],
    ),
=======
    TableInfo("tens1", [ColumnInfo("dim0", "int"), ColumnInfo("val", "real")]),
    TableInfo("tens2", [ColumnInfo("dim0", "int"), ColumnInfo("val", "real")]),
>>>>>>> 526a9eb3
]
DEF_to_scalar = """\
CREATE OR REPLACE
FUNCTION
udfname(vec1_dim0 int, vec1_val float, vec2_dim0 int, vec2_val float)
RETURNS
float
LANGUAGE PYTHON
{
    import pandas as pd
    import udfio
    vec1 = udfio.from_tensor_table({n:_columns[n] for n in ['vec1_dim0', 'vec1_val']})
    vec2 = udfio.from_tensor_table({n:_columns[n] for n in ['vec2_dim0', 'vec2_val']})
    dotprod = vec1.T @ vec2
    return dotprod
};"""
QUERY_to_scalar = """\
DROP TABLE IF EXISTS tablename;
CREATE TABLE tablename AS (
    SELECT
        udfname(tens1.dim0, tens1.val, tens2.dim0, tens2.val)
    FROM
        tens1, tens2
    WHERE
        tens1.dim0=tens2.dim0
);"""

test_cases_generate_udf = [
    (
        {
            "func_name": "test_udf_generator.relations_to_relation",
            "positional_args": POSARGS_relations_to_relation,
            "keyword_args": {},
        },
        (DEF_relations_to_relation, QUERY_relations_to_relation),
    ),
    (
        {
            "func_name": "test_udf_generator.table_to_tensor",
            "positional_args": POSARGS_table_to_tensor,
            "keyword_args": {},
        },
        (DEF_table_to_tensor, QUERY_table_to_tensor),
    ),
    (
        {
            "func_name": "test_udf_generator.with_literal",
            "positional_args": POSARGS_with_literal,
            "keyword_args": {},
        },
        (DEF_with_literal, QUERY_with_literal),
    ),
    (
        {
            "func_name": "test_udf_generator.to_scalar",
            "positional_args": POSARGS_to_scalar,
            "keyword_args": {},
        },
        (DEF_to_scalar, QUERY_to_scalar),
    ),
]


@pytest.mark.parametrize("test_input,expected", test_cases_generate_udf)
def test_generate_udf(test_input, expected):
    udf_def, udf_query = generate_udf_application_queries(**test_input)
    exp_def, exp_query = expected
    assert udf_def.substitute(udf_name=UDFNAME) == exp_def
    assert (
        udf_query.substitute(udf_name=UDFNAME, table_name=TABLENAME, node_id=NODEID)
        == exp_query
    )<|MERGE_RESOLUTION|>--- conflicted
+++ resolved
@@ -32,13 +32,12 @@
 
 
 POSARGS_relations_to_relation = [
-<<<<<<< HEAD
     TableInfo(
         "rel1",
         [
             ColumnInfo("row_id", "text"),
             ColumnInfo("col1", "int"),
-            ColumnInfo("col2", "float"),
+            ColumnInfo("col2", "real"),
         ],
     ),
     TableInfo(
@@ -46,13 +45,9 @@
         [
             ColumnInfo("row_id", "text"),
             ColumnInfo("col1", "int"),
-            ColumnInfo("col2", "float"),
-        ],
-    ),
-=======
-    TableInfo("rel1", [ColumnInfo("col1", "int"), ColumnInfo("col2", "real")]),
-    TableInfo("rel2", [ColumnInfo("col1", "int"), ColumnInfo("col2", "real")]),
->>>>>>> 526a9eb3
+            ColumnInfo("col2", "real"),
+        ],
+    ),
 ]
 DEF_relations_to_relation = """\
 CREATE OR REPLACE
@@ -94,18 +89,14 @@
 
 
 POSARGS_table_to_tensor = [
-<<<<<<< HEAD
     TableInfo(
         "rel1",
         [
             ColumnInfo("row_id", "text"),
             ColumnInfo("col1", "int"),
-            ColumnInfo("col2", "float"),
-        ],
-    ),
-=======
-    TableInfo("rel1", [ColumnInfo("col1", "int"), ColumnInfo("col2", "real")]),
->>>>>>> 526a9eb3
+            ColumnInfo("col2", "real"),
+        ],
+    ),
 ]
 DEF_table_to_tensor = """\
 CREATE OR REPLACE
@@ -153,18 +144,14 @@
 
 
 POSARGS_with_literal = [
-<<<<<<< HEAD
     TableInfo(
         "tens1",
         [
             ColumnInfo("row_id", "text"),
             ColumnInfo("dim0", "int"),
-            ColumnInfo("val", "float"),
-        ],
-    ),
-=======
-    TableInfo("tens1", [ColumnInfo("dim0", "int"), ColumnInfo("val", "real")]),
->>>>>>> 526a9eb3
+            ColumnInfo("val", "real"),
+        ],
+    ),
     5,
 ]
 DEF_with_literal = """\
@@ -205,13 +192,12 @@
 
 
 POSARGS_to_scalar = [
-<<<<<<< HEAD
     TableInfo(
         "tens1",
         [
             ColumnInfo("row_id", "text"),
             ColumnInfo("dim0", "int"),
-            ColumnInfo("val", "float"),
+            ColumnInfo("val", "real"),
         ],
     ),
     TableInfo(
@@ -219,13 +205,9 @@
         [
             ColumnInfo("row_id", "text"),
             ColumnInfo("dim0", "int"),
-            ColumnInfo("val", "float"),
-        ],
-    ),
-=======
-    TableInfo("tens1", [ColumnInfo("dim0", "int"), ColumnInfo("val", "real")]),
-    TableInfo("tens2", [ColumnInfo("dim0", "int"), ColumnInfo("val", "real")]),
->>>>>>> 526a9eb3
+            ColumnInfo("val", "real"),
+        ],
+    ),
 ]
 DEF_to_scalar = """\
 CREATE OR REPLACE
