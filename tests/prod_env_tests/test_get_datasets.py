--- conflicted
+++ resolved
@@ -5,64 +5,29 @@
 
 from tests.prod_env_tests import datasets_url
 
-<<<<<<< HEAD
-expected_node_data_models = {
-    "localnode1": {
-        "dementia:0.1": [
-            "edsd",
-            "ppmi",
-            "desd-synthdata",
-        ],
-        "tbi:0.1": ["dummy_tbi"],
-    },
-    "localnode2": {
-        "dementia:0.1": [
-            "edsd",
-            "ppmi",
-            "desd-synthdata",
-        ],
-        "tbi:0.1": ["dummy_tbi"],
-    },
-}
-=======
 
 @pytest.fixture
-def expected_datasets_per_pathology():
+def expected_datasets_per_data_model():
     return {
-        "dementia": {
+        "dementia:0.1": {
             "edsd",
             "ppmi",
             "desd-synthdata",
         },
-        "tbi": {"dummy_tbi"},
+        "tbi:0.1": {"dummy_tbi"},
     }
->>>>>>> 7115821b
 
 
-def test_get_datasets(expected_datasets_per_pathology):
+def test_get_datasets(expected_datasets_per_data_model):
     request = requests.get(datasets_url)
-<<<<<<< HEAD
     node_data_models = json.loads(request.text)
-    assert len(node_data_models) == len(expected_node_data_models)
-    assert set(node_data_models.keys()) == set(expected_node_data_models.keys())
-    for node_id in node_data_models.keys():
-        assert set(node_data_models[node_id].keys()) == set(
-            expected_node_data_models[node_id].keys()
-        )
-        for data_model in node_data_models[node_id].keys():
-            assert set(node_data_models[node_id][data_model]) == set(
-                expected_node_data_models[node_id][data_model]
-            )
-=======
-    node_schemas = json.loads(request.text)
 
-    datasets_per_pathology = {}
-    for node_schema in node_schemas.values():
-        for pathology, datasets in node_schema.items():
-            if pathology not in datasets_per_pathology.keys():
-                datasets_per_pathology[pathology] = set(datasets)
+    datasets_per_data_model = {}
+    for node_data_model in node_data_models.values():
+        for data_model, datasets in node_data_model.items():
+            if data_model not in datasets_per_data_model.keys():
+                datasets_per_data_model[data_model] = set(datasets)
             else:
-                datasets_per_pathology[pathology].update(datasets)
+                datasets_per_data_model[data_model].update(datasets)
 
-    assert datasets_per_pathology == expected_datasets_per_pathology
->>>>>>> 7115821b
+    assert datasets_per_data_model == expected_datasets_per_data_model