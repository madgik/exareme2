--- conflicted
+++ resolved
@@ -254,39 +254,6 @@
     ):
         yield
 
-
-<<<<<<< HEAD
-# #EVERYTHING COMMENTED OUT FROM HERE ON
-=======
-test_cases_validate_algorithm = [
-    (
-        "test_algorithm1",
-        {
-            "inputdata": {
-                "pathology": "test_schema1",
-                "datasets": ["test_dataset1", "test_dataset2"],
-                "x": ["test_cde1", "test_cde2"],
-                "y": ["test_cde3"],
-            },
-            "parameters": {"parameter1": [1, 3], "parameter2": 3},
-        },
-    ),
-    (
-        "test_algorithm1",
-        {
-            "inputdata": {
-                "pathology": "test_schema2",
-                "datasets": ["test_dataset2", "test_dataset3"],
-                "filters": None,
-                "x": ["test_cde1"],
-                "y": ["test_cde3"],
-            },
-            "parameters": {"parameter1": [1, 3], "parameter2": 3},
-        },
-    ),
-]
->>>>>>> e5c58091
-
 # # # @Thanasis parametrization has to be changed like that
 # # test_cases_proper_validate_algorithm = [
 # #     (
@@ -312,18 +279,6 @@
 # #     ),
 # # ]
 
-<<<<<<< HEAD
-=======
-@pytest.mark.parametrize(
-    "algorithm_name, request_body_dict", test_cases_validate_algorithm
-)
-def test_validate_algorithm_success(
-    algorithm_name,
-    request_body_dict,
-):
-    validate_algorithm_request(algorithm_name, json.dumps(request_body_dict))
->>>>>>> e5c58091
-
 # test_cases_proper_validate_algorithm = [
 #     (
 #         "test_algorithm1",
