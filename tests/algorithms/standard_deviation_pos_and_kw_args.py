--- conflicted
+++ resolved
@@ -4,19 +4,9 @@
 from mipengine.algorithm_result_DTOs import TabularDataResult
 from mipengine.table_data_DTOs import ColumnDataFloat
 from mipengine.table_data_DTOs import ColumnDataStr
-<<<<<<< HEAD
-from mipengine.udfgen import (
-    relation,
-    tensor,
-    udf,
-)
-from mipengine.algorithm_result_DTOs import TabularDataResult
-=======
-from mipengine.udfgen import make_unique_func_name
 from mipengine.udfgen import relation
 from mipengine.udfgen import tensor
 from mipengine.udfgen import udf
->>>>>>> d6473156
 from mipengine.udfgen.udfgenerator import merge_transfer
 from mipengine.udfgen.udfgenerator import state
 from mipengine.udfgen.udfgenerator import transfer
