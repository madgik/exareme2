import json
from typing import TypeVar

from mipengine.algorithm_result_DTOs import TabularDataResult
from mipengine.table_data_DTOs import ColumnDataFloat
from mipengine.table_data_DTOs import ColumnDataStr
<<<<<<< HEAD
from mipengine.udfgen import (
    relation,
    tensor,
    udf,
)
from mipengine.algorithm_result_DTOs import TabularDataResult
=======
from mipengine.udfgen import make_unique_func_name
from mipengine.udfgen import relation
>>>>>>> d6473156
from mipengine.udfgen import secure_transfer
from mipengine.udfgen import state
from mipengine.udfgen import tensor
from mipengine.udfgen import transfer
from mipengine.udfgen import udf


def run(algo_interface):
    local_run = algo_interface.run_udf_on_local_nodes
    global_run = algo_interface.run_udf_on_global_node

    X_relation = algo_interface.initial_view_tables["x"]

    X = local_run(
        func=relation_to_matrix,
        positional_args=[X_relation],
    )

    local_state, local_result = local_run(
        func=smpc_local_step_1,
        positional_args=[X],
        share_to_global=[False, True],
    )

    global_state, global_result = global_run(
        func=smpc_global_step_1,
        positional_args=[local_result],
        share_to_locals=[False, True],
    )

    local_result = local_run(
        func=smpc_local_step_2,
        positional_args=[local_state, global_result],
        share_to_global=True,
    )

    global_result = global_run(
        func=smpc_global_step_2,
        positional_args=[global_state, local_result],
    )

    std_deviation = json.loads(global_result.get_table_data()[1][0])["deviation"]
    min_value = json.loads(global_result.get_table_data()[1][0])["min_value"]
    max_value = json.loads(global_result.get_table_data()[1][0])["max_value"]
    x_variables = algo_interface.x_variables

    result = TabularDataResult(
        title="Standard Deviation",
        columns=[
            ColumnDataStr(name="variable", data=x_variables),
            ColumnDataFloat(name="std_deviation", data=[std_deviation]),
            ColumnDataFloat(name="min_value", data=[min_value]),
            ColumnDataFloat(name="max_value", data=[max_value]),
        ],
    )
    return result


# ~~~~~~~~~~~~~~~~~~~~~~~~ UDFs ~~~~~~~~~~~~~~~~~~~~~~~~~~ #


S = TypeVar("S")


@udf(rel=relation(S), return_type=tensor(float, 2))
def relation_to_matrix(rel):
    return rel


@udf(
    table=tensor(S, 2),
    return_type=[state(), secure_transfer(sum_op=True, min_op=True, max_op=True)],
)
def smpc_local_step_1(table):
    state_ = {"table": table}
    sum_ = 0
    min_value = table[0][0]
    max_value = table[0][0]
    for (element,) in table:
        sum_ += element
        if element < min_value:
            min_value = element
        if element > max_value:
            max_value = element
    secure_transfer_ = {
        "sum": {"data": float(sum_), "operation": "sum"},
        "min": {"data": float(min_value), "operation": "min"},
        "max": {"data": float(max_value), "operation": "max"},
        "count": {"data": len(table), "operation": "sum"},
    }
    return state_, secure_transfer_


@udf(
    locals_result=secure_transfer(sum_op=True, min_op=True, max_op=True),
    return_type=[state(), transfer()],
)
def smpc_global_step_1(locals_result):
    total_sum = locals_result["sum"]
    total_count = locals_result["count"]
    average = total_sum / total_count
    state_ = {
        "count": total_count,
        "min_value": locals_result["min"],
        "max_value": locals_result["max"],
    }
    transfer_ = {"average": average}
    return state_, transfer_


@udf(
    prev_state=state(),
    global_transfer=transfer(),
    return_type=secure_transfer(sum_op=True),
)
def smpc_local_step_2(prev_state, global_transfer):
    deviation_sum = 0
    for (element,) in prev_state["table"]:
        deviation_sum += pow(element - global_transfer["average"], 2)
    secure_transfer_ = {
        "deviation_sum": {
            "data": float(deviation_sum),
            "type": "int",
            "operation": "sum",
        }
    }
    return secure_transfer_


@udf(
    prev_state=state(),
    locals_result=secure_transfer(sum_op=True),
    return_type=transfer(),
)
def smpc_global_step_2(prev_state, locals_result):
    total_deviation = locals_result["deviation_sum"]
    from math import sqrt

    deviation = {
        "deviation": sqrt(total_deviation / prev_state["count"]),
        "min_value": prev_state["min_value"],
        "max_value": prev_state["max_value"],
    }
    return deviation<|MERGE_RESOLUTION|>--- conflicted
+++ resolved
@@ -4,17 +4,7 @@
 from mipengine.algorithm_result_DTOs import TabularDataResult
 from mipengine.table_data_DTOs import ColumnDataFloat
 from mipengine.table_data_DTOs import ColumnDataStr
-<<<<<<< HEAD
-from mipengine.udfgen import (
-    relation,
-    tensor,
-    udf,
-)
-from mipengine.algorithm_result_DTOs import TabularDataResult
-=======
-from mipengine.udfgen import make_unique_func_name
 from mipengine.udfgen import relation
->>>>>>> d6473156
 from mipengine.udfgen import secure_transfer
 from mipengine.udfgen import state
 from mipengine.udfgen import tensor
