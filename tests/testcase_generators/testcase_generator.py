import json
import random
import re
from abc import ABC
from abc import abstractmethod
from functools import cached_property
from functools import partial
from traceback import format_exc

import pandas as pd
import pymonetdb
from tqdm import tqdm

from mipengine.node.monetdb_interface.monet_db_facade import _MonetDBConnectionPool

TESTING_DATAMODEL = "dementia:0.1"
DATA_TABLENAME = f""""{TESTING_DATAMODEL}".primary_data"""
METADATA_TABLENAME = f""""{TESTING_DATAMODEL}".variables_metadata"""

MAX_TABLE_SIZE = 60
MIN_TABLE_SIZE = 1
TABLE_SIZE_MODE = 10

# XXX Change according to your local setup
DB_IP = "127.0.0.1"
DB_PORT = 50001
DB_USER = "monetdb"
DB_PASS = "monetdb"
DB_FARM = "db"


class DB(_MonetDBConnectionPool):
    def refresh_connection(self):
        self._connection = pymonetdb.connect(
            hostname=DB_IP,
            port=DB_PORT,
            username=DB_USER,
            password=DB_PASS,
            database=DB_FARM,
        )

    def get_numerical_variables(self):
        query = f"""SELECT code
                        FROM {METADATA_TABLENAME}
                        WHERE json.filter(metadata, '$.is_categorical')='[false]'
                            AND (json.filter(metadata, '$.sql_type')='["real"]'
                            OR json.filter(metadata, '$.sql_type')='["int"]');"""
        variables = pd.read_sql(query, self._connection)
        return variables["code"].tolist()

    def get_nominal_variables(self):

        query = f"""SELECT code
                        FROM {METADATA_TABLENAME}
                        WHERE json.filter(metadata, '$.is_categorical')='[true]';"""

        variables = pd.read_sql(query, self._connection)
        return variables["code"].tolist()

    def get_data_table(self, replicas=2):
        """Loads the whole data table from the DB.

        Parameters
        ----------
        replicas: int
            Number of times the data will be replicated. Useful for testing in
            federated environment with an equal number of local nodes.

        """
        query = f"SELECT * FROM {DATA_TABLENAME}"
        data_table = pd.read_sql(query, self._connection)
        data_table = pd.concat([data_table for _ in range(replicas)])
        return data_table

    def get_datasets(self):
        query = f"SELECT DISTINCT dataset FROM {DATA_TABLENAME}"
        datasets = pd.read_sql(query, self._connection)
        return datasets["dataset"].tolist()

    def get_enumerations(self, varname):
        query = f"SELECT enumerations FROM {METADATA_TABLENAME} WHERE code='{varname}'"
        result = self.execute_and_fetchall(query)
        enums = re.split(r"\s*,\s*", result[0][0])
        return enums


def random_permutation(iterable, r=None):
    "Random selection from itertools.permutations(iterable, r)"
    pool = tuple(iterable)
    r = len(pool) if r is None else r
    return tuple(random.sample(pool, r))


def coin():
    outcome = random.choice([True, False])
    return outcome


def triangular():
    return int(random.triangular(MIN_TABLE_SIZE, MAX_TABLE_SIZE, TABLE_SIZE_MODE))


class InputDataVariable(ABC):
    db = DB()

    def __init__(self, notblank, multiple):
        self._notblank = notblank
        self._multiple = multiple

    @property
    @abstractmethod
    def all_variables(self):
        pass

    def draw(self):
        if not self._notblank and not coin():
            return
        num = triangular() if self._multiple else 1
        choice = random_permutation(
            self.all_variables,
            r=min(num, len(self.all_variables)),
        )
        return choice


class NumericalInputDataVariables(InputDataVariable):
    @cached_property
    def all_variables(self):
        """Gets the names of all numerical variables available."""
        numerical_vars = self.db.get_numerical_variables()
        return numerical_vars


class NominalInputDataVariables(InputDataVariable):
    @cached_property
    def all_variables(self):
        """Gets the names of all nominal variables available."""
        nominal_vars = self.db.get_nominal_variables()
        return nominal_vars


class MixedInputDataVariables(InputDataVariable):
    @cached_property
    def all_variables(self):
        """Gets the names of all variables available, both numerical and nominal."""
        all_vars = self.db.get_nominal_variables() + self.db.get_numerical_variables()
        return all_vars


def make_input_data_variables(properties):
    if properties["stattypes"] == ["numerical"]:
        return NumericalInputDataVariables(
            properties["notblank"],
            properties["multiple"],
        )
    elif properties["stattypes"] == ["nominal"]:
        return NominalInputDataVariables(
            properties["notblank"],
            properties["multiple"],
        )
    elif set(properties["stattypes"]) == {"numerical", "nominal"}:
        return MixedInputDataVariables(
            properties["notblank"],
            properties["multiple"],
        )


class AlgorithmParameter(ABC):
    @abstractmethod
    def draw(self):
        pass


class IntegerParameter(AlgorithmParameter):
    def __init__(self, min, max):
        self.min = min
        self.max = max

    def draw(self):
        return random.randint(self.min, self.max)


class FloatParameter(AlgorithmParameter):
    def __init__(self, min, max):
        self.min = min
        self.max = max

    def draw(self):
        return random.uniform(self.min, self.max)


class EnumFromList(AlgorithmParameter):
    def __init__(self, enums):
        self.enums = enums

    def draw(self):
        return random.choice(self.enums)


class EnumFromCDE(AlgorithmParameter):
    db = DB()

    def __init__(self, varname):
        self.varname = varname

    @cached_property
    def enums(self):
        return self.db.get_enumerations(self.varname)

    def draw(self):
        return random.choice(self.enums)


def make_parameters(properties, y=None, x=None):
    if properties["type"] == "int":
        return IntegerParameter(min=properties["min"], max=properties["max"])
    if properties["type"] == "float":
        return FloatParameter(min=properties["min"], max=properties["max"])
    if properties["type"] == "enum_from_list":
        return EnumFromList(enums=properties["enums"])
    if properties["type"] == "enum_from_cde":
        return make_enum_from_cde_parameter(properties, y, x)
    else:
        raise TypeError(f"Unknown parameter type: {properties['type']}.")


def make_enum_from_cde_parameter(properties, y=None, x=None):
    if properties["variable_name"] == "y":
        assert len(y) == 1, "Can't instantiate EnumFromList for multiple variables."
        varname = y[0]
        return EnumFromCDE(varname=varname)
    elif properties["variable_name"] == "x":
        assert len(x) == 1, "Can't instantiate EnumFromList for multiple variables."
        varname = x[0]
        return EnumFromCDE(varname=varname)
    else:
        raise ValueError(
            "Parameters enum_from_cde can only accept x or y as variable_name."
        )


class InputGenerator:
    def __init__(self, specs_file):
        specs = json.load(specs_file)

        self.inputdata_gens = {
            name: make_input_data_variables(properties)
            for name, properties in specs["inputdata"].items()
        }
        y, x = specs["inputdata"].get("y"), specs["inputdata"].get("y")

        self.parameter_gens = {
            name: make_parameters(properties, y, x)
            for name, properties in specs["parameters"].items()
        }
        self.datasets_gen = DatasetsGenerator()
        self.filters_gen = FiltersGenerator()
        self._seen = set()

    def draw(self):
        """Draws a random instance of an algorithm input, based on the
        algorithm specs."""
        for _ in range(100):
            inputdata = {
                name: inputdata_vars.draw()
                for name, inputdata_vars in self.inputdata_gens.items()
            }
            # removes vars found in both y and x, from x
            if inputdata.get("x") != None:
                diff = set(inputdata["y"]) & set(inputdata["x"])
                inputdata["x"] = tuple(set(inputdata["x"]) - diff)

            inputdata["data_model"] = TESTING_DATAMODEL
            inputdata["datasets"] = self.datasets_gen.draw()
            inputdata["filters"] = self.filters_gen.draw()
            parameters = {
                name: param.draw() for name, param in self.parameter_gens.items()
            }
            input_ = {"inputdata": inputdata, "parameters": parameters}
            input_key = (*inputdata.values(), *parameters.values())
            if input_key not in self._seen:
                self._seen.add(input_key)
                return input_
        else:
            raise ValueError("Cannot find inputdata that has not already be generated.")


class DatasetsGenerator:
    db = DB()

    @cached_property
    def all_datasets(self):
        return self.db.get_datasets()

    def draw(self):
        num = len(self.all_datasets)
        num_datasets = random.randint(1, num)
        return random_permutation(self.all_datasets, r=num_datasets)


class FiltersGenerator:
    def draw(self):
        # TODO Implement random filters generator
        return ""


tqdm = partial(tqdm, desc="Generating test cases", unit=" test cases")


class TestCaseGenerator(ABC):
    """Test case generator ABC.

    For each new algorithm we wish to test a subclass must be created.
    Subclasses must implement `compute_expected_output` where the algorithm
    expected ouput is computed according to the SOA implementation.

    Parameters
    ----------
    specs_file
        Pointer to algorithm specs file in json format
    replicas: int
        Number of times the data used in the expected output will be
        replicated. Useful for testing in federated environment with an equal
        number of local nodes.

    Examples
    --------
    >>> class MyAlgorithmTCG(TestCaseGenerator):
            def compute_expected_output(self, inputdata, input_parameters):
                ...  # SOA computation
                return {"some_result": 42, "other_result": 24}
    >>> with open('my_algoritm.json') as file:
            tcg = MyAlgorithmTCG(file, replicas=2)
    >>> with open('my_algoritm_expected.json') as file:
            tcg.write_test_cases(file)

    """

    __test__ = False

    def __init__(self, specs_file, replicas=1):
        self.input_gen = InputGenerator(specs_file)
        self.all_data = DB().get_data_table(replicas)

    def generate_input(self):
        return self.input_gen.draw()

    @abstractmethod
    def compute_expected_output(self, input_data, input_parameters=None):
        """Computes the expected output for specific algorithm

        This method has to be implemented by subclasses. The user should use
        some state-of-the-art implementation (e.g. sklearn, statsmodels, ...)
        of the algorithm in question to compute the expected results.

        Parameters
        ----------
        input_data: tuple
            A pair of design matrices. Either (y, x) or (y, None) depending on
            the algorithm specs.
        input_parameters: dict or None
            A dict mapping algorithm parameters to values or None if the
            algorithm doesn't have any parameters.

        Returns
        -------
        dict or None
            A dict containing the algorithm output. If no output can be
            computed for the given input the implementer can return None, in
            which case the test case is discarded. Use this for cases where the
            test case generator generates seamingly valid inputs which do not
            make sense for some reason.
        """
        pass

    def get_input_data(self, input_):
        inputdata = input_["inputdata"]
        datasets = list(inputdata["datasets"])
        y = list(inputdata["y"])
        x = inputdata.get("x", None)
        x = list(x) if x else []

        variables = list(set(y + x))
        if "dataset" in variables:
            full_data = self.all_data[variables]
            full_data = full_data[full_data.dataset.isin(datasets)]
        else:
            full_data = self.all_data[variables + ["dataset"]]
            full_data = full_data[full_data.dataset.isin(datasets)]
            del full_data["dataset"]

        full_data = full_data.dropna()
        if len(full_data) == 0:
            return None

        y_data = full_data[y]
        x_data = full_data[x] if x else None
        return y_data, x_data

    def generate_test_case(self):
        for _ in range(10_000):
            input_ = self.generate_input()
            input_data = self.get_input_data(input_)
            if input_data is not None:
                break
        else:
            raise ValueError(
                "Cannot find inputdata values resulting in non-empty data."
            )
        parameters = input_["parameters"]
<<<<<<< HEAD

        try:
            output = self.compute_expected_output(input_data, parameters)

        except Exception as err:
            raise Exception(
                f"{err}, input_data: {input_data}, parameters: {parameters}, datasets: {input_['inputdata']['datasets']}, traceback: {format_exc()}"
            )

=======
        output = self.compute_expected_output(input_data, parameters)
>>>>>>> 07823962
        return {"input": input_, "output": output}

    def generate_test_cases(self, num_test_cases=100):
        test_cases = []
        with tqdm(total=num_test_cases) as pbar:
            while len(test_cases) < num_test_cases:
                test_case = self.generate_test_case()
                if test_case["output"]:
                    test_cases.append(test_case)
                    pbar.update(1)

        def append_test_case_number(test_case, num):
            test_case["input"]["test_case_num"] = num
            return test_case

        test_cases = [
            append_test_case_number(test_case, i)
            for i, test_case in enumerate(test_cases)
        ]
        return {"test_cases": test_cases}

    def write_test_cases(self, file, num_test_cases=100):
        test_cases = self.generate_test_cases(num_test_cases)
        json.dump(test_cases, file, indent=4)<|MERGE_RESOLUTION|>--- conflicted
+++ resolved
@@ -408,19 +408,7 @@
                 "Cannot find inputdata values resulting in non-empty data."
             )
         parameters = input_["parameters"]
-<<<<<<< HEAD
-
-        try:
-            output = self.compute_expected_output(input_data, parameters)
-
-        except Exception as err:
-            raise Exception(
-                f"{err}, input_data: {input_data}, parameters: {parameters}, datasets: {input_['inputdata']['datasets']}, traceback: {format_exc()}"
-            )
-
-=======
         output = self.compute_expected_output(input_data, parameters)
->>>>>>> 07823962
         return {"input": input_, "output": output}
 
     def generate_test_cases(self, num_test_cases=100):
