--- conflicted
+++ resolved
@@ -349,10 +349,7 @@
         return self.input_gen.draw()
 
     @abstractmethod
-<<<<<<< HEAD
     def compute_expected_output(self, input_data, input_parameters=None,datatypes = None):
-=======
-    def compute_expected_output(self, input_data, input_parameters=None):
         """Computes the expected output for specific algorithm
 
         This method has to be implemented by subclasses. The user should use
@@ -377,7 +374,6 @@
             test case generator generates seamingly valid inputs which do not
             make sense for some reason.
         """
->>>>>>> 07823962
         pass
 
     def get_input_data(self, input_):
@@ -417,7 +413,6 @@
                 "Cannot find inputdata values resulting in non-empty data."
             )
         parameters = input_["parameters"]
-<<<<<<< HEAD
         try:
             datatypes = {}
             datatypes['numerical'] = self._db.get_numerical_variables()
@@ -428,9 +423,6 @@
             traceback.print_exc()
             raise Exception(f"{err}, datasets: {input_['inputdata']['datasets']}")
 
-=======
-        output = self.compute_expected_output(input_data, parameters)
->>>>>>> 07823962
         return {"input": input_, "output": output}
 
     def generate_test_cases(self, num_test_cases=100):
