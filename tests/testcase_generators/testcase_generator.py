--- conflicted
+++ resolved
@@ -5,46 +5,15 @@
 from functools import cached_property
 from functools import lru_cache
 from functools import partial
-<<<<<<< HEAD
-from traceback import format_exc
-=======
 from pathlib import Path
->>>>>>> dbdd1e46
 
 import pandas as pd
 from tqdm import tqdm
 
 TESTING_DATAMODEL = "dementia:0.1"
-<<<<<<< HEAD
-DATA_TABLENAME = f""""{TESTING_DATAMODEL}".primary_data"""
-METADATA_TABLENAME = f""""{TESTING_DATAMODEL}".variables_metadata"""
-
-MAX_TABLE_SIZE = 60
-MIN_TABLE_SIZE = 1
-TABLE_SIZE_MODE = 10
-
-# XXX Change according to your local setup
-DB_IP = "127.0.0.1"
-DB_PORT = 50010
-DB_USER = "monetdb"
-DB_PASS = "monetdb"
-DB_FARM = "db"
-
-
-class DB(MonetDB):
-    def refresh_connection(self):
-        self._connection = pymonetdb.connect(
-            hostname=DB_IP,
-            port=DB_PORT,
-            username=DB_USER,
-            password=DB_PASS,
-            database=DB_FARM,
-        )
-=======
 DATAMODEL_BASEPATH = Path("tests/test_data/dementia_v_0_1/")
 DATAMODEL_CDESPATH = DATAMODEL_BASEPATH / "CDEsMetadata.json"
 
->>>>>>> dbdd1e46
 
 class _DB:
     @lru_cache
@@ -514,19 +483,7 @@
                 "Cannot find inputdata values resulting in non-empty data."
             )
         parameters = input_["parameters"]
-<<<<<<< HEAD
-
-        try:
-            output = self.compute_expected_output(input_data, parameters)
-
-        except Exception as err:
-            raise Exception(
-                f"{err}, input_data: {input_data}, parameters: {parameters}, datasets: {input_['inputdata']['datasets']}, traceback: {format_exc()}"
-            )
-
-=======
         output = self.compute_expected_output(input_data, parameters)
->>>>>>> dbdd1e46
         return {"input": input_, "output": output}
 
     def generate_test_cases(self, num_test_cases=100):
