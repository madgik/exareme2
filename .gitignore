--- conflicted
+++ resolved
@@ -132,17 +132,15 @@
 # Pyre type checker
 .pyre/
 
-<<<<<<< HEAD
 #temp files
 *~
 *.swp
 *.swo
-=======
+
 # vim stuff
 .vim/
 pyrightconfig.json
 .vimspector.json
 
 # macos
-**/.DS_Store
->>>>>>> 89769911
+**/.DS_Store