name: Algorithm Validation Tests

on:
  push:
    branches:
      - master
  pull_request:
    branches:
      - master

jobs:
  run_tests_in_one_node:
    runs-on: ubuntu-latest
    steps:
      - name: Check out repository
        uses: actions/checkout@v2

      - name: Set up python
        uses: actions/setup-python@v2
        with:
          python-version: 3.8

      - name: Install Poetry
        uses: snok/install-poetry@v1
        with:
          virtualenvs-create: true
          virtualenvs-in-project: true

      - name: Load cached venv
        id: cached-poetry-dependencies
        uses: actions/cache@v2
        with:
          path: .venv
          key: venv-${{ runner.os }}-${{ hashFiles('poetry.lock') }}

      - name: Install dependencies
        if: steps.cached-poetry-dependencies.outputs.cache-hit != 'true'
        run: poetry install --no-interaction --no-root

      - name: Set up Docker Buildx
        uses: docker/setup-buildx-action@v1

      - name: Load MONETDB cached image
        uses: actions/cache@v2
        with:
          path: /tmp/.buildx-cache/monetdb
          key: ${{ runner.os }}-buildx-3-monetdb-${{hashFiles('monetdb/**')}}-${{ hashFiles('mipengine/udfgen/udfio.py')}}
          restore-keys: |
            ${{ runner.os }}-buildx-monetdb-

      - name: Build MONETDB docker image
        uses: docker/build-push-action@v2
        with:
          context: .
          file: monetdb/Dockerfile
          push: false
          load: true
          tags: madgik/mipenginedb:testing
          cache-from: type=local,src=/tmp/.buildx-cache/monetdb
          cache-to: type=local,dest=/tmp/.buildx-cache-new/monetdb

      - name: Load RABBITMQ cached image
        uses: actions/cache@v2
        with:
          path: /tmp/.buildx-cache/rabbitmq
          key: ${{ runner.os }}-buildx-rabbitmq-${{hashFiles( 'rabbitmq/**' )}}
          restore-keys: |
            ${{ runner.os }}-buildx-rabbitmq-

      - name: Build RABBITMQ docker image
        uses: docker/build-push-action@v2
        with:
          context: .
          file: rabbitmq/Dockerfile
          push: false
          load: true
          tags: madgik/mipengine_rabbitmq:testing
          cache-from: type=local,src=/tmp/.buildx-cache/rabbitmq
          cache-to: type=local,dest=/tmp/.buildx-cache-new/rabbitmq

        # Temp fix
        # https://github.com/docker/build-push-action/issues/252
        # https://github.com/moby/buildkit/issues/1896
      - name: Move Docker images cache
        run: |
          rm -rf /tmp/.buildx-cache
          mv /tmp/.buildx-cache-new /tmp/.buildx-cache

      - name: Copy .deployment.toml file
        run: cp ./tests/algorithm_validation_tests/one_node_deployment_template.toml .deployment.toml

      - name: Create config files
        run: poetry run inv create-configs

      - name: Deploy all services
        run: poetry run inv deploy --no-install-dep --no-start-all

      - name: Load data into DBs
        run: poetry run inv load-data

      - name: Start services after data loading
        run: |
          poetry run inv start-node --all
          poetry run inv start-controller --detached

      - name: Controller logs
        run: tail -n 1000 /tmp/mipengine/controller.out

      - name: Globalnode logs
        run: tail -n 1000 /tmp/mipengine/globalnode.out

      - name: Localnode logs
        run: tail -n 1000 /tmp/mipengine/localnode1.out

      - name: Controller logs (post run)
        uses: webiny/action-post-run@2.0.1
        with:
          run: tail -n 1000 /tmp/mipengine/controller.out

      - name: Globalnode logs (post run)
        uses: webiny/action-post-run@2.0.1
        with:
          run: tail -n 1000 /tmp/mipengine/globalnode.out

      - name: Localnode logs (post run)
        uses: webiny/action-post-run@2.0.1
        with:
          run: tail -n 1000 /tmp/mipengine/localnode1.out

      - name: Run algorithm validation tests
        run: poetry run pytest tests/algorithm_validation_tests --verbosity=4 -n 16

  run_tests_in_ten_nodes:
    runs-on: ubuntu-latest
    steps:
      - name: Check out repository
        uses: actions/checkout@v2

      - name: Set up python
        uses: actions/setup-python@v2
        with:
          python-version: 3.8

      - name: Install Poetry
        uses: snok/install-poetry@v1
        with:
          virtualenvs-create: true
          virtualenvs-in-project: true

      - name: Load cached venv
        id: cached-poetry-dependencies
        uses: actions/cache@v2
        with:
          path: .venv
          key: venv-${{ runner.os }}-${{ hashFiles('poetry.lock') }}

      - name: Install dependencies
        if: steps.cached-poetry-dependencies.outputs.cache-hit != 'true'
        run: poetry install --no-interaction --no-root

      - name: Log disk space status
        run: df -hx squashfs --total
      - name: Log memory status
        run: free -mh

      - name: Set up Docker Buildx
        uses: docker/setup-buildx-action@v1

      - name: Load MONETDB cached image
        uses: actions/cache@v2
        with:
          path: /tmp/.buildx-cache/monetdb
          key: ${{ runner.os }}-buildx-monetdb-${{hashFiles('monetdb/**')}}-${{ hashFiles('mipengine/udfgen/udfio.py')}}
          restore-keys: |
            ${{ runner.os }}-buildx-monetdb-

      - name: Build MONETDB docker image
        uses: docker/build-push-action@v2
        with:
          context: .
          file: monetdb/Dockerfile
          push: false
          load: true
          tags: madgik/mipenginedb:testing
          cache-from: type=local,src=/tmp/.buildx-cache/monetdb
          cache-to: type=local,dest=/tmp/.buildx-cache-new/monetdb

      - name: Log disk space status
        run: df -hx squashfs --total
      - name: Log memory status
        run: free -mh

      - name: Load RABBITMQ cached image
        uses: actions/cache@v2
        with:
          path: /tmp/.buildx-cache/rabbitmq
          key: ${{ runner.os }}-buildx-rabbitmq-${{hashFiles( 'rabbitmq/**' )}}
          restore-keys: |
            ${{ runner.os }}-buildx-rabbitmq-

      - name: Build RABBITMQ docker image
        uses: docker/build-push-action@v2
        with:
          context: .
          file: rabbitmq/Dockerfile
          push: false
          load: true
          tags: madgik/mipengine_rabbitmq:testing
          cache-from: type=local,src=/tmp/.buildx-cache/rabbitmq
          cache-to: type=local,dest=/tmp/.buildx-cache-new/rabbitmq

        # Temp fix
        # https://github.com/docker/build-push-action/issues/252
        # https://github.com/moby/buildkit/issues/1896
      - name: Move Docker images cache
        run: |
          rm -rf /tmp/.buildx-cache
          mv /tmp/.buildx-cache-new /tmp/.buildx-cache

      - name: Log disk space status
        run: df -hx squashfs --total
      - name: Log memory status
        run: free -mh

      - name: Copy .deployment.toml file
        run: cp ./tests/algorithm_validation_tests/ten_node_deployment_template.toml .deployment.toml

      - name: Create config files
        run: poetry run inv create-configs

      - name: Deploy all services
        run: poetry run inv deploy --no-install-dep --no-start-all

      - name: Log disk space status
        run: df -hx squashfs --total
      - name: Log memory status
        run: free -mh

      - name: Load data into DBs
        run: poetry run inv load-data

      - name: Log disk space status
        run: df -hx squashfs --total
      - name: Log memory status
        run: free -mh

      - name: Start services after data loading
        run: |
          poetry run inv start-node --all
          poetry run inv start-controller --detached

      - name: Controller logs
        run: cat /tmp/mipengine/controller.out

      - name: Globalnode logs
        run: cat /tmp/mipengine/globalnode.out

      - name: Localnode logs
        run: cat /tmp/mipengine/localnode1.out

      - name: Controller logs (post run)
        uses: webiny/action-post-run@2.0.1
        with:
          run: cat /tmp/mipengine/controller.out

      - name: Globalnode logs (post run)
        uses: webiny/action-post-run@2.0.1
        with:
          run: cat /tmp/mipengine/globalnode.out

      - name: Localnode logs (post run)
        uses: webiny/action-post-run@2.0.1
        with:
          run: cat /tmp/mipengine/localnode1.out

      - name: Log disk space status
        run: df -hx squashfs --total
      - name: Log memory status
        run: free -mh

      - name: Run algorithm validation tests
<<<<<<< HEAD
        # run: poetry run pytest tests/algorithm_validation_tests --verbosity=4 -n 16
        run: poetry run pytest -s -x -n 16 tests/algorithm_validation_tests/ -k "input0- or input1- or input2- or input3- or input4-"

      - name: Log disk space status
        run: df -hx squashfs --total
      - name: Log memory status
        run: free -mh
=======
        run: poetry run pytest -vv tests/algorithm_validation_tests -k "input1 and not input1-" -n 16  # run tests 10-19
>>>>>>> 07823962
<|MERGE_RESOLUTION|>--- conflicted
+++ resolved
@@ -158,11 +158,6 @@
         if: steps.cached-poetry-dependencies.outputs.cache-hit != 'true'
         run: poetry install --no-interaction --no-root
 
-      - name: Log disk space status
-        run: df -hx squashfs --total
-      - name: Log memory status
-        run: free -mh
-
       - name: Set up Docker Buildx
         uses: docker/setup-buildx-action@v1
 
@@ -184,11 +179,6 @@
           tags: madgik/mipenginedb:testing
           cache-from: type=local,src=/tmp/.buildx-cache/monetdb
           cache-to: type=local,dest=/tmp/.buildx-cache-new/monetdb
-
-      - name: Log disk space status
-        run: df -hx squashfs --total
-      - name: Log memory status
-        run: free -mh
 
       - name: Load RABBITMQ cached image
         uses: actions/cache@v2
@@ -217,11 +207,6 @@
           rm -rf /tmp/.buildx-cache
           mv /tmp/.buildx-cache-new /tmp/.buildx-cache
 
-      - name: Log disk space status
-        run: df -hx squashfs --total
-      - name: Log memory status
-        run: free -mh
-
       - name: Copy .deployment.toml file
         run: cp ./tests/algorithm_validation_tests/ten_node_deployment_template.toml .deployment.toml
 
@@ -231,19 +216,9 @@
       - name: Deploy all services
         run: poetry run inv deploy --no-install-dep --no-start-all
 
-      - name: Log disk space status
-        run: df -hx squashfs --total
-      - name: Log memory status
-        run: free -mh
-
       - name: Load data into DBs
         run: poetry run inv load-data
 
-      - name: Log disk space status
-        run: df -hx squashfs --total
-      - name: Log memory status
-        run: free -mh
-
       - name: Start services after data loading
         run: |
           poetry run inv start-node --all
@@ -273,20 +248,5 @@
         with:
           run: cat /tmp/mipengine/localnode1.out
 
-      - name: Log disk space status
-        run: df -hx squashfs --total
-      - name: Log memory status
-        run: free -mh
-
       - name: Run algorithm validation tests
-<<<<<<< HEAD
-        # run: poetry run pytest tests/algorithm_validation_tests --verbosity=4 -n 16
-        run: poetry run pytest -s -x -n 16 tests/algorithm_validation_tests/ -k "input0- or input1- or input2- or input3- or input4-"
-
-      - name: Log disk space status
-        run: df -hx squashfs --total
-      - name: Log memory status
-        run: free -mh
-=======
-        run: poetry run pytest -vv tests/algorithm_validation_tests -k "input1 and not input1-" -n 16  # run tests 10-19
->>>>>>> 07823962
+        run: poetry run pytest -vv tests/algorithm_validation_tests -k "input0- or input1- or input2- or input3- or input4-" -n 16  # run tests 10-19