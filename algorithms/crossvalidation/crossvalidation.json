--- conflicted
+++ resolved
@@ -4,7 +4,6 @@
     "label": "Cross Validation",
     "enabled": true,
     "parameters": {
-<<<<<<< HEAD
         "type": {
             "label": "Type of cross-validation",
             "desc": "Type of cross-validation",
@@ -32,11 +31,6 @@
             "default": null,
             "notblank": true,
             "multiple": true
-=======
-        "type": "k_fold",
-        "nsplits": 10,
-        "metrics": ["precision", "recall", "auc", "roc", "confusion_matrix", "f1_score"]
->>>>>>> 38045d7d
         }
     }
 }