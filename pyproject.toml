[tool.poetry]
name = "mip-engine"
version = "0.1.0"
description = "Core engine for the Medical Informatics Platform"
authors = ["Your Name <you@example.com>"]

[tool.poetry.dependencies]
python = "~3.8"
hypercorn = "^0.13.2"
Quart = "^0.15.1"
celery = "^5.2"
asgiref = "^3.5.0"
pymonetdb = "<1.5"
dataclasses-json = "^0.5.2"
astor = "^0.8.1"
numpy = "^1.20.2"
scipy = "^1.6.2"
pandas = "^1.2.3"
scikit-learn = "^1.0.2"
dnspython = "^2.2.1"
pydantic = "^1.9.0"
envtoml = "^0.1.2"
requests = "^2.27.0"

[tool.poetry.dev-dependencies]
pytest = "^6.2.3"
pytest-xdist = "^2.2.1"
pytest-asyncio="^0.18.1"
fasteners = "^0.16.3"
pytest-assume="2.4.3"
ipython = "^7.22.0"
pdbpp = "^0.10.2"
invoke = "^1.5.0"
black = "20.8b1"
isort = "5.10.1"
pre-commit = "^2.11.1"
termcolor = "^1.1.0"
coverage = {extras = ["toml"], version = "^5.5"}
pytest-cov = "^2.12.0"
pylint = "^2.8.2"
rope = "^0.19.0"
devtools="^0.7.0"
docker = "^5.0.3"
tqdm = "^4.62.3"
SQLAlchemy = "~1.3.0"
mipdb = "0.3.0"
<<<<<<< HEAD
=======
psutil = "^5.9.0"

>>>>>>> b81444e4


[tool.pytest.ini_options]
markers = [
    "database: these tests depend on an external dockerized MonetDB service running (deselect with '-m \"not database\"')",
    "slow: marks tests as slow (deselect with '-m \"not slow\"')",
]
filterwarnings = ["ignore::DeprecationWarning"]
norecursedirs = ["tests/testcase_generators"]

[tool.coverage.run]
source_pkgs = ['mipengine']
dynamic_context = 'test_function'

[tool.coverage.report]
exclude_lines = ['def __repr__', 'raise NotImplementedError', 'pragma: no cover']
show_missing = true

[tool.coverage.html]
show_contexts = true

[build-system]
requires = ["poetry-core=1.0.3"]
build-backend = "poetry.core.masonry.api"<|MERGE_RESOLUTION|>--- conflicted
+++ resolved
@@ -44,11 +44,7 @@
 tqdm = "^4.62.3"
 SQLAlchemy = "~1.3.0"
 mipdb = "0.3.0"
-<<<<<<< HEAD
-=======
-psutil = "^5.9.0"
-
->>>>>>> b81444e4
+psutil = "5.9.0"
 
 
 [tool.pytest.ini_options]
