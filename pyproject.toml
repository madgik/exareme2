--- conflicted
+++ resolved
@@ -16,13 +16,9 @@
 numpy = "~1.20.2"
 scipy = "~1.6.2"
 pandas = "~1.2.3"
-<<<<<<< HEAD
-pydantic = "~1.8.1"
 python-consul2 = "^0.1.5"
-=======
 scikit-learn = "^0.24.2"
 pydantic = "^1.8.2"
->>>>>>> 18bacba4
 
 [tool.poetry.dev-dependencies]
 pytest = "^6.2.3"
