[tool.poetry]
name = "mip-engine"
version = "0.1.0"
description = "Core engine for the Medical Informatics Platform"
authors = ["Your Name <you@example.com>"]

[tool.poetry.dependencies]
python = "~3.8"
hypercorn = "^0.13.2"
Quart = "^0.17.0"
celery = "^5.2"
asgiref = "^3.5.0"
pymonetdb = "<1.5"
dataclasses-json = "^0.5.2"
astor = "^0.8.1"
numpy = "^1.20.2"
scipy = "^1.6.2"
pandas = "^1.2.3"
scikit-learn = "^1.0.2"
dnspython = "^2.2.1"
pydantic = "^1.9.0"
envtoml = "^0.1.2"
requests = "^2.27.0"

[tool.poetry.dev-dependencies]
pytest = "^6.2.3"
pytest-xdist = "^2.2.1"
pytest-asyncio="^0.18.1"
fasteners = "^0.16.3"
pytest-assume="2.4.3"
ipython = "^7.22.0"
pdbpp = "^0.10.2"
invoke = "^1.5.0"
black = "22.3.0"
isort = "5.10.1"
pre-commit = "^2.11.1"
termcolor = "^1.1.0"
coverage = {extras = ["toml"], version = "^5.5"}
pytest-cov = "^2.12.0"
pylint = "^2.8.2"
rope = "^0.19.0"
devtools="^0.7.0"
docker = "^5.0.3"
tqdm = "^4.62.3"
SQLAlchemy = "~1.3.0"
<<<<<<< HEAD
mipdb = "0.3.0"
statsmodels = "^0.13.2"
psutil = "^5.9.0"
=======
mipdb = "0.4.0"
psutil = "^5.9.0"

>>>>>>> ae91788a

[tool.pytest.ini_options]
markers = [
    "database: these tests depend on an external dockerized MonetDB service running (deselect with '-m \"not database\"')",
    "slow: marks tests as slow (deselect with '-m \"not slow\"')",
]
filterwarnings = ["ignore::DeprecationWarning"]
norecursedirs = ["tests/testcase_generators"]

[tool.coverage.run]
source_pkgs = ['mipengine']
dynamic_context = 'test_function'

[tool.coverage.report]
exclude_lines = ['def __repr__', 'raise NotImplementedError', 'pragma: no cover']
show_missing = true

[tool.coverage.html]
show_contexts = true

[build-system]
requires = ["poetry-core=1.0.3"]
build-backend = "poetry.core.masonry.api"<|MERGE_RESOLUTION|>--- conflicted
+++ resolved
@@ -43,15 +43,10 @@
 docker = "^5.0.3"
 tqdm = "^4.62.3"
 SQLAlchemy = "~1.3.0"
-<<<<<<< HEAD
-mipdb = "0.3.0"
 statsmodels = "^0.13.2"
-psutil = "^5.9.0"
-=======
 mipdb = "0.4.0"
 psutil = "^5.9.0"
 
->>>>>>> ae91788a
 
 [tool.pytest.ini_options]
 markers = [
