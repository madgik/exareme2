--- conflicted
+++ resolved
@@ -20,11 +20,7 @@
 pydantic = "^1.9.0"
 envtoml = "^0.1.2"
 requests = "^2.27.0"
-<<<<<<< HEAD
-mipdb = "0.4.0"
-=======
 eventlet = "^0.33.1"
->>>>>>> 94007cd4
 
 [tool.poetry.dev-dependencies]
 pytest = "^6.2.3"
@@ -50,8 +46,6 @@
 statsmodels = "^0.13.2"
 mipdb = "0.4.1"
 psutil = "^5.9.0"
-
-
 [tool.pytest.ini_options]
 markers = [
     "database: these tests depend on an external dockerized MonetDB service running (deselect with '-m \"not database\"')",
